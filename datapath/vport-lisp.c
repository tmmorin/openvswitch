/*
 * Copyright (c) 2011 Nicira, Inc.
 * Copyright (c) 2013 Cisco Systems, Inc.
 *
 * This program is free software; you can redistribute it and/or
 * modify it under the terms of version 2 of the GNU General Public
 * License as published by the Free Software Foundation.
 *
 * This program is distributed in the hope that it will be useful, but
 * WITHOUT ANY WARRANTY; without even the implied warranty of
 * MERCHANTABILITY or FITNESS FOR A PARTICULAR PURPOSE. See the GNU
 * General Public License for more details.
 *
 * You should have received a copy of the GNU General Public License
 * along with this program; if not, write to the Free Software
 * Foundation, Inc., 51 Franklin Street, Fifth Floor, Boston, MA
 * 02110-1301, USA
 */

#define pr_fmt(fmt) KBUILD_MODNAME ": " fmt

#include <linux/version.h>

#include <linux/in.h>
#include <linux/ip.h>
#include <linux/net.h>
#include <linux/rculist.h>
#include <linux/udp.h>

#include <net/icmp.h>
#include <net/ip.h>
#include <net/route.h>
#include <net/udp.h>
#include <net/xfrm.h>

#include "datapath.h"
#include "gso.h"
#include "vport.h"

/*
 *  LISP encapsulation header:
 *
 *  +-+-+-+-+-+-+-+-+-+-+-+-+-+-+-+-+-+-+-+-+-+-+-+-+-+-+-+-+-+-+-+-+
 *  |N|L|E|V|I|flags|            Nonce/Map-Version                  |
 *  +-+-+-+-+-+-+-+-+-+-+-+-+-+-+-+-+-+-+-+-+-+-+-+-+-+-+-+-+-+-+-+-+
 *  |                 Instance ID/Locator Status Bits               |
 *  +-+-+-+-+-+-+-+-+-+-+-+-+-+-+-+-+-+-+-+-+-+-+-+-+-+-+-+-+-+-+-+-+
 *
 */

/**
 * struct lisphdr - LISP header
 * @nonce_present: Flag indicating the presence of a 24 bit nonce value.
 * @locator_status_bits_present: Flag indicating the presence of Locator Status
 *                               Bits (LSB).
 * @solicit_echo_nonce: Flag indicating the use of the echo noncing mechanism.
 * @map_version_present: Flag indicating the use of mapping versioning.
 * @instance_id_present: Flag indicating the presence of a 24 bit Instance ID.
 * @reserved_flags: 3 bits reserved for future flags.
 * @nonce: 24 bit nonce value.
 * @map_version: 24 bit mapping version.
 * @locator_status_bits: Locator Status Bits: 32 bits when instance_id_present
 *                       is not set, 8 bits when it is.
 * @instance_id: 24 bit Instance ID
 */
struct lisphdr {
#ifdef __LITTLE_ENDIAN_BITFIELD
	__u8 reserved_flags:3;
	__u8 instance_id_present:1;
	__u8 map_version_present:1;
	__u8 solicit_echo_nonce:1;
	__u8 locator_status_bits_present:1;
	__u8 nonce_present:1;
#else
	__u8 nonce_present:1;
	__u8 locator_status_bits_present:1;
	__u8 solicit_echo_nonce:1;
	__u8 map_version_present:1;
	__u8 instance_id_present:1;
	__u8 reserved_flags:3;
#endif
	union {
		__u8 nonce[3];
		__u8 map_version[3];
	} u1;
	union {
		__be32 locator_status_bits;
		struct {
			__u8 instance_id[3];
			__u8 locator_status_bits;
		} word2;
	} u2;
};

#define LISP_HLEN (sizeof(struct udphdr) + sizeof(struct lisphdr))

/**
 * struct lisp_port - Keeps track of open UDP ports
 * @dst_port: lisp UDP port no.
 * @list: list element in @lisp_ports.
 * @lisp_rcv_socket: The socket created for this port number.
 * @name: vport name.
 */
struct lisp_port {
	__be16 dst_port;
	struct list_head list;
	struct socket *lisp_rcv_socket;
	char name[IFNAMSIZ];
};

static LIST_HEAD(lisp_ports);

static inline struct lisp_port *lisp_vport(const struct vport *vport)
{
	return vport_priv(vport);
}

static struct lisp_port *lisp_find_port(struct net *net, __be16 port)
{
	struct lisp_port *lisp_port;

	list_for_each_entry_rcu(lisp_port, &lisp_ports, list) {
		if (lisp_port->dst_port == port &&
			net_eq(sock_net(lisp_port->lisp_rcv_socket->sk), net))
			return lisp_port;
	}

	return NULL;
}

static inline struct lisphdr *lisp_hdr(const struct sk_buff *skb)
{
	return (struct lisphdr *)(udp_hdr(skb) + 1);
}

/* Convert 64 bit tunnel ID to 24 bit Instance ID. */
static void tunnel_id_to_instance_id(__be64 tun_id, __u8 *iid)
{

#ifdef __BIG_ENDIAN
	iid[0] = (__force __u8)(tun_id >> 16);
	iid[1] = (__force __u8)(tun_id >> 8);
	iid[2] = (__force __u8)tun_id;
#else
	iid[0] = (__force __u8)((__force u64)tun_id >> 40);
	iid[1] = (__force __u8)((__force u64)tun_id >> 48);
	iid[2] = (__force __u8)((__force u64)tun_id >> 56);
#endif
}

/* Convert 24 bit Instance ID to 64 bit tunnel ID. */
static __be64 instance_id_to_tunnel_id(__u8 *iid)
{
#ifdef __BIG_ENDIAN
	return (iid[0] << 16) | (iid[1] << 8) | iid[2];
#else
	return (__force __be64)(((__force u64)iid[0] << 40) |
				((__force u64)iid[1] << 48) |
				((__force u64)iid[2] << 56));
#endif
}

/* Compute source UDP port for outgoing packet.
 * Currently we use the flow hash.
 */
static u16 get_src_port(struct net *net, struct sk_buff *skb)
{
	u32 hash = skb_get_hash(skb);
	unsigned int range;
	int high;
	int low;

	if (!hash) {
		if (skb->protocol == htons(ETH_P_IP)) {
			struct iphdr *iph;
			int size = (sizeof(iph->saddr) * 2) / sizeof(u32);

			iph = (struct iphdr *) skb_inner_network_header(skb);
			hash = jhash2((const u32 *)&iph->saddr, size, 0);
		} else if (skb->protocol == htons(ETH_P_IPV6)) {
			struct ipv6hdr *ipv6hdr;

			ipv6hdr = (struct ipv6hdr *) skb_inner_network_header(skb);
			hash = jhash2((const u32 *)&ipv6hdr->saddr,
				      (sizeof(struct in6_addr) * 2) / sizeof(u32), 0);
		} else {
			pr_warn_once("LISP inner protocol is not IP when "
				     "calculating hash.\n");
		}
	}

	inet_get_local_port_range(net, &low, &high);
	range = (high - low) + 1;
	return (((u64) hash * range) >> 32) + low;
}

static void lisp_build_header(const struct vport *vport,
			      struct sk_buff *skb)
{
	struct net *net = ovs_dp_get_net(vport->dp);
	struct lisp_port *lisp_port = lisp_vport(vport);
	struct udphdr *udph = udp_hdr(skb);
	struct lisphdr *lisph = (struct lisphdr *)(udph + 1);
	const struct ovs_key_ipv4_tunnel *tun_key;

	tun_key = &OVS_CB(skb)->egress_tun_info->tunnel;
	udph->dest = lisp_port->dst_port;
	udph->source = htons(get_src_port(net, skb));
	udph->check = 0;
	udph->len = htons(skb->len - skb_transport_offset(skb));

	lisph->nonce_present = 0;	/* We don't support echo nonce algorithm */
	lisph->locator_status_bits_present = 1;	/* Set LSB */
	lisph->solicit_echo_nonce = 0;	/* No echo noncing */
	lisph->map_version_present = 0;	/* No mapping versioning, nonce instead */
	lisph->instance_id_present = 1;	/* Store the tun_id as Instance ID  */
	lisph->reserved_flags = 0;	/* Reserved flags, set to 0  */

	lisph->u1.nonce[0] = 0;
	lisph->u1.nonce[1] = 0;
	lisph->u1.nonce[2] = 0;

	tunnel_id_to_instance_id(tun_key->tun_id, &lisph->u2.word2.instance_id[0]);
	lisph->u2.word2.locator_status_bits = 1;
}

/* Called with rcu_read_lock and BH disabled. */
static int lisp_rcv(struct sock *sk, struct sk_buff *skb)
{
	struct lisp_port *lisp_port;
	struct lisphdr *lisph;
	struct iphdr *iph, *inner_iph;
	struct ovs_tunnel_info tun_info;
	__be64 key;

	lisp_port = lisp_find_port(dev_net(skb->dev), udp_hdr(skb)->dest);
	if (unlikely(!lisp_port))
		goto error;

	if (iptunnel_pull_header(skb, LISP_HLEN, 0))
		goto error;

	lisph = lisp_hdr(skb);

	if (lisph->instance_id_present != 1)
		key = 0;
	else
		key = instance_id_to_tunnel_id(&lisph->u2.word2.instance_id[0]);

	/* Save outer tunnel values */
	iph = ip_hdr(skb);
	ovs_flow_tun_info_init(&tun_info, iph,
			       udp_hdr(skb)->source, udp_hdr(skb)->dest,
			       key, TUNNEL_KEY, NULL, 0);

	/* Drop non-IP inner packets */
	inner_iph = (struct iphdr *)(lisph + 1);
	switch (inner_iph->version) {
	case 4:
		skb->protocol = htons(ETH_P_IP);
		break;
	case 6:
		skb->protocol = htons(ETH_P_IPV6);
		break;
	default:
		goto error;
	}

	ovs_vport_receive(vport_from_priv(lisp_port), skb, &tun_info, true);
	goto out;

error:
	kfree_skb(skb);
out:
	return 0;
}

/* Arbitrary value.  Irrelevant as long as it's not 0 since we set the handler. */
#define UDP_ENCAP_LISP 1
static int lisp_socket_init(struct lisp_port *lisp_port, struct net *net)
{
	struct sockaddr_in sin;
	int err;

	err = sock_create_kern(AF_INET, SOCK_DGRAM, 0,
			       &lisp_port->lisp_rcv_socket);
	if (err)
		goto error;

	/* release net ref. */
	sk_change_net(lisp_port->lisp_rcv_socket->sk, net);

	sin.sin_family = AF_INET;
	sin.sin_addr.s_addr = htonl(INADDR_ANY);
	sin.sin_port = lisp_port->dst_port;

	err = kernel_bind(lisp_port->lisp_rcv_socket, (struct sockaddr *)&sin,
			  sizeof(struct sockaddr_in));
	if (err)
		goto error_sock;

	udp_sk(lisp_port->lisp_rcv_socket->sk)->encap_type = UDP_ENCAP_LISP;
	udp_sk(lisp_port->lisp_rcv_socket->sk)->encap_rcv = lisp_rcv;

	udp_encap_enable();

	return 0;

error_sock:
	sk_release_kernel(lisp_port->lisp_rcv_socket->sk);
error:
	pr_warn("cannot register lisp protocol handler: %d\n", err);
	return err;
}

static int lisp_get_options(const struct vport *vport, struct sk_buff *skb)
{
	struct lisp_port *lisp_port = lisp_vport(vport);

	if (nla_put_u16(skb, OVS_TUNNEL_ATTR_DST_PORT, ntohs(lisp_port->dst_port)))
		return -EMSGSIZE;
	return 0;
}

static void lisp_tnl_destroy(struct vport *vport)
{
	struct lisp_port *lisp_port = lisp_vport(vport);

	list_del_rcu(&lisp_port->list);
	/* Release socket */
	sk_release_kernel(lisp_port->lisp_rcv_socket->sk);

	ovs_vport_deferred_free(vport);
}

static struct vport *lisp_tnl_create(const struct vport_parms *parms)
{
	struct net *net = ovs_dp_get_net(parms->dp);
	struct nlattr *options = parms->options;
	struct lisp_port *lisp_port;
	struct vport *vport;
	struct nlattr *a;
	int err;
	u16 dst_port;

	if (!options) {
		err = -EINVAL;
		goto error;
	}

	a = nla_find_nested(options, OVS_TUNNEL_ATTR_DST_PORT);
	if (a && nla_len(a) == sizeof(u16)) {
		dst_port = nla_get_u16(a);
	} else {
		/* Require destination port from userspace. */
		err = -EINVAL;
		goto error;
	}

	/* Verify if we already have a socket created for this port */
	if (lisp_find_port(net, htons(dst_port))) {
		err = -EEXIST;
		goto error;
	}

	vport = ovs_vport_alloc(sizeof(struct lisp_port),
				&ovs_lisp_vport_ops, parms);
	if (IS_ERR(vport))
		return vport;

	lisp_port = lisp_vport(vport);
	lisp_port->dst_port = htons(dst_port);
	strncpy(lisp_port->name, parms->name, IFNAMSIZ);

	err = lisp_socket_init(lisp_port, net);
	if (err)
		goto error_free;

	list_add_tail_rcu(&lisp_port->list, &lisp_ports);
	return vport;

error_free:
	ovs_vport_free(vport);
error:
	return ERR_PTR(err);
}

#if LINUX_VERSION_CODE < KERNEL_VERSION(3,12,0)

static void lisp_fix_segment(struct sk_buff *skb)
{
	struct udphdr *udph = udp_hdr(skb);

	udph->len = htons(skb->len - skb_transport_offset(skb));
}

static int handle_offloads(struct sk_buff *skb)
{
	if (skb_is_gso(skb))
		OVS_GSO_CB(skb)->fix_segment = lisp_fix_segment;
	else if (skb->ip_summed != CHECKSUM_PARTIAL)
		skb->ip_summed = CHECKSUM_NONE;
	return 0;
}
#else
static int handle_offloads(struct sk_buff *skb)
{
	if (skb->encapsulation && skb_is_gso(skb)) {
		kfree_skb(skb);
		return -ENOSYS;
	}

	if (skb_is_gso(skb)) {
		int err = skb_unclone(skb, GFP_ATOMIC);
		if (unlikely(err))
			return err;

		skb_shinfo(skb)->gso_type |= SKB_GSO_UDP_TUNNEL;
	} else if (skb->ip_summed != CHECKSUM_PARTIAL)
		skb->ip_summed = CHECKSUM_NONE;

	skb->encapsulation = 1;
	return 0;
}
#endif

static int lisp_send(struct vport *vport, struct sk_buff *skb)
{
	struct ovs_key_ipv4_tunnel *tun_key;
	int network_offset = skb_network_offset(skb);
	struct rtable *rt;
	int min_headroom;
	__be32 saddr;
	__be16 df;
	int sent_len;
	int err;

	/* Reject layer 2 packets */
	if (unlikely((skb->mac_len > 0) || vlan_tx_tag_present(skb)))
<<<<<<< HEAD
=======
		return -EINVAL;

	/* LISP only encapsulates IPv4 and IPv6 packets */
	if (unlikely(skb->protocol != htons(ETH_P_IP) &&
	    skb->protocol != htons(ETH_P_IPV6)))
		return -EINVAL;

	if (unlikely(!OVS_CB(skb)->egress_tun_info))
>>>>>>> 01b106cd
		return -EINVAL;

	/* LISP only encapsulates IPv4 and IPv6 packets */
	if (unlikely(skb->protocol != htons(ETH_P_IP) &&
	    skb->protocol != htons(ETH_P_IPV6)))
		return -EINVAL;

<<<<<<< HEAD
	if (unlikely(!OVS_CB(skb)->egress_tun_info))
		return -EINVAL;

	/* LISP only encapsulates IPv4 and IPv6 packets */
	if (unlikely(skb->protocol != htons(ETH_P_IP) &&
	    skb->protocol != htons(ETH_P_IPV6)))
		return -EINVAL;

=======
>>>>>>> 01b106cd
	/* Route lookup */
	saddr = tun_key->ipv4_src;
	rt = find_route(ovs_dp_get_net(vport->dp),
			&saddr, tun_key->ipv4_dst,
			IPPROTO_UDP, tun_key->ipv4_tos,
			skb->mark);
	if (IS_ERR(rt)) {
		err = PTR_ERR(rt);
		goto error;
	}

	min_headroom = LL_RESERVED_SPACE(rt_dst(rt).dev) + rt_dst(rt).header_len
			+ sizeof(struct iphdr) + LISP_HLEN;

	if (skb_headroom(skb) < min_headroom || skb_header_cloned(skb)) {
		int head_delta = SKB_DATA_ALIGN(min_headroom -
						skb_headroom(skb) +
						16);

		err = pskb_expand_head(skb, max_t(int, head_delta, 0),
					0, GFP_ATOMIC);
		if (unlikely(err))
			goto err_free_rt;
	}

	skb_reset_inner_headers(skb);

	__skb_push(skb, LISP_HLEN);
	skb_reset_transport_header(skb);

	lisp_build_header(vport, skb);

	/* Offloading */
	err = handle_offloads(skb);
	if (err)
		goto err_free_rt;

	skb->ignore_df = 1;

	df = tun_key->tun_flags & TUNNEL_DONT_FRAGMENT ? htons(IP_DF) : 0;
	sent_len = iptunnel_xmit(skb->sk, rt, skb,
			     saddr, tun_key->ipv4_dst,
			     IPPROTO_UDP, tun_key->ipv4_tos,
			     tun_key->ipv4_ttl, df, false);

	return sent_len > 0 ? sent_len + network_offset : sent_len;

err_free_rt:
	ip_rt_put(rt);
error:
	return err;
}

static const char *lisp_get_name(const struct vport *vport)
{
	struct lisp_port *lisp_port = lisp_vport(vport);
	return lisp_port->name;
}

static int lisp_get_egress_tun_info(struct vport *vport, struct sk_buff *skb,
				    struct ovs_tunnel_info *egress_tun_info)
{
	struct net *net = ovs_dp_get_net(vport->dp);
	struct lisp_port *lisp_port = lisp_vport(vport);

	if (skb->protocol != htons(ETH_P_IP) &&
	    skb->protocol != htons(ETH_P_IPV6)) {
		return -EINVAL;
	}

	/*
	 * Get tp_src and tp_dst, refert to lisp_build_header().
	 */
	return ovs_tunnel_get_egress_info(egress_tun_info, net,
					  OVS_CB(skb)->egress_tun_info,
					  IPPROTO_UDP, skb->mark,
					  htons(get_src_port(net, skb)),
					  lisp_port->dst_port);
}

const struct vport_ops ovs_lisp_vport_ops = {
	.type			= OVS_VPORT_TYPE_LISP,
	.create			= lisp_tnl_create,
	.destroy		= lisp_tnl_destroy,
	.get_name		= lisp_get_name,
	.get_options		= lisp_get_options,
	.send			= lisp_send,
	.get_egress_tun_info	= lisp_get_egress_tun_info,
};<|MERGE_RESOLUTION|>--- conflicted
+++ resolved
@@ -437,8 +437,6 @@
 
 	/* Reject layer 2 packets */
 	if (unlikely((skb->mac_len > 0) || vlan_tx_tag_present(skb)))
-<<<<<<< HEAD
-=======
 		return -EINVAL;
 
 	/* LISP only encapsulates IPv4 and IPv6 packets */
@@ -447,25 +445,10 @@
 		return -EINVAL;
 
 	if (unlikely(!OVS_CB(skb)->egress_tun_info))
->>>>>>> 01b106cd
 		return -EINVAL;
 
-	/* LISP only encapsulates IPv4 and IPv6 packets */
-	if (unlikely(skb->protocol != htons(ETH_P_IP) &&
-	    skb->protocol != htons(ETH_P_IPV6)))
-		return -EINVAL;
-
-<<<<<<< HEAD
-	if (unlikely(!OVS_CB(skb)->egress_tun_info))
-		return -EINVAL;
-
-	/* LISP only encapsulates IPv4 and IPv6 packets */
-	if (unlikely(skb->protocol != htons(ETH_P_IP) &&
-	    skb->protocol != htons(ETH_P_IPV6)))
-		return -EINVAL;
-
-=======
->>>>>>> 01b106cd
+	tun_key = &OVS_CB(skb)->egress_tun_info->tunnel;
+
 	/* Route lookup */
 	saddr = tun_key->ipv4_src;
 	rt = find_route(ovs_dp_get_net(vport->dp),
