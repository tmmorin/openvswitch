--- conflicted
+++ resolved
@@ -265,7 +265,6 @@
 	default:
 		goto error;
 	}
-
 	ovs_vport_receive(vport_from_priv(lisp_port), skb, &tun_info, true);
 	goto out;
 
@@ -439,7 +438,6 @@
 
 	/* Reject layer 2 packets */
 	if (unlikely((skb->mac_len > 0) || vlan_tx_tag_present(skb)))
-<<<<<<< HEAD
 		return -EINVAL;
 
 	/* LISP only encapsulates IPv4 and IPv6 packets */
@@ -447,9 +445,6 @@
 	    skb->protocol != htons(ETH_P_IPV6)))
 		return -EINVAL;
 
-	if (unlikely(!OVS_CB(skb)->egress_tun_info))
-=======
->>>>>>> ded0b1e6
 		return -EINVAL;
 
 	/* LISP only encapsulates IPv4 and IPv6 packets */
@@ -457,16 +452,11 @@
 	    skb->protocol != htons(ETH_P_IPV6)))
 		return -EINVAL;
 
-<<<<<<< HEAD
-=======
 	if (unlikely(!OVS_CB(skb)->egress_tun_info)) {
 		err = -EINVAL;
 		goto error;
-	}
-
 	tun_key = &OVS_CB(skb)->egress_tun_info->tunnel;
 
->>>>>>> ded0b1e6
 	/* Route lookup */
 	saddr = tun_key->ipv4_src;
 	rt = find_route(ovs_dp_get_net(vport->dp),
