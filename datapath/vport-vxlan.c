--- conflicted
+++ resolved
@@ -157,12 +157,7 @@
 	}
 
 	/* Reject layer 3 packets */
-<<<<<<< HEAD
-	if (unlikely(skb->protocol == htons(ETH_P_IP) ||
-	    skb->protocol == htons(ETH_P_IPV6)))
-=======
 	if (unlikely(skb->mac_len == 0))
->>>>>>> f627ba2f
 		return -EINVAL;
 
 	tun_key = &OVS_CB(skb)->egress_tun_info->tunnel;
