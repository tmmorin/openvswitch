/*
 * Copyright (c) 2007-2012 Nicira, Inc.
 *
 * This program is free software; you can redistribute it and/or
 * modify it under the terms of version 2 of the GNU General Public
 * License as published by the Free Software Foundation.
 *
 * This program is distributed in the hope that it will be useful, but
 * WITHOUT ANY WARRANTY; without even the implied warranty of
 * MERCHANTABILITY or FITNESS FOR A PARTICULAR PURPOSE. See the GNU
 * General Public License for more details.
 *
 * You should have received a copy of the GNU General Public License
 * along with this program; if not, write to the Free Software
 * Foundation, Inc., 51 Franklin Street, Fifth Floor, Boston, MA
 * 02110-1301, USA
 */

#include <linux/kconfig.h>
#if IS_ENABLED(CONFIG_NET_IPGRE_DEMUX)
#define pr_fmt(fmt) KBUILD_MODNAME ": " fmt

#include <linux/if.h>
#include <linux/skbuff.h>
#include <linux/ip.h>
#include <linux/if_tunnel.h>
#include <linux/if_vlan.h>
#include <linux/in.h>
#include <linux/in_route.h>
#include <linux/inetdevice.h>
#include <linux/jhash.h>
#include <linux/list.h>
#include <linux/kernel.h>
#include <linux/workqueue.h>
#include <linux/rculist.h>
#include <net/net_namespace.h>
#include <net/netns/generic.h>
#include <net/route.h>
#include <net/xfrm.h>

#include <net/icmp.h>
#include <net/ip.h>
#include <net/ip_tunnels.h>
#include <net/gre.h>
#include <net/protocol.h>

#include "datapath.h"
#include "vport.h"

/* Returns the least-significant 32 bits of a __be64. */
static __be32 be64_get_low32(__be64 x)
{
#ifdef __BIG_ENDIAN
	return (__force __be32)x;
#else
	return (__force __be32)((__force u64)x >> 32);
#endif
}

static __be16 filter_tnl_flags(__be16 flags)
{
	return flags & (TUNNEL_CSUM | TUNNEL_KEY);
}

static struct sk_buff *__build_header(struct sk_buff *skb,
				      int tunnel_hlen,
				      __be32 seq, __be16 gre64_flag)
{
	const struct ovs_key_ipv4_tunnel *tun_key;
	struct tnl_ptk_info tpi;

	tun_key = &OVS_CB(skb)->egress_tun_info->tunnel;
	skb = gre_handle_offloads(skb, !!(tun_key->tun_flags & TUNNEL_CSUM));
	if (IS_ERR(skb))
		return NULL;

	tpi.flags = filter_tnl_flags(tun_key->tun_flags) | gre64_flag;

	if (skb->mac_header == skb->network_header) {
		tpi.proto = skb->protocol;
        } else {
		tpi.proto = htons(ETH_P_TEB);
	}

	tpi.key = be64_get_low32(tun_key->tun_id);
	tpi.seq = seq;
	gre_build_header(skb, &tpi, tunnel_hlen);

	return skb;
}

static __be64 key_to_tunnel_id(__be32 key, __be32 seq)
{
#ifdef __BIG_ENDIAN
	return (__force __be64)((__force u64)seq << 32 | (__force u32)key);
#else
	return (__force __be64)((__force u64)key << 32 | (__force u32)seq);
#endif
}

/* Called with rcu_read_lock and BH disabled. */
static int gre_rcv(struct sk_buff *skb,
		   const struct tnl_ptk_info *tpi)
{
	struct ovs_tunnel_info tun_info;
	struct ovs_net *ovs_net;
	struct vport *vport;
	__be64 key;

	ovs_net = net_generic(dev_net(skb->dev), ovs_net_id);
	if ((tpi->flags & TUNNEL_KEY) && (tpi->flags & TUNNEL_SEQ))
		vport = rcu_dereference(ovs_net->vport_net.gre64_vport);
	else
		vport = rcu_dereference(ovs_net->vport_net.gre_vport);
	if (unlikely(!vport))
		return PACKET_REJECT;

	key = key_to_tunnel_id(tpi->key, tpi->seq);
	ovs_flow_tun_info_init(&tun_info, ip_hdr(skb), 0, 0, key,
			       filter_tnl_flags(tpi->flags), NULL, 0);

<<<<<<< HEAD
	skb->protocol = tpi->proto;

	ovs_vport_receive(vport, skb, &tun_info, 
		(tpi->proto != htons(ETH_P_TEB)));

=======
	ovs_vport_receive(vport, skb, &tun_info, false);
>>>>>>> f627ba2f
	return PACKET_RCVD;
}

/* Called with rcu_read_lock and BH disabled. */
static int gre_err(struct sk_buff *skb, u32 info,
		   const struct tnl_ptk_info *tpi)
{
	struct ovs_net *ovs_net;
	struct vport *vport;

	ovs_net = net_generic(dev_net(skb->dev), ovs_net_id);
	if ((tpi->flags & TUNNEL_KEY) && (tpi->flags & TUNNEL_SEQ))
		vport = rcu_dereference(ovs_net->vport_net.gre64_vport);
	else
		vport = rcu_dereference(ovs_net->vport_net.gre_vport);

	if (unlikely(!vport))
		return PACKET_REJECT;
	else
		return PACKET_RCVD;
}

static int __send(struct vport *vport, struct sk_buff *skb,
		  int tunnel_hlen,
		  __be32 seq, __be16 gre64_flag)
{
	struct ovs_key_ipv4_tunnel *tun_key;
	struct rtable *rt;
	int min_headroom;
	__be16 df;
	__be32 saddr;
	int err;

	/* Route lookup */
	tun_key = &OVS_CB(skb)->egress_tun_info->tunnel;
	saddr = tun_key->ipv4_src;
	rt = find_route(ovs_dp_get_net(vport->dp),
			&saddr, tun_key->ipv4_dst,
			IPPROTO_GRE, tun_key->ipv4_tos,
			skb->mark);
	if (IS_ERR(rt)) {
		err = PTR_ERR(rt);
		goto error;
	}

	min_headroom = LL_RESERVED_SPACE(rt_dst(rt).dev) + rt_dst(rt).header_len
			+ tunnel_hlen + sizeof(struct iphdr)
			+ (vlan_tx_tag_present(skb) ? VLAN_HLEN : 0);

	if (skb_headroom(skb) < min_headroom || skb_header_cloned(skb)) {
		int head_delta = SKB_DATA_ALIGN(min_headroom -
						skb_headroom(skb) +
						16);
		err = pskb_expand_head(skb, max_t(int, head_delta, 0),
					0, GFP_ATOMIC);
		if (unlikely(err))
			goto err_free_rt;
	}

	if (vlan_tx_tag_present(skb)) {
		if (unlikely(!__vlan_put_tag(skb,
					     skb->vlan_proto,
					     vlan_tx_tag_get(skb)))) {
			err = -ENOMEM;
			goto err_free_rt;
		}
		vlan_set_tci(skb, 0);
	}

	/* Push Tunnel header. */
	skb = __build_header(skb, tunnel_hlen, seq, gre64_flag);
	if (unlikely(!skb)) {
		err = 0;
		goto err_free_rt;
	}

	df = tun_key->tun_flags & TUNNEL_DONT_FRAGMENT ? htons(IP_DF) : 0;
	skb->ignore_df = 1;

	return iptunnel_xmit(skb->sk, rt, skb, saddr,
			     tun_key->ipv4_dst, IPPROTO_GRE,
			     tun_key->ipv4_tos,
			     tun_key->ipv4_ttl, df, false);
err_free_rt:
	ip_rt_put(rt);
error:
	return err;
}

static struct gre_cisco_protocol gre_protocol = {
	.handler	= gre_rcv,
	.err_handler	= gre_err,
	.priority	= 1,
};

static int gre_ports;
static int gre_init(void)
{
	int err;

	gre_ports++;
	if (gre_ports > 1)
		return 0;

	err = gre_cisco_register(&gre_protocol);
	if (err)
		pr_warn("cannot register gre protocol handler\n");

	return err;
}

static void gre_exit(void)
{
	gre_ports--;
	if (gre_ports > 0)
		return;

	gre_cisco_unregister(&gre_protocol);
}

static const char *gre_get_name(const struct vport *vport)
{
	return vport_priv(vport);
}

static struct vport *gre_create(const struct vport_parms *parms)
{
	struct net *net = ovs_dp_get_net(parms->dp);
	struct ovs_net *ovs_net;
	struct vport *vport;
	int err;

	err = gre_init();
	if (err)
		return ERR_PTR(err);

	ovs_net = net_generic(net, ovs_net_id);
	if (ovsl_dereference(ovs_net->vport_net.gre_vport)) {
		vport = ERR_PTR(-EEXIST);
		goto error;
	}

	vport = ovs_vport_alloc(IFNAMSIZ, &ovs_gre_vport_ops, parms);
	if (IS_ERR(vport))
		goto error;

	strncpy(vport_priv(vport), parms->name, IFNAMSIZ);
	rcu_assign_pointer(ovs_net->vport_net.gre_vport, vport);
	return vport;

error:
	gre_exit();
	return vport;
}

static void gre_tnl_destroy(struct vport *vport)
{
	struct net *net = ovs_dp_get_net(vport->dp);
	struct ovs_net *ovs_net;

	ovs_net = net_generic(net, ovs_net_id);

	RCU_INIT_POINTER(ovs_net->vport_net.gre_vport, NULL);
	ovs_vport_deferred_free(vport);
	gre_exit();
}

static int gre_send(struct vport *vport, struct sk_buff *skb)
{
	int hlen;

	if (unlikely(!OVS_CB(skb)->egress_tun_info))
		return -EINVAL;

	/* Reject layer 3 packets */
<<<<<<< HEAD
	/* FIXME: need to relax this... */
	/*if (unlikely(skb->protocol == htons(ETH_P_IP) ||
	    skb->protocol == htons(ETH_P_IPV6)))
		return -EINVAL;*/
=======
	if (unlikely(skb->mac_len == 0))
		return -EINVAL;
>>>>>>> f627ba2f

	hlen = ip_gre_calc_hlen(OVS_CB(skb)->egress_tun_info->tunnel.tun_flags);

	return __send(vport, skb, hlen, 0, 0);
}

static int gre_get_egress_tun_info(struct vport *vport, struct sk_buff *skb,
				   struct ovs_tunnel_info *egress_tun_info)
{
	return ovs_tunnel_get_egress_info(egress_tun_info,
					  ovs_dp_get_net(vport->dp),
					  OVS_CB(skb)->egress_tun_info,
					  IPPROTO_GRE, skb->mark, 0, 0);
}

const struct vport_ops ovs_gre_vport_ops = {
	.type			= OVS_VPORT_TYPE_GRE,
	.create			= gre_create,
	.destroy		= gre_tnl_destroy,
	.get_name		= gre_get_name,
	.send			= gre_send,
	.get_egress_tun_info	= gre_get_egress_tun_info,
};

/* GRE64 vport. */
static struct vport *gre64_create(const struct vport_parms *parms)
{
	struct net *net = ovs_dp_get_net(parms->dp);
	struct ovs_net *ovs_net;
	struct vport *vport;
	int err;

	err = gre_init();
	if (err)
		return ERR_PTR(err);

	ovs_net = net_generic(net, ovs_net_id);
	if (ovsl_dereference(ovs_net->vport_net.gre64_vport)) {
		vport = ERR_PTR(-EEXIST);
		goto error;
	}

	vport = ovs_vport_alloc(IFNAMSIZ, &ovs_gre64_vport_ops, parms);
	if (IS_ERR(vport))
		goto error;

	strncpy(vport_priv(vport), parms->name, IFNAMSIZ);
	rcu_assign_pointer(ovs_net->vport_net.gre64_vport, vport);
	return vport;
error:
	gre_exit();
	return vport;
}

static void gre64_tnl_destroy(struct vport *vport)
{
	struct net *net = ovs_dp_get_net(vport->dp);
	struct ovs_net *ovs_net;

	ovs_net = net_generic(net, ovs_net_id);

	rcu_assign_pointer(ovs_net->vport_net.gre64_vport, NULL);
	ovs_vport_deferred_free(vport);
	gre_exit();
}

static __be32 be64_get_high32(__be64 x)
{
#ifdef __BIG_ENDIAN
	return (__force __be32)((__force u64)x >> 32);
#else
	return (__force __be32)x;
#endif
}

static int gre64_send(struct vport *vport, struct sk_buff *skb)
{
	int hlen = GRE_HEADER_SECTION +		/* GRE Hdr */
		   GRE_HEADER_SECTION +		/* GRE Key */
		   GRE_HEADER_SECTION;		/* GRE SEQ */
	__be32 seq;

	if (unlikely(!OVS_CB(skb)->egress_tun_info))
		return -EINVAL;

	if (OVS_CB(skb)->egress_tun_info->tunnel.tun_flags & TUNNEL_CSUM)
		hlen += GRE_HEADER_SECTION;

	seq = be64_get_high32(OVS_CB(skb)->egress_tun_info->tunnel.tun_id);
	return __send(vport, skb, hlen, seq, (TUNNEL_KEY|TUNNEL_SEQ));
}

const struct vport_ops ovs_gre64_vport_ops = {
	.type			= OVS_VPORT_TYPE_GRE64,
	.create			= gre64_create,
	.destroy		= gre64_tnl_destroy,
	.get_name		= gre_get_name,
	.send			= gre64_send,
	.get_egress_tun_info	= gre_get_egress_tun_info,
};
#endif<|MERGE_RESOLUTION|>--- conflicted
+++ resolved
@@ -119,15 +119,11 @@
 	ovs_flow_tun_info_init(&tun_info, ip_hdr(skb), 0, 0, key,
 			       filter_tnl_flags(tpi->flags), NULL, 0);
 
-<<<<<<< HEAD
 	skb->protocol = tpi->proto;
 
 	ovs_vport_receive(vport, skb, &tun_info, 
 		(tpi->proto != htons(ETH_P_TEB)));
 
-=======
-	ovs_vport_receive(vport, skb, &tun_info, false);
->>>>>>> f627ba2f
 	return PACKET_RCVD;
 }
 
@@ -303,15 +299,9 @@
 		return -EINVAL;
 
 	/* Reject layer 3 packets */
-<<<<<<< HEAD
 	/* FIXME: need to relax this... */
-	/*if (unlikely(skb->protocol == htons(ETH_P_IP) ||
-	    skb->protocol == htons(ETH_P_IPV6)))
+/*	if (unlikely(skb->mac_len == 0))
 		return -EINVAL;*/
-=======
-	if (unlikely(skb->mac_len == 0))
-		return -EINVAL;
->>>>>>> f627ba2f
 
 	hlen = ip_gre_calc_hlen(OVS_CB(skb)->egress_tun_info->tunnel.tun_flags);
 
