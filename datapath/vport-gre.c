/*
 * Copyright (c) 2007-2012 Nicira, Inc.
 *
 * This program is free software; you can redistribute it and/or
 * modify it under the terms of version 2 of the GNU General Public
 * License as published by the Free Software Foundation.
 *
 * This program is distributed in the hope that it will be useful, but
 * WITHOUT ANY WARRANTY; without even the implied warranty of
 * MERCHANTABILITY or FITNESS FOR A PARTICULAR PURPOSE. See the GNU
 * General Public License for more details.
 *
 * You should have received a copy of the GNU General Public License
 * along with this program; if not, write to the Free Software
 * Foundation, Inc., 51 Franklin Street, Fifth Floor, Boston, MA
 * 02110-1301, USA
 */

#include <linux/kconfig.h>
#if IS_ENABLED(CONFIG_NET_IPGRE_DEMUX)
#define pr_fmt(fmt) KBUILD_MODNAME ": " fmt

#include <linux/if.h>
#include <linux/skbuff.h>
#include <linux/ip.h>
#include <linux/if_tunnel.h>
#include <linux/if_vlan.h>
#include <linux/in.h>
#include <linux/in_route.h>
#include <linux/inetdevice.h>
#include <linux/jhash.h>
#include <linux/list.h>
#include <linux/kernel.h>
#include <linux/workqueue.h>
#include <linux/rculist.h>
#include <net/net_namespace.h>
#include <net/netns/generic.h>
#include <net/route.h>
#include <net/xfrm.h>

#include <net/icmp.h>
#include <net/ip.h>
#include <net/ip_tunnels.h>
#include <net/gre.h>
#include <net/protocol.h>

#include "datapath.h"
#include "vport.h"

/* Returns the least-significant 32 bits of a __be64. */
static __be32 be64_get_low32(__be64 x)
{
#ifdef __BIG_ENDIAN
	return (__force __be32)x;
#else
	return (__force __be32)((__force u64)x >> 32);
#endif
}

static __be16 filter_tnl_flags(__be16 flags)
{
	return flags & (TUNNEL_CSUM | TUNNEL_KEY);
}

static struct sk_buff *__build_header(struct sk_buff *skb,
				      int tunnel_hlen,
				      __be32 seq, __be16 gre64_flag)
{
	const struct ovs_key_ipv4_tunnel *tun_key;
	struct tnl_ptk_info tpi;

	tun_key = &OVS_CB(skb)->egress_tun_info->tunnel;
	skb = gre_handle_offloads(skb, !!(tun_key->tun_flags & TUNNEL_CSUM));
	if (IS_ERR(skb))
		return skb;

	tpi.flags = filter_tnl_flags(tun_key->tun_flags) | gre64_flag;

	if (skb->mac_len)
		tpi.proto = htons(ETH_P_TEB);
        else 
		tpi.proto = skb->protocol;

	tpi.key = be64_get_low32(tun_key->tun_id);
	tpi.seq = seq;
	gre_build_header(skb, &tpi, tunnel_hlen);

	return skb;
}

static __be64 key_to_tunnel_id(__be32 key, __be32 seq)
{
#ifdef __BIG_ENDIAN
	return (__force __be64)((__force u64)seq << 32 | (__force u32)key);
#else
	return (__force __be64)((__force u64)key << 32 | (__force u32)seq);
#endif
}

/* Called with rcu_read_lock and BH disabled. */
static int gre_rcv(struct sk_buff *skb,
		   const struct tnl_ptk_info *tpi)
{
	struct ovs_tunnel_info tun_info;
	struct ovs_net *ovs_net;
	struct vport *vport;
	__be64 key;

	ovs_net = net_generic(dev_net(skb->dev), ovs_net_id);
	if ((tpi->flags & TUNNEL_KEY) && (tpi->flags & TUNNEL_SEQ))
		vport = rcu_dereference(ovs_net->vport_net.gre64_vport);
	else
		vport = rcu_dereference(ovs_net->vport_net.gre_vport);
	if (unlikely(!vport))
		return PACKET_REJECT;

	key = key_to_tunnel_id(tpi->key, tpi->seq);
	ovs_flow_tun_info_init(&tun_info, ip_hdr(skb), 0, 0, key,
			       filter_tnl_flags(tpi->flags), NULL, 0);

<<<<<<< HEAD
	skb->protocol = tpi->proto;

	ovs_vport_receive(vport, skb, &tun_info, 
		(tpi->proto != htons(ETH_P_TEB)));

=======
	ovs_vport_receive(vport, skb, &tun_info, false);
>>>>>>> 5f925138
	return PACKET_RCVD;
}

/* Called with rcu_read_lock and BH disabled. */
static int gre_err(struct sk_buff *skb, u32 info,
		   const struct tnl_ptk_info *tpi)
{
	struct ovs_net *ovs_net;
	struct vport *vport;

	ovs_net = net_generic(dev_net(skb->dev), ovs_net_id);
	if ((tpi->flags & TUNNEL_KEY) && (tpi->flags & TUNNEL_SEQ))
		vport = rcu_dereference(ovs_net->vport_net.gre64_vport);
	else
		vport = rcu_dereference(ovs_net->vport_net.gre_vport);

	if (unlikely(!vport))
		return PACKET_REJECT;
	else
		return PACKET_RCVD;
}

static int __send(struct vport *vport, struct sk_buff *skb,
		  int tunnel_hlen,
		  __be32 seq, __be16 gre64_flag)
{
	struct ovs_key_ipv4_tunnel *tun_key;
	struct rtable *rt;
	int min_headroom;
	__be16 df;
	__be32 saddr;
	int err;

	/* Route lookup */
	tun_key = &OVS_CB(skb)->egress_tun_info->tunnel;
	saddr = tun_key->ipv4_src;
	rt = find_route(ovs_dp_get_net(vport->dp),
			&saddr, tun_key->ipv4_dst,
			IPPROTO_GRE, tun_key->ipv4_tos,
			skb->mark);
	if (IS_ERR(rt)) {
		err = PTR_ERR(rt);
		goto error;
	}

	min_headroom = LL_RESERVED_SPACE(rt_dst(rt).dev) + rt_dst(rt).header_len
			+ tunnel_hlen + sizeof(struct iphdr)
			+ (vlan_tx_tag_present(skb) ? VLAN_HLEN : 0);

	if (skb_headroom(skb) < min_headroom || skb_header_cloned(skb)) {
		int head_delta = SKB_DATA_ALIGN(min_headroom -
						skb_headroom(skb) +
						16);
		err = pskb_expand_head(skb, max_t(int, head_delta, 0),
					0, GFP_ATOMIC);
		if (unlikely(err))
			goto err_free_rt;
	}

	if (vlan_tx_tag_present(skb)) {
		if (unlikely(!vlan_insert_tag_set_proto(skb,
							skb->vlan_proto,
							vlan_tx_tag_get(skb)))) {
			err = -ENOMEM;
			skb = NULL;
			goto err_free_rt;
		}
		vlan_set_tci(skb, 0);
	}

	/* Push Tunnel header. */
	skb = __build_header(skb, tunnel_hlen, seq, gre64_flag);
	if (IS_ERR(skb)) {
		err = PTR_ERR(skb);
		skb = NULL;
		goto err_free_rt;
	}

	df = tun_key->tun_flags & TUNNEL_DONT_FRAGMENT ? htons(IP_DF) : 0;
	skb->ignore_df = 1;

	return iptunnel_xmit(skb->sk, rt, skb, saddr,
			     tun_key->ipv4_dst, IPPROTO_GRE,
			     tun_key->ipv4_tos,
			     tun_key->ipv4_ttl, df, false);
err_free_rt:
	ip_rt_put(rt);
error:
	kfree_skb(skb);
	return err;
}

static struct gre_cisco_protocol gre_protocol = {
	.handler	= gre_rcv,
	.err_handler	= gre_err,
	.priority	= 1,
};

static int gre_ports;
static int gre_init(void)
{
	int err;

	gre_ports++;
	if (gre_ports > 1)
		return 0;

	err = gre_cisco_register(&gre_protocol);
	if (err)
		pr_warn("cannot register gre protocol handler\n");

	return err;
}

static void gre_exit(void)
{
	gre_ports--;
	if (gre_ports > 0)
		return;

	gre_cisco_unregister(&gre_protocol);
}

static const char *gre_get_name(const struct vport *vport)
{
	return vport_priv(vport);
}

static struct vport *gre_create(const struct vport_parms *parms)
{
	struct net *net = ovs_dp_get_net(parms->dp);
	struct ovs_net *ovs_net;
	struct vport *vport;
	int err;

	err = gre_init();
	if (err)
		return ERR_PTR(err);

	ovs_net = net_generic(net, ovs_net_id);
	if (ovsl_dereference(ovs_net->vport_net.gre_vport)) {
		vport = ERR_PTR(-EEXIST);
		goto error;
	}

	vport = ovs_vport_alloc(IFNAMSIZ, &ovs_gre_vport_ops, parms);
	if (IS_ERR(vport))
		goto error;

	strncpy(vport_priv(vport), parms->name, IFNAMSIZ);
	rcu_assign_pointer(ovs_net->vport_net.gre_vport, vport);
	return vport;

error:
	gre_exit();
	return vport;
}

static void gre_tnl_destroy(struct vport *vport)
{
	struct net *net = ovs_dp_get_net(vport->dp);
	struct ovs_net *ovs_net;

	ovs_net = net_generic(net, ovs_net_id);

	RCU_INIT_POINTER(ovs_net->vport_net.gre_vport, NULL);
	ovs_vport_deferred_free(vport);
	gre_exit();
}

static int gre_send(struct vport *vport, struct sk_buff *skb)
{
	int hlen;

	if (unlikely(!OVS_CB(skb)->egress_tun_info)) {
		kfree_skb(skb);
		return -EINVAL;
	}

	/* Reject layer 3 packets */
	if (unlikely(skb->mac_len == 0))
		return -EINVAL;

	hlen = ip_gre_calc_hlen(OVS_CB(skb)->egress_tun_info->tunnel.tun_flags);

	return __send(vport, skb, hlen, 0, 0);
}

static int gre_get_egress_tun_info(struct vport *vport, struct sk_buff *skb,
				   struct ovs_tunnel_info *egress_tun_info)
{
	return ovs_tunnel_get_egress_info(egress_tun_info,
					  ovs_dp_get_net(vport->dp),
					  OVS_CB(skb)->egress_tun_info,
					  IPPROTO_GRE, skb->mark, 0, 0);
}

const struct vport_ops ovs_gre_vport_ops = {
	.type			= OVS_VPORT_TYPE_GRE,
	.create			= gre_create,
	.destroy		= gre_tnl_destroy,
	.get_name		= gre_get_name,
	.send			= gre_send,
	.get_egress_tun_info	= gre_get_egress_tun_info,
};

/* GRE64 vport. */
static struct vport *gre64_create(const struct vport_parms *parms)
{
	struct net *net = ovs_dp_get_net(parms->dp);
	struct ovs_net *ovs_net;
	struct vport *vport;
	int err;

	err = gre_init();
	if (err)
		return ERR_PTR(err);

	ovs_net = net_generic(net, ovs_net_id);
	if (ovsl_dereference(ovs_net->vport_net.gre64_vport)) {
		vport = ERR_PTR(-EEXIST);
		goto error;
	}

	vport = ovs_vport_alloc(IFNAMSIZ, &ovs_gre64_vport_ops, parms);
	if (IS_ERR(vport))
		goto error;

	strncpy(vport_priv(vport), parms->name, IFNAMSIZ);
	rcu_assign_pointer(ovs_net->vport_net.gre64_vport, vport);
	return vport;
error:
	gre_exit();
	return vport;
}

static void gre64_tnl_destroy(struct vport *vport)
{
	struct net *net = ovs_dp_get_net(vport->dp);
	struct ovs_net *ovs_net;

	ovs_net = net_generic(net, ovs_net_id);

	rcu_assign_pointer(ovs_net->vport_net.gre64_vport, NULL);
	ovs_vport_deferred_free(vport);
	gre_exit();
}

static __be32 be64_get_high32(__be64 x)
{
#ifdef __BIG_ENDIAN
	return (__force __be32)((__force u64)x >> 32);
#else
	return (__force __be32)x;
#endif
}

static int gre64_send(struct vport *vport, struct sk_buff *skb)
{
	int hlen = GRE_HEADER_SECTION +		/* GRE Hdr */
		   GRE_HEADER_SECTION +		/* GRE Key */
		   GRE_HEADER_SECTION;		/* GRE SEQ */
	__be32 seq;

	if (unlikely(!OVS_CB(skb)->egress_tun_info)) {
		kfree_skb(skb);
		return -EINVAL;
	}

	if (OVS_CB(skb)->egress_tun_info->tunnel.tun_flags & TUNNEL_CSUM)
		hlen += GRE_HEADER_SECTION;

	seq = be64_get_high32(OVS_CB(skb)->egress_tun_info->tunnel.tun_id);
	return __send(vport, skb, hlen, seq, (TUNNEL_KEY|TUNNEL_SEQ));
}

const struct vport_ops ovs_gre64_vport_ops = {
	.type			= OVS_VPORT_TYPE_GRE64,
	.create			= gre64_create,
	.destroy		= gre64_tnl_destroy,
	.get_name		= gre_get_name,
	.send			= gre64_send,
	.get_egress_tun_info	= gre_get_egress_tun_info,
};
#endif<|MERGE_RESOLUTION|>--- conflicted
+++ resolved
@@ -118,15 +118,7 @@
 	ovs_flow_tun_info_init(&tun_info, ip_hdr(skb), 0, 0, key,
 			       filter_tnl_flags(tpi->flags), NULL, 0);
 
-<<<<<<< HEAD
-	skb->protocol = tpi->proto;
-
-	ovs_vport_receive(vport, skb, &tun_info, 
-		(tpi->proto != htons(ETH_P_TEB)));
-
-=======
 	ovs_vport_receive(vport, skb, &tun_info, false);
->>>>>>> 5f925138
 	return PACKET_RCVD;
 }
 
