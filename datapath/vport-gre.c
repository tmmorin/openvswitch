--- conflicted
+++ resolved
@@ -118,15 +118,11 @@
 	ovs_flow_tun_info_init(&tun_info, ip_hdr(skb), 0, 0, key,
 			       filter_tnl_flags(tpi->flags), NULL, 0);
 
-<<<<<<< HEAD
 	skb->protocol = tpi->proto;
 
 	ovs_vport_receive(vport, skb, &tun_info, 
 		(tpi->proto != htons(ETH_P_TEB)));
 
-=======
-	ovs_vport_receive(vport, skb, &tun_info, false);
->>>>>>> 29f30d09
 	return PACKET_RCVD;
 }
 
@@ -306,10 +302,6 @@
 		return -EINVAL;
 	}
 
-	/* Reject layer 3 packets */
-	if (unlikely(skb->mac_len == 0))
-		return -EINVAL;
-
 	hlen = ip_gre_calc_hlen(OVS_CB(skb)->egress_tun_info->tunnel.tun_flags);
 
 	return __send(vport, skb, hlen, 0, 0);
