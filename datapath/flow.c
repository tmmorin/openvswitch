/*
 * Copyright (c) 2007-2014 Nicira, Inc.
 *
 * This program is free software; you can redistribute it and/or
 * modify it under the terms of version 2 of the GNU General Public
 * License as published by the Free Software Foundation.
 *
 * This program is distributed in the hope that it will be useful, but
 * WITHOUT ANY WARRANTY; without even the implied warranty of
 * MERCHANTABILITY or FITNESS FOR A PARTICULAR PURPOSE. See the GNU
 * General Public License for more details.
 *
 * You should have received a copy of the GNU General Public License
 * along with this program; if not, write to the Free Software
 * Foundation, Inc., 51 Franklin Street, Fifth Floor, Boston, MA
 * 02110-1301, USA
 */

#include <linux/uaccess.h>
#include <linux/netdevice.h>
#include <linux/etherdevice.h>
#include <linux/if_ether.h>
#include <linux/if_vlan.h>
#include <net/llc_pdu.h>
#include <linux/kernel.h>
#include <linux/jhash.h>
#include <linux/jiffies.h>
#include <linux/llc.h>
#include <linux/module.h>
#include <linux/in.h>
#include <linux/rcupdate.h>
#include <linux/if_arp.h>
#include <linux/ip.h>
#include <linux/ipv6.h>
#include <linux/mpls.h>
#include <linux/sctp.h>
#include <linux/smp.h>
#include <linux/tcp.h>
#include <linux/udp.h>
#include <linux/icmp.h>
#include <linux/icmpv6.h>
#include <linux/rculist.h>
#include <net/ip.h>
#include <net/ipv6.h>
#include <net/mpls.h>
#include <net/ndisc.h>

#include "datapath.h"
#include "flow.h"
#include "flow_netlink.h"

#include "vlan.h"

u64 ovs_flow_used_time(unsigned long flow_jiffies)
{
	struct timespec cur_ts;
	u64 cur_ms, idle_ms;

	ktime_get_ts(&cur_ts);
	idle_ms = jiffies_to_msecs(jiffies - flow_jiffies);
	cur_ms = (u64)cur_ts.tv_sec * MSEC_PER_SEC +
		 cur_ts.tv_nsec / NSEC_PER_MSEC;

	return cur_ms - idle_ms;
}

#define TCP_FLAGS_BE16(tp) (*(__be16 *)&tcp_flag_word(tp) & htons(0x0FFF))

void ovs_flow_stats_update(struct sw_flow *flow, __be16 tcp_flags,
			   const struct sk_buff *skb)
{
	struct flow_stats *stats;
	int node = numa_node_id();
	int len = skb->len + (vlan_tx_tag_present(skb) ? VLAN_HLEN : 0);

	stats = rcu_dereference(flow->stats[node]);

	/* Check if already have node-specific stats. */
	if (likely(stats)) {
		spin_lock(&stats->lock);
		/* Mark if we write on the pre-allocated stats. */
		if (node == 0 && unlikely(flow->stats_last_writer != node))
			flow->stats_last_writer = node;
	} else {
		stats = rcu_dereference(flow->stats[0]); /* Pre-allocated. */
		spin_lock(&stats->lock);

		/* If the current NUMA-node is the only writer on the
		 * pre-allocated stats keep using them.
		 */
		if (unlikely(flow->stats_last_writer != node)) {
			/* A previous locker may have already allocated the
			 * stats, so we need to check again.  If node-specific
			 * stats were already allocated, we update the pre-
			 * allocated stats as we have already locked them.
			 */
			if (likely(flow->stats_last_writer != NUMA_NO_NODE)
			    && likely(!rcu_access_pointer(flow->stats[node]))) {
				/* Try to allocate node-specific stats. */
				struct flow_stats *new_stats;

				new_stats =
					kmem_cache_alloc_node(flow_stats_cache,
							      GFP_THISNODE |
							      __GFP_NOMEMALLOC,
							      node);
				if (likely(new_stats)) {
					new_stats->used = jiffies;
					new_stats->packet_count = 1;
					new_stats->byte_count = len;
					new_stats->tcp_flags = tcp_flags;
					spin_lock_init(&new_stats->lock);

					rcu_assign_pointer(flow->stats[node],
							   new_stats);
					goto unlock;
				}
			}
			flow->stats_last_writer = node;
		}
	}

	stats->used = jiffies;
	stats->packet_count++;
	stats->byte_count += len;
	stats->tcp_flags |= tcp_flags;
unlock:
	spin_unlock(&stats->lock);
}

/* Must be called with rcu_read_lock or ovs_mutex. */
void ovs_flow_stats_get(const struct sw_flow *flow,
			struct ovs_flow_stats *ovs_stats,
			unsigned long *used, __be16 *tcp_flags)
{
	int node;

	*used = 0;
	*tcp_flags = 0;
	memset(ovs_stats, 0, sizeof(*ovs_stats));

	for_each_node(node) {
		struct flow_stats *stats = rcu_dereference_ovsl(flow->stats[node]);

		if (stats) {
			/* Local CPU may write on non-local stats, so we must
			 * block bottom-halves here.
			 */
			spin_lock_bh(&stats->lock);
			if (!*used || time_after(stats->used, *used))
				*used = stats->used;
			*tcp_flags |= stats->tcp_flags;
			ovs_stats->n_packets += stats->packet_count;
			ovs_stats->n_bytes += stats->byte_count;
			spin_unlock_bh(&stats->lock);
		}
	}
}

/* Called with ovs_mutex. */
void ovs_flow_stats_clear(struct sw_flow *flow)
{
	int node;

	for_each_node(node) {
		struct flow_stats *stats = ovsl_dereference(flow->stats[node]);

		if (stats) {
			spin_lock_bh(&stats->lock);
			stats->used = 0;
			stats->packet_count = 0;
			stats->byte_count = 0;
			stats->tcp_flags = 0;
			spin_unlock_bh(&stats->lock);
		}
	}
}

static int check_header(struct sk_buff *skb, int len)
{
	if (unlikely(skb->len < len))
		return -EINVAL;
	if (unlikely(!pskb_may_pull(skb, len)))
		return -ENOMEM;
	return 0;
}

static bool arphdr_ok(struct sk_buff *skb)
{
	return pskb_may_pull(skb, skb_network_offset(skb) +
				  sizeof(struct arp_eth_header));
}

static int check_iphdr(struct sk_buff *skb)
{
	unsigned int nh_ofs = skb_network_offset(skb);
	unsigned int ip_len;
	int err;

	err = check_header(skb, nh_ofs + sizeof(struct iphdr));
	if (unlikely(err))
		return err;

	ip_len = ip_hdrlen(skb);
	if (unlikely(ip_len < sizeof(struct iphdr) ||
		     skb->len < nh_ofs + ip_len))
		return -EINVAL;

	skb_set_transport_header(skb, nh_ofs + ip_len);
	return 0;
}

static bool tcphdr_ok(struct sk_buff *skb)
{
	int th_ofs = skb_transport_offset(skb);
	int tcp_len;

	if (unlikely(!pskb_may_pull(skb, th_ofs + sizeof(struct tcphdr))))
		return false;

	tcp_len = tcp_hdrlen(skb);
	if (unlikely(tcp_len < sizeof(struct tcphdr) ||
		     skb->len < th_ofs + tcp_len))
		return false;

	return true;
}

static bool udphdr_ok(struct sk_buff *skb)
{
	return pskb_may_pull(skb, skb_transport_offset(skb) +
				  sizeof(struct udphdr));
}

static bool sctphdr_ok(struct sk_buff *skb)
{
	return pskb_may_pull(skb, skb_transport_offset(skb) +
				  sizeof(struct sctphdr));
}

static bool icmphdr_ok(struct sk_buff *skb)
{
	return pskb_may_pull(skb, skb_transport_offset(skb) +
				  sizeof(struct icmphdr));
}

static int parse_ipv6hdr(struct sk_buff *skb, struct sw_flow_key *key)
{
	unsigned int nh_ofs = skb_network_offset(skb);
	unsigned int nh_len;
	int payload_ofs;
	struct ipv6hdr *nh;
	uint8_t nexthdr;
	__be16 frag_off;
	int err;

	err = check_header(skb, nh_ofs + sizeof(*nh));
	if (unlikely(err))
		return err;

	nh = ipv6_hdr(skb);
	nexthdr = nh->nexthdr;
	payload_ofs = (u8 *)(nh + 1) - skb->data;

	key->ip.proto = NEXTHDR_NONE;
	key->ip.tos = ipv6_get_dsfield(nh);
	key->ip.ttl = nh->hop_limit;
	key->ipv6.label = *(__be32 *)nh & htonl(IPV6_FLOWINFO_FLOWLABEL);
	key->ipv6.addr.src = nh->saddr;
	key->ipv6.addr.dst = nh->daddr;

	payload_ofs = ipv6_skip_exthdr(skb, payload_ofs, &nexthdr, &frag_off);
	if (unlikely(payload_ofs < 0))
		return -EINVAL;

	if (frag_off) {
		if (frag_off & htons(~0x7))
			key->ip.frag = OVS_FRAG_TYPE_LATER;
		else
			key->ip.frag = OVS_FRAG_TYPE_FIRST;
	} else {
		key->ip.frag = OVS_FRAG_TYPE_NONE;
	}

	nh_len = payload_ofs - nh_ofs;
	skb_set_transport_header(skb, nh_ofs + nh_len);
	key->ip.proto = nexthdr;
	return nh_len;
}

static bool icmp6hdr_ok(struct sk_buff *skb)
{
	return pskb_may_pull(skb, skb_transport_offset(skb) +
				  sizeof(struct icmp6hdr));
}

static int parse_vlan(struct sk_buff *skb, struct sw_flow_key *key)
{
	struct qtag_prefix {
		__be16 eth_type; /* ETH_P_8021Q */
		__be16 tci;
	};
	struct qtag_prefix *qp;

	if (unlikely(skb->len < sizeof(struct qtag_prefix) + sizeof(__be16)))
		return 0;

	if (unlikely(!pskb_may_pull(skb, sizeof(struct qtag_prefix) +
					 sizeof(__be16))))
		return -ENOMEM;

	qp = (struct qtag_prefix *) skb->data;
	key->eth.tci = qp->tci | htons(VLAN_TAG_PRESENT);
	__skb_pull(skb, sizeof(struct qtag_prefix));

	return 0;
}

static __be16 parse_ethertype(struct sk_buff *skb)
{
	struct llc_snap_hdr {
		u8  dsap;  /* Always 0xAA */
		u8  ssap;  /* Always 0xAA */
		u8  ctrl;
		u8  oui[3];
		__be16 ethertype;
	};
	struct llc_snap_hdr *llc;
	__be16 proto;

	proto = *(__be16 *) skb->data;
	__skb_pull(skb, sizeof(__be16));

	if (ntohs(proto) >= ETH_P_802_3_MIN)
		return proto;

	if (skb->len < sizeof(struct llc_snap_hdr))
		return htons(ETH_P_802_2);

	if (unlikely(!pskb_may_pull(skb, sizeof(struct llc_snap_hdr))))
		return htons(0);

	llc = (struct llc_snap_hdr *) skb->data;
	if (llc->dsap != LLC_SAP_SNAP ||
	    llc->ssap != LLC_SAP_SNAP ||
	    (llc->oui[0] | llc->oui[1] | llc->oui[2]) != 0)
		return htons(ETH_P_802_2);

	__skb_pull(skb, sizeof(struct llc_snap_hdr));

	if (ntohs(llc->ethertype) >= ETH_P_802_3_MIN)
		return llc->ethertype;

	return htons(ETH_P_802_2);
}

static int parse_icmpv6(struct sk_buff *skb, struct sw_flow_key *key,
			int nh_len)
{
	struct icmp6hdr *icmp = icmp6_hdr(skb);

	/* The ICMPv6 type and code fields use the 16-bit transport port
	 * fields, so we need to store them in 16-bit network byte order.
	 */
	key->tp.src = htons(icmp->icmp6_type);
	key->tp.dst = htons(icmp->icmp6_code);
	memset(&key->ipv6.nd, 0, sizeof(key->ipv6.nd));

	if (icmp->icmp6_code == 0 &&
	    (icmp->icmp6_type == NDISC_NEIGHBOUR_SOLICITATION ||
	     icmp->icmp6_type == NDISC_NEIGHBOUR_ADVERTISEMENT)) {
		int icmp_len = skb->len - skb_transport_offset(skb);
		struct nd_msg *nd;
		int offset;

		/* In order to process neighbor discovery options, we need the
		 * entire packet.
		 */
		if (unlikely(icmp_len < sizeof(*nd)))
			return 0;

		if (unlikely(skb_linearize(skb)))
			return -ENOMEM;

		nd = (struct nd_msg *)skb_transport_header(skb);
		key->ipv6.nd.target = nd->target;

		icmp_len -= sizeof(*nd);
		offset = 0;
		while (icmp_len >= 8) {
			struct nd_opt_hdr *nd_opt =
				 (struct nd_opt_hdr *)(nd->opt + offset);
			int opt_len = nd_opt->nd_opt_len * 8;

			if (unlikely(!opt_len || opt_len > icmp_len))
				return 0;

			/* Store the link layer address if the appropriate
			 * option is provided.  It is considered an error if
			 * the same link layer option is specified twice.
			 */
			if (nd_opt->nd_opt_type == ND_OPT_SOURCE_LL_ADDR
			    && opt_len == 8) {
				if (unlikely(!is_zero_ether_addr(key->ipv6.nd.sll)))
					goto invalid;
				ether_addr_copy(key->ipv6.nd.sll,
						&nd->opt[offset+sizeof(*nd_opt)]);
			} else if (nd_opt->nd_opt_type == ND_OPT_TARGET_LL_ADDR
				   && opt_len == 8) {
				if (unlikely(!is_zero_ether_addr(key->ipv6.nd.tll)))
					goto invalid;
				ether_addr_copy(key->ipv6.nd.tll,
						&nd->opt[offset+sizeof(*nd_opt)]);
			}

			icmp_len -= opt_len;
			offset += opt_len;
		}
	}

	return 0;

invalid:
	memset(&key->ipv6.nd.target, 0, sizeof(key->ipv6.nd.target));
	memset(key->ipv6.nd.sll, 0, sizeof(key->ipv6.nd.sll));
	memset(key->ipv6.nd.tll, 0, sizeof(key->ipv6.nd.tll));

	return 0;
}

/**
 * key_extract - extracts a flow key from an Ethernet frame.
 * @skb: sk_buff that contains the frame, with skb->data pointing to the
 * Ethernet header
 * @key: output flow key
 *
 * The caller must ensure that skb->len >= ETH_HLEN.   // FIXME: is it still true for all layer3 packets...??
 *
 * Returns 0 if successful, otherwise a negative errno value.
 *
 * Initializes @skb header pointers as follows:
 *
 *    - skb->mac_header: the Ethernet header.
 *
 *    - skb->network_header: just past the Ethernet header, or just past the
 *      VLAN header, to the first byte of the Ethernet payload.
 *
 *    - skb->transport_header: If key->eth.type is ETH_P_IP or ETH_P_IPV6
 *      on output, then just past the IP header, if one is present and
 *      of a correct length, otherwise the same as skb->network_header.
 *      For other key->eth.type values it is left untouched.
 */
static int key_extract(struct sk_buff *skb, struct sw_flow_key *key)
{
	int error;
	struct ethhdr *eth;

	/* Flags are always used as part of stats */
	key->tp.flags = 0;

	skb_reset_mac_header(skb);

	/* Link layer. */
	if (key->phy.is_layer3) {
		key->eth.tci = 0;
<<<<<<< HEAD
                /* this skb_reset_mac_header call is needed or skb_reset_mac_len 
		below will not set mac_len to zero */
		skb_reset_mac_header(skb);
=======
>>>>>>> 5f925138
	} else {
		eth = eth_hdr(skb);
		ether_addr_copy(key->eth.src, eth->h_source);
		ether_addr_copy(key->eth.dst, eth->h_dest);

		__skb_pull(skb, 2 * ETH_ALEN);
		/* We are going to push all headers that we pull, so no need to
		 * update skb->csum here.
		 */

		key->eth.tci = 0;
		if (vlan_tx_tag_present(skb))
			key->eth.tci = htons(vlan_get_tci(skb));
		else if (eth->h_proto == htons(ETH_P_8021Q))
			if (unlikely(parse_vlan(skb, key)))
				return -ENOMEM;
<<<<<<< HEAD
=======

>>>>>>> 5f925138
		key->eth.type = parse_ethertype(skb);
		if (unlikely(key->eth.type == htons(0)))
			return -ENOMEM;
	}

	skb_reset_network_header(skb);
	skb_reset_mac_len(skb);
	__skb_push(skb, skb->data - skb_mac_header(skb));

	/* Network layer. */
	if (key->eth.type == htons(ETH_P_IP)) {
		struct iphdr *nh;
		__be16 offset;

		error = check_iphdr(skb);
		if (unlikely(error)) {
			memset(&key->ip, 0, sizeof(key->ip));
			memset(&key->ipv4, 0, sizeof(key->ipv4));
			if (error == -EINVAL) {
				skb->transport_header = skb->network_header;
				error = 0;
			}
			return error;
		}

		nh = ip_hdr(skb);
		key->ipv4.addr.src = nh->saddr;
		key->ipv4.addr.dst = nh->daddr;

		key->ip.proto = nh->protocol;
		key->ip.tos = nh->tos;
		key->ip.ttl = nh->ttl;

		offset = nh->frag_off & htons(IP_OFFSET);
		if (offset) {
			key->ip.frag = OVS_FRAG_TYPE_LATER;
			return 0;
		}
		if (nh->frag_off & htons(IP_MF) ||
			skb_shinfo(skb)->gso_type & SKB_GSO_UDP)
			key->ip.frag = OVS_FRAG_TYPE_FIRST;
		else
			key->ip.frag = OVS_FRAG_TYPE_NONE;

		/* Transport layer. */
		if (key->ip.proto == IPPROTO_TCP) {
			if (tcphdr_ok(skb)) {
				struct tcphdr *tcp = tcp_hdr(skb);
				key->tp.src = tcp->source;
				key->tp.dst = tcp->dest;
				key->tp.flags = TCP_FLAGS_BE16(tcp);
			} else {
				memset(&key->tp, 0, sizeof(key->tp));
			}

		} else if (key->ip.proto == IPPROTO_UDP) {
			if (udphdr_ok(skb)) {
				struct udphdr *udp = udp_hdr(skb);
				key->tp.src = udp->source;
				key->tp.dst = udp->dest;
			} else {
				memset(&key->tp, 0, sizeof(key->tp));
			}
		} else if (key->ip.proto == IPPROTO_SCTP) {
			if (sctphdr_ok(skb)) {
				struct sctphdr *sctp = sctp_hdr(skb);
				key->tp.src = sctp->source;
				key->tp.dst = sctp->dest;
			} else {
				memset(&key->tp, 0, sizeof(key->tp));
			}
		} else if (key->ip.proto == IPPROTO_ICMP) {
			if (icmphdr_ok(skb)) {
				struct icmphdr *icmp = icmp_hdr(skb);
				/* The ICMP type and code fields use the 16-bit
				 * transport port fields, so we need to store
				 * them in 16-bit network byte order.
				 */
				key->tp.src = htons(icmp->type);
				key->tp.dst = htons(icmp->code);
			} else {
				memset(&key->tp, 0, sizeof(key->tp));
			}
		}

	} else if (key->eth.type == htons(ETH_P_ARP) ||
		   key->eth.type == htons(ETH_P_RARP)) {
		struct arp_eth_header *arp;
		bool arp_available = arphdr_ok(skb);

		arp = (struct arp_eth_header *)skb_network_header(skb);

		if (arp_available &&
		    arp->ar_hrd == htons(ARPHRD_ETHER) &&
		    arp->ar_pro == htons(ETH_P_IP) &&
		    arp->ar_hln == ETH_ALEN &&
		    arp->ar_pln == 4) {

			/* We only match on the lower 8 bits of the opcode. */
			if (ntohs(arp->ar_op) <= 0xff)
				key->ip.proto = ntohs(arp->ar_op);
			else
				key->ip.proto = 0;

			memcpy(&key->ipv4.addr.src, arp->ar_sip, sizeof(key->ipv4.addr.src));
			memcpy(&key->ipv4.addr.dst, arp->ar_tip, sizeof(key->ipv4.addr.dst));
			ether_addr_copy(key->ipv4.arp.sha, arp->ar_sha);
			ether_addr_copy(key->ipv4.arp.tha, arp->ar_tha);
		} else {
			memset(&key->ip, 0, sizeof(key->ip));
			memset(&key->ipv4, 0, sizeof(key->ipv4));
		}
	} else if (eth_p_mpls(key->eth.type)) {
		size_t stack_len = MPLS_HLEN;

		/* In the presence of an MPLS label stack the end of the L2
		 * header and the beginning of the L3 header differ.
		 *
		 * Advance network_header to the beginning of the L3
		 * header. mac_len corresponds to the end of the L2 header.
		 */
		while (1) {
			__be32 lse;

			error = check_header(skb, skb->mac_len + stack_len);
			if (unlikely(error))
				return 0; /* FIXME: return error ? */

			memcpy(&lse, skb_network_header(skb), MPLS_HLEN);

			if (stack_len == MPLS_HLEN)
				memcpy(&key->mpls.top_lse, &lse, MPLS_HLEN);

			skb_set_network_header(skb, skb->mac_len + stack_len);
			if (lse & htonl(MPLS_LS_S_MASK))
				break;

			stack_len += MPLS_HLEN;
		}
	} else if (key->eth.type == htons(ETH_P_IPV6)) {
		int nh_len;             /* IPv6 Header + Extensions */

		nh_len = parse_ipv6hdr(skb, key);
		if (unlikely(nh_len < 0)) {
			memset(&key->ip, 0, sizeof(key->ip));
			memset(&key->ipv6.addr, 0, sizeof(key->ipv6.addr));
			if (nh_len == -EINVAL) {
				skb->transport_header = skb->network_header;
				error = 0;
			} else {
				error = nh_len;
			}
			return error;
		}

		if (key->ip.frag == OVS_FRAG_TYPE_LATER)
			return 0;
		if (skb_shinfo(skb)->gso_type & SKB_GSO_UDP)
			key->ip.frag = OVS_FRAG_TYPE_FIRST;

		/* Transport layer. */
		if (key->ip.proto == NEXTHDR_TCP) {
			if (tcphdr_ok(skb)) {
				struct tcphdr *tcp = tcp_hdr(skb);
				key->tp.src = tcp->source;
				key->tp.dst = tcp->dest;
				key->tp.flags = TCP_FLAGS_BE16(tcp);
			} else {
				memset(&key->tp, 0, sizeof(key->tp));
			}
		} else if (key->ip.proto == NEXTHDR_UDP) {
			if (udphdr_ok(skb)) {
				struct udphdr *udp = udp_hdr(skb);
				key->tp.src = udp->source;
				key->tp.dst = udp->dest;
			} else {
				memset(&key->tp, 0, sizeof(key->tp));
			}
		} else if (key->ip.proto == NEXTHDR_SCTP) {
			if (sctphdr_ok(skb)) {
				struct sctphdr *sctp = sctp_hdr(skb);
				key->tp.src = sctp->source;
				key->tp.dst = sctp->dest;
			} else {
				memset(&key->tp, 0, sizeof(key->tp));
			}
		} else if (key->ip.proto == NEXTHDR_ICMP) {
			if (icmp6hdr_ok(skb)) {
				error = parse_icmpv6(skb, key, nh_len);
				if (error)
					return error;
			} else {
				memset(&key->tp, 0, sizeof(key->tp));
			}
		}
	}
	return 0;
}

int ovs_flow_key_update(struct sk_buff *skb, struct sw_flow_key *key)
{
	key->eth.type = skb->protocol;

	return key_extract(skb, key);
}

int ovs_flow_key_extract(const struct ovs_tunnel_info *tun_info,
			 struct sk_buff *skb, struct sw_flow_key *key,
			 bool is_layer3)
{
	/* Extract metadata from packet. */
	if (tun_info) {
		memcpy(&key->tun_key, &tun_info->tunnel, sizeof(key->tun_key));

		BUILD_BUG_ON(((1 << (sizeof(tun_info->options_len) * 8)) - 1) >
			     sizeof(key->tun_opts));

		if (tun_info->options) {
			memcpy(GENEVE_OPTS(key, tun_info->options_len),
			       tun_info->options, tun_info->options_len);
			key->tun_opts_len = tun_info->options_len;
		} else {
			key->tun_opts_len = 0;
		}
	} else {
		key->tun_opts_len = 0;
		memset(&key->tun_key, 0, sizeof(key->tun_key));
	}

	key->phy.priority = skb->priority;
	key->phy.in_port = OVS_CB(skb)->input_vport->port_no;
	key->phy.skb_mark = skb->mark;
	key->phy.is_layer3 = is_layer3;
	key->ovs_flow_hash = 0;
	key->recirc_id = 0;

	if (is_layer3)
		key->eth.type = skb->protocol;

	return key_extract(skb, key);
}

int ovs_flow_key_extract_userspace(const struct nlattr *attr,
				   struct sk_buff *skb,
				   struct sw_flow_key *key, bool log)
{
	int err;

	/* Extract metadata from netlink attributes. */
	err = ovs_nla_get_flow_metadata(attr, key, log);
	if (err)
		return err;

	return key_extract(skb, key);
}<|MERGE_RESOLUTION|>--- conflicted
+++ resolved
@@ -463,12 +463,6 @@
 	/* Link layer. */
 	if (key->phy.is_layer3) {
 		key->eth.tci = 0;
-<<<<<<< HEAD
-                /* this skb_reset_mac_header call is needed or skb_reset_mac_len 
-		below will not set mac_len to zero */
-		skb_reset_mac_header(skb);
-=======
->>>>>>> 5f925138
 	} else {
 		eth = eth_hdr(skb);
 		ether_addr_copy(key->eth.src, eth->h_source);
@@ -485,10 +479,7 @@
 		else if (eth->h_proto == htons(ETH_P_8021Q))
 			if (unlikely(parse_vlan(skb, key)))
 				return -ENOMEM;
-<<<<<<< HEAD
-=======
-
->>>>>>> 5f925138
+
 		key->eth.type = parse_ethertype(skb);
 		if (unlikely(key->eth.type == htons(0)))
 			return -ENOMEM;
