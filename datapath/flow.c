--- conflicted
+++ resolved
@@ -463,12 +463,9 @@
 	/* Link layer. */
 	if (key->phy.is_layer3) {
 		key->eth.tci = 0;
-<<<<<<< HEAD
 		/* this skb_reset_mac_header call is needed or skb_reset_mac_len 
 		below will not set mac_len to zero */
 		skb_reset_mac_header(skb);
-=======
->>>>>>> 29f30d09
 	} else {
 		eth = eth_hdr(skb);
 		ether_addr_copy(key->eth.src, eth->h_source);
@@ -480,11 +477,7 @@
 		 */
 
 		key->eth.tci = 0;
-<<<<<<< HEAD
-		if (vlan_tx_tag_present(skb))
-=======
 		if (skb_vlan_tag_present(skb))
->>>>>>> 29f30d09
 			key->eth.tci = htons(vlan_get_tci(skb));
 		else if (eth->h_proto == htons(ETH_P_8021Q))
 			if (unlikely(parse_vlan(skb, key)))
