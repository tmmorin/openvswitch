--- conflicted
+++ resolved
@@ -434,7 +434,7 @@
  * Ethernet header
  * @key: output flow key
  *
- * The caller must ensure that skb->len >= ETH_HLEN.   // FIXME: is it still true for all layer3 packets...??
+ * The caller must ensure that skb->len >= ETH_HLEN.
  *
  * Returns 0 if successful, otherwise a negative errno value.
  *
@@ -463,12 +463,9 @@
 	/* Link layer. */
 	if (key->phy.is_layer3) {
 		key->eth.tci = 0;
-<<<<<<< HEAD
 		/* this skb_reset_mac_header call is needed or skb_reset_mac_len 
 		below will not set mac_len to zero */
 		skb_reset_mac_header(skb);
-=======
->>>>>>> fa937421
 	} else {
 		eth = eth_hdr(skb);
 		ether_addr_copy(key->eth.src, eth->h_source);
@@ -612,7 +609,7 @@
 
 			error = check_header(skb, skb->mac_len + stack_len);
 			if (unlikely(error))
-				return 0; /* FIXME: return error ? */
+				return 0;
 
 			memcpy(&lse, skb_network_header(skb), MPLS_HLEN);
 
