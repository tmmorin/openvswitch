--- conflicted
+++ resolved
@@ -461,7 +461,6 @@
 
 	/* Link layer. */
 	if (key->phy.is_layer3) {
-<<<<<<< HEAD
 		printk("key_extract: is_layer3");
 		//skb_reset_network_header(skb);  /* maybe not correct for MPLS */  /* remove in lori ... v8 */
 
@@ -476,37 +475,18 @@
 		 * update skb->csum here.
 		 */
 
-=======
-		key->eth.tci = 0;
-	} else {
-		eth = eth_hdr(skb);
-		ether_addr_copy(key->eth.src, eth->h_source);
-		ether_addr_copy(key->eth.dst, eth->h_dest);
-
-		__skb_pull(skb, 2 * ETH_ALEN);
-		/* We are going to push all headers that we pull, so no need to
-		 * update skb->csum here.
-		 */
-
->>>>>>> 01b106cd
 		key->eth.tci = 0;
 		if (vlan_tx_tag_present(skb))
 			key->eth.tci = htons(vlan_get_tci(skb));
 		else if (eth->h_proto == htons(ETH_P_8021Q))
 			if (unlikely(parse_vlan(skb, key)))
 				return -ENOMEM;
-<<<<<<< HEAD
 		key->eth.type = parse_ethertype(skb);
 		if (unlikely(key->eth.type == htons(0)))
 			return -ENOMEM;
+	}
 
 		skb_reset_network_header(skb);  /* not in lori's v8 */
-=======
-
-		key->eth.type = parse_ethertype(skb);
-		if (unlikely(key->eth.type == htons(0)))
-			return -ENOMEM;
->>>>>>> 01b106cd
 	}
 
 	skb_reset_mac_len(skb);
@@ -743,15 +723,10 @@
 	key->ovs_flow_hash = 0;
 	key->recirc_id = 0;
 
-<<<<<<< HEAD
 	if (is_layer3) {
 		printk("ovs_flow_key_extract, is layer3, skb->protocol:%x\n",skb->protocol);
 		key->eth.type = skb->protocol;
 	}
-=======
-	if (is_layer3)
-		key->eth.type = skb->protocol;
->>>>>>> 01b106cd
 
 	return key_extract(skb, key);
 }
