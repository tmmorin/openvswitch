--- conflicted
+++ resolved
@@ -280,22 +280,6 @@
 	/* De-accelerate any hardware accelerated VLAN tag added to a previous
 	 * Ethernet header */
 	if (unlikely(vlan_tx_tag_present(skb))) {
-<<<<<<< HEAD
-               u16 current_tag;
-
-               /* push down current VLAN tag */
-               current_tag = vlan_tx_tag_get(skb);
-
-               if (!__vlan_put_tag(skb, skb->vlan_proto, current_tag))
-                       return -ENOMEM;
-               /* Update mac_len for subsequent MPLS actions */
-               skb->mac_len += VLAN_HLEN;
-
-               if (skb->ip_summed == CHECKSUM_COMPLETE)
-                       skb->csum = csum_add(skb->csum, csum_partial(skb->data
-                                       + (2 * ETH_ALEN), VLAN_HLEN, 0));
-	
-=======
 		u16 current_tag;
 
 		/* push down current VLAN tag */
@@ -309,7 +293,6 @@
 		if (skb->ip_summed == CHECKSUM_COMPLETE)
 			skb->csum = csum_add(skb->csum, csum_partial(skb->data
 					+ (2 * ETH_ALEN), VLAN_HLEN, 0));
->>>>>>> 5f925138
 	}
 
 	/* Add the new Ethernet header */
@@ -318,13 +301,7 @@
 
 	skb_push(skb, ETH_HLEN);
 	skb_reset_mac_header(skb);
-<<<<<<< HEAD
-	/*skb_reset_mac_len does not work because network_header is not necessarily correctly set, 
-	case of MPLS, use of skb_set_network_header in key_extract for mpls */
-	skb->mac_len = ETH_HLEN; 
-=======
 	skb_reset_mac_len(skb);
->>>>>>> 5f925138
 
 	ether_addr_copy(eth_hdr(skb)->h_source, ethh->addresses.eth_src);
 	ether_addr_copy(eth_hdr(skb)->h_dest, ethh->addresses.eth_dst);
