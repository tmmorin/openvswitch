--- conflicted
+++ resolved
@@ -303,12 +303,8 @@
 
 	skb_push(skb, ETH_HLEN);
 	skb_reset_mac_header(skb);
-<<<<<<< HEAD
 	/* using skb_reset_mac_len is not correct for MPLS frames */
 	skb->mac_len = ETH_HLEN;
-=======
-	skb_reset_mac_len(skb);
->>>>>>> 29f30d09
 
 	ether_addr_copy(eth_hdr(skb)->h_source, ethh->addresses.eth_src);
 	ether_addr_copy(eth_hdr(skb)->h_dest, ethh->addresses.eth_dst);
