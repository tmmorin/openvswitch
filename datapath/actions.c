--- conflicted
+++ resolved
@@ -990,18 +990,20 @@
 			break;
 
 		case OVS_ACTION_ATTR_PUSH_ETH:
-<<<<<<< HEAD
+			err = push_eth(skb, key, nla_data(a));
+			break;
+
+		case OVS_ACTION_ATTR_POP_ETH:
+			err = pop_eth(skb, key);
+			break;
+
+		case OVS_ACTION_ATTR_PUSH_ETH:
 			printk(KERN_WARNING "do_execute_actions: push_eth\n");
-=======
->>>>>>> 01b106cd
 			err = push_eth(skb, key, nla_data(a));
 			break;
 
 		case OVS_ACTION_ATTR_POP_ETH:
-<<<<<<< HEAD
 			printk(KERN_WARNING "do_execute_actions: pop_eth\n");
-=======
->>>>>>> 01b106cd
 			err = pop_eth(skb, key);
 			break;
 
