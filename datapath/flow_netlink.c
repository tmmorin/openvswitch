--- conflicted
+++ resolved
@@ -703,24 +703,18 @@
 	else {
 		if (*attrs & (1ULL << OVS_KEY_ATTR_ETHERNET))
 			SW_FLOW_KEY_PUT(match, phy.is_layer3, false, is_mask);
-<<<<<<< HEAD
 		else {
 			__be16 ethtype;
 			SW_FLOW_KEY_PUT(match, phy.is_layer3, true, is_mask);
 
-
 			/* test below will fail because attrs bit unset ?.*/
-			if (*attrs & (1ULL << OVS_KEY_ATTR_TUNNEL)) {
+			//if (*attrs & (1ULL << OVS_KEY_ATTR_TUNNEL)) {
 			//ethtype = ethtype_from_nlattr(a[OVS_KEY_ATTR_TUNNEL], match,
 			//		 is_mask, log)
 				/* copy ATTR_TUNNEL_ETHTYPE into .type */
-				SW_FLOW_KEY_PUT(match, eth.type, ethtype, is_mask);
-			}
-		}
-=======
-		else
-			SW_FLOW_KEY_PUT(match, phy.is_layer3, true, is_mask);
->>>>>>> 5386a7be
+			//	SW_FLOW_KEY_PUT(match, eth.type, ethtype, is_mask);
+			//}
+		}
 	}
 	return 0;
 }
