/*
 * Copyright (c) 2007-2014 Nicira, Inc.
 *
 * This program is free software; you can redistribute it and/or
 * modify it under the terms of version 2 of the GNU General Public
 * License as published by the Free Software Foundation.
 *
 * This program is distributed in the hope that it will be useful, but
 * WITHOUT ANY WARRANTY; without even the implied warranty of
 * MERCHANTABILITY or FITNESS FOR A PARTICULAR PURPOSE. See the GNU
 * General Public License for more details.
 *
 * You should have received a copy of the GNU General Public License
 * along with this program; if not, write to the Free Software
 * Foundation, Inc., 51 Franklin Street, Fifth Floor, Boston, MA
 * 02110-1301, USA
 */

#define pr_fmt(fmt) KBUILD_MODNAME ": " fmt

#include <linux/uaccess.h>
#include <linux/netdevice.h>
#include <linux/etherdevice.h>
#include <linux/if_ether.h>
#include <linux/if_vlan.h>
#include <net/llc_pdu.h>
#include <linux/kernel.h>
#include <linux/jhash.h>
#include <linux/jiffies.h>
#include <linux/llc.h>
#include <linux/module.h>
#include <linux/in.h>
#include <linux/rcupdate.h>
#include <linux/if_arp.h>
#include <linux/ip.h>
#include <linux/ipv6.h>
#include <linux/sctp.h>
#include <linux/tcp.h>
#include <linux/udp.h>
#include <linux/icmp.h>
#include <linux/icmpv6.h>
#include <linux/rculist.h>
#include <net/geneve.h>
#include <net/ip.h>
#include <net/ipv6.h>
#include <net/ndisc.h>
#include <net/mpls.h>

#include "datapath.h"
#include "flow.h"
#include "flow_netlink.h"

static void update_range(struct sw_flow_match *match,
			 size_t offset, size_t size, bool is_mask)
{
	struct sw_flow_key_range *range;
	size_t start = rounddown(offset, sizeof(long));
	size_t end = roundup(offset + size, sizeof(long));

	if (!is_mask)
		range = &match->range;
	else
		range = &match->mask->range;

	if (range->start == range->end) {
		range->start = start;
		range->end = end;
		return;
	}

	if (range->start > start)
		range->start = start;

	if (range->end < end)
		range->end = end;
}

#define SW_FLOW_KEY_PUT(match, field, value, is_mask) \
	do { \
		update_range(match, offsetof(struct sw_flow_key, field),    \
			     sizeof((match)->key->field), is_mask);	    \
		if (is_mask)						    \
			(match)->mask->key.field = value;		    \
		else							    \
			(match)->key->field = value;		            \
	} while (0)

#define SW_FLOW_KEY_MEMCPY_OFFSET(match, offset, value_p, len, is_mask)	    \
	do {								    \
		update_range(match, offset, len, is_mask);		    \
		if (is_mask)						    \
			memcpy((u8 *)&(match)->mask->key + offset, value_p, len);\
		else							    \
			memcpy((u8 *)(match)->key + offset, value_p, len);  \
	} while (0)

#define SW_FLOW_KEY_MEMCPY(match, field, value_p, len, is_mask)		      \
	SW_FLOW_KEY_MEMCPY_OFFSET(match, offsetof(struct sw_flow_key, field), \
				  value_p, len, is_mask)

#define SW_FLOW_KEY_MEMSET_FIELD(match, field, value, is_mask)		    \
	do {								    \
		update_range(match, offsetof(struct sw_flow_key, field),    \
			     sizeof((match)->key->field), is_mask);	    \
		if (is_mask)						    \
			memset((u8 *)&(match)->mask->key.field, value,      \
			       sizeof((match)->mask->key.field));	    \
		else							    \
			memset((u8 *)&(match)->key->field, value,           \
			       sizeof((match)->key->field));                \
	} while (0)

static bool match_validate(const struct sw_flow_match *match,
			   u64 key_attrs, u64 mask_attrs, bool log)
{
	u64 key_expected = 0;
	u64 mask_allowed = key_attrs;  /* At most allow all key attributes */

	/* The following mask attributes allowed only if they
<<<<<<< HEAD
	 * pass the validation tests.
	 */
	mask_allowed &= ~((1ULL << OVS_KEY_ATTR_IPV4)
			| (1ULL << OVS_KEY_ATTR_IPV6)
			| (1ULL << OVS_KEY_ATTR_TCP)
=======
	 * pass the validation tests. */
	mask_allowed &= ~((1ULL << OVS_KEY_ATTR_TCP)
>>>>>>> f1461369
			| (1ULL << OVS_KEY_ATTR_TCP_FLAGS)
			| (1ULL << OVS_KEY_ATTR_UDP)
			| (1ULL << OVS_KEY_ATTR_SCTP)
			| (1ULL << OVS_KEY_ATTR_ICMP)
			| (1ULL << OVS_KEY_ATTR_ICMPV6)
			| (1ULL << OVS_KEY_ATTR_ARP)
			| (1ULL << OVS_KEY_ATTR_ND)
			| (1ULL << OVS_KEY_ATTR_MPLS));

	/* Always allowed mask fields. */
	mask_allowed |= ((1ULL << OVS_KEY_ATTR_TUNNEL)
		       | (1ULL << OVS_KEY_ATTR_IN_PORT)
		       | (1ULL << OVS_KEY_ATTR_ETHERNET)
		       | (1ULL << OVS_KEY_ATTR_ETHERTYPE)
		       | (1ULL << OVS_KEY_ATTR_IPV4)
		       | (1ULL << OVS_KEY_ATTR_IPV6));

	/* If Ethertype is present, expect MAC addresses */
	if (key_attrs & (1ULL << OVS_KEY_ATTR_ETHERTYPE))
		key_expected |= 1ULL << OVS_KEY_ATTR_ETHERNET;

	/* Check key attributes. */
	if (match->key->eth.type == htons(ETH_P_ARP)
			|| match->key->eth.type == htons(ETH_P_RARP)) {
		key_expected |= 1ULL << OVS_KEY_ATTR_ARP;
		if (match->mask && (match->mask->key.eth.type == htons(0xffff)))
			mask_allowed |= 1ULL << OVS_KEY_ATTR_ARP;
	}

	if (eth_p_mpls(match->key->eth.type)) {
		key_expected |= 1ULL << OVS_KEY_ATTR_MPLS;
		if (match->mask && (match->mask->key.eth.type == htons(0xffff)))
			mask_allowed |= 1ULL << OVS_KEY_ATTR_MPLS;
	}

	if (match->key->eth.type == htons(ETH_P_IP)) {
		key_expected |= 1ULL << OVS_KEY_ATTR_IPV4;
		if (match->mask && (match->mask->key.eth.type == htons(0xffff)))
			mask_allowed |= 1ULL << OVS_KEY_ATTR_IPV4;

		if (match->key->ip.frag != OVS_FRAG_TYPE_LATER) {
			if (match->key->ip.proto == IPPROTO_UDP) {
				key_expected |= 1ULL << OVS_KEY_ATTR_UDP;
				if (match->mask && (match->mask->key.ip.proto == 0xff))
					mask_allowed |= 1ULL << OVS_KEY_ATTR_UDP;
			}

			if (match->key->ip.proto == IPPROTO_SCTP) {
				key_expected |= 1ULL << OVS_KEY_ATTR_SCTP;
				if (match->mask && (match->mask->key.ip.proto == 0xff))
					mask_allowed |= 1ULL << OVS_KEY_ATTR_SCTP;
			}

			if (match->key->ip.proto == IPPROTO_TCP) {
				key_expected |= 1ULL << OVS_KEY_ATTR_TCP;
				key_expected |= 1ULL << OVS_KEY_ATTR_TCP_FLAGS;
				if (match->mask && (match->mask->key.ip.proto == 0xff)) {
					mask_allowed |= 1ULL << OVS_KEY_ATTR_TCP;
					mask_allowed |= 1ULL << OVS_KEY_ATTR_TCP_FLAGS;
				}
			}

			if (match->key->ip.proto == IPPROTO_ICMP) {
				key_expected |= 1ULL << OVS_KEY_ATTR_ICMP;
				if (match->mask && (match->mask->key.ip.proto == 0xff))
					mask_allowed |= 1ULL << OVS_KEY_ATTR_ICMP;
			}
		}
	}

	if (match->key->eth.type == htons(ETH_P_IPV6)) {
		key_expected |= 1ULL << OVS_KEY_ATTR_IPV6;
		if (match->mask && (match->mask->key.eth.type == htons(0xffff)))
			mask_allowed |= 1ULL << OVS_KEY_ATTR_IPV6;

		if (match->key->ip.frag != OVS_FRAG_TYPE_LATER) {
			if (match->key->ip.proto == IPPROTO_UDP) {
				key_expected |= 1ULL << OVS_KEY_ATTR_UDP;
				if (match->mask && (match->mask->key.ip.proto == 0xff))
					mask_allowed |= 1ULL << OVS_KEY_ATTR_UDP;
			}

			if (match->key->ip.proto == IPPROTO_SCTP) {
				key_expected |= 1ULL << OVS_KEY_ATTR_SCTP;
				if (match->mask && (match->mask->key.ip.proto == 0xff))
					mask_allowed |= 1ULL << OVS_KEY_ATTR_SCTP;
			}

			if (match->key->ip.proto == IPPROTO_TCP) {
				key_expected |= 1ULL << OVS_KEY_ATTR_TCP;
				key_expected |= 1ULL << OVS_KEY_ATTR_TCP_FLAGS;
				if (match->mask && (match->mask->key.ip.proto == 0xff)) {
					mask_allowed |= 1ULL << OVS_KEY_ATTR_TCP;
					mask_allowed |= 1ULL << OVS_KEY_ATTR_TCP_FLAGS;
				}
			}

			if (match->key->ip.proto == IPPROTO_ICMPV6) {
				key_expected |= 1ULL << OVS_KEY_ATTR_ICMPV6;
				if (match->mask && (match->mask->key.ip.proto == 0xff))
					mask_allowed |= 1ULL << OVS_KEY_ATTR_ICMPV6;

				if (match->key->tp.src ==
						htons(NDISC_NEIGHBOUR_SOLICITATION) ||
				    match->key->tp.src == htons(NDISC_NEIGHBOUR_ADVERTISEMENT)) {
					key_expected |= 1ULL << OVS_KEY_ATTR_ND;
					if (match->mask && (match->mask->key.tp.src == htons(0xff)))
						mask_allowed |= 1ULL << OVS_KEY_ATTR_ND;
				}
			}
		}
	}

	if ((key_attrs & key_expected) != key_expected) {
		/* Key attributes check failed. */
		OVS_NLERR(log, "Missing key (keys=%llx, expected=%llx)",
			  (unsigned long long)key_attrs,
			  (unsigned long long)key_expected);
		return false;
	}

	if ((mask_attrs & mask_allowed) != mask_attrs) {
		/* Mask attributes check failed. */
		OVS_NLERR(log, "Unexpected mask (mask=%llx, allowed=%llx)",
			  (unsigned long long)mask_attrs,
			  (unsigned long long)mask_allowed);
		return false;
	}

	return true;
}

size_t ovs_tun_key_attr_size(void)
{
	/* Whenever adding new OVS_TUNNEL_KEY_ FIELDS, we should consider
	 * updating this function.
	 */
	return    nla_total_size(8)    /* OVS_TUNNEL_KEY_ATTR_ID */
		+ nla_total_size(4)    /* OVS_TUNNEL_KEY_ATTR_IPV4_SRC */
		+ nla_total_size(4)    /* OVS_TUNNEL_KEY_ATTR_IPV4_DST */
		+ nla_total_size(1)    /* OVS_TUNNEL_KEY_ATTR_TOS */
		+ nla_total_size(1)    /* OVS_TUNNEL_KEY_ATTR_TTL */
		+ nla_total_size(0)    /* OVS_TUNNEL_KEY_ATTR_DONT_FRAGMENT */
		+ nla_total_size(0)    /* OVS_TUNNEL_KEY_ATTR_CSUM */
		+ nla_total_size(0)    /* OVS_TUNNEL_KEY_ATTR_OAM */
		+ nla_total_size(256)  /* OVS_TUNNEL_KEY_ATTR_GENEVE_OPTS */
		+ nla_total_size(2)    /* OVS_TUNNEL_KEY_ATTR_TP_SRC */
		+ nla_total_size(2);   /* OVS_TUNNEL_KEY_ATTR_TP_DST */
}

size_t ovs_key_attr_size(void)
{
	/* Whenever adding new OVS_KEY_ FIELDS, we should consider
	 * updating this function.
	 */
	BUILD_BUG_ON(OVS_KEY_ATTR_TUNNEL_INFO != 23);

	return    nla_total_size(4)   /* OVS_KEY_ATTR_PRIORITY */
		+ nla_total_size(0)   /* OVS_KEY_ATTR_TUNNEL */
		  + ovs_tun_key_attr_size()
		+ nla_total_size(4)   /* OVS_KEY_ATTR_IN_PORT */
		+ nla_total_size(4)   /* OVS_KEY_ATTR_SKB_MARK */
		+ nla_total_size(4)   /* OVS_KEY_ATTR_DP_HASH */
		+ nla_total_size(4)   /* OVS_KEY_ATTR_RECIRC_ID */
		+ nla_total_size(12)  /* OVS_KEY_ATTR_ETHERNET */
		+ nla_total_size(2)   /* OVS_KEY_ATTR_ETHERTYPE */
		+ nla_total_size(4)   /* OVS_KEY_ATTR_VLAN */
		+ nla_total_size(0)   /* OVS_KEY_ATTR_ENCAP */
		+ nla_total_size(2)   /* OVS_KEY_ATTR_ETHERTYPE */
		+ nla_total_size(40)  /* OVS_KEY_ATTR_IPV6 */
		+ nla_total_size(2)   /* OVS_KEY_ATTR_ICMPV6 */
		+ nla_total_size(28); /* OVS_KEY_ATTR_ND */
}

/* The size of the argument for each %OVS_KEY_ATTR_* Netlink attribute.  */
static const int ovs_key_lens[OVS_KEY_ATTR_MAX + 1] = {
	[OVS_KEY_ATTR_ENCAP] = -1,
	[OVS_KEY_ATTR_PRIORITY] = sizeof(u32),
	[OVS_KEY_ATTR_IN_PORT] = sizeof(u32),
	[OVS_KEY_ATTR_SKB_MARK] = sizeof(u32),
	[OVS_KEY_ATTR_ETHERNET] = sizeof(struct ovs_key_ethernet),
	[OVS_KEY_ATTR_VLAN] = sizeof(__be16),
	[OVS_KEY_ATTR_ETHERTYPE] = sizeof(__be16),
	[OVS_KEY_ATTR_IPV4] = sizeof(struct ovs_key_ipv4),
	[OVS_KEY_ATTR_IPV6] = sizeof(struct ovs_key_ipv6),
	[OVS_KEY_ATTR_TCP] = sizeof(struct ovs_key_tcp),
	[OVS_KEY_ATTR_TCP_FLAGS] = sizeof(__be16),
	[OVS_KEY_ATTR_UDP] = sizeof(struct ovs_key_udp),
	[OVS_KEY_ATTR_SCTP] = sizeof(struct ovs_key_sctp),
	[OVS_KEY_ATTR_ICMP] = sizeof(struct ovs_key_icmp),
	[OVS_KEY_ATTR_ICMPV6] = sizeof(struct ovs_key_icmpv6),
	[OVS_KEY_ATTR_ARP] = sizeof(struct ovs_key_arp),
	[OVS_KEY_ATTR_ND] = sizeof(struct ovs_key_nd),
	[OVS_KEY_ATTR_RECIRC_ID] = sizeof(u32),
	[OVS_KEY_ATTR_DP_HASH] = sizeof(u32),
	[OVS_KEY_ATTR_TUNNEL] = -1,
	[OVS_KEY_ATTR_MPLS] = sizeof(struct ovs_key_mpls),
	[OVS_KEY_ATTR_PACKET_ETHERTYPE] = sizeof(__be16),
};

static bool is_all_zero(const u8 *fp, size_t size)
{
	int i;

	if (!fp)
		return false;

	for (i = 0; i < size; i++)
		if (fp[i])
			return false;

	return true;
}

static int __parse_flow_nlattrs(const struct nlattr *attr,
				const struct nlattr *a[],
				u64 *attrsp, bool log, bool nz)
{
	const struct nlattr *nla;
	u64 attrs;
	int rem;

	attrs = *attrsp;
	nla_for_each_nested(nla, attr, rem) {
		u16 type = nla_type(nla);
		int expected_len;

		if (type > OVS_KEY_ATTR_MAX) {
			OVS_NLERR(log, "Key type %d is out of range max %d",
				  type, OVS_KEY_ATTR_MAX);
			return -EINVAL;
		}

		if (attrs & (1ULL << type)) {
			OVS_NLERR(log, "Duplicate key (type %d).", type);
			return -EINVAL;
		}

		expected_len = ovs_key_lens[type];
		if (nla_len(nla) != expected_len && expected_len != -1) {
			OVS_NLERR(log, "Key %d has unexpected len %d expected %d",
				  type, nla_len(nla), expected_len);
			return -EINVAL;
		}

		if (!nz || !is_all_zero(nla_data(nla), expected_len)) {
			attrs |= 1ULL << type;
			a[type] = nla;
		}
	}
	if (rem) {
		OVS_NLERR(log, "Message has %d unknown bytes.", rem);
		return -EINVAL;
	}

	*attrsp = attrs;
	return 0;
}

static int parse_flow_mask_nlattrs(const struct nlattr *attr,
				   const struct nlattr *a[], u64 *attrsp,
				   bool log)
{
	return __parse_flow_nlattrs(attr, a, attrsp, log, true);
}

static int parse_flow_nlattrs(const struct nlattr *attr,
			      const struct nlattr *a[], u64 *attrsp,
			      bool log)
{
	return __parse_flow_nlattrs(attr, a, attrsp, log, false);
}

static int genev_tun_opt_from_nlattr(const struct nlattr *a,
				     struct sw_flow_match *match, bool is_mask,
				     bool log)
{
	unsigned long opt_key_offset;

	if (nla_len(a) > sizeof(match->key->tun_opts)) {
		OVS_NLERR(log, "Geneve option length err (len %d, max %zu).",
			  nla_len(a), sizeof(match->key->tun_opts));
		return -EINVAL;
	}

	if (nla_len(a) % 4 != 0) {
		OVS_NLERR(log, "Geneve opt len %d is not a multiple of 4.",
			  nla_len(a));
		return -EINVAL;
	}

	/* We need to record the length of the options passed
	 * down, otherwise packets with the same format but
	 * additional options will be silently matched.
	 */
	if (!is_mask) {
		SW_FLOW_KEY_PUT(match, tun_opts_len, nla_len(a),
				false);
	} else {
		/* This is somewhat unusual because it looks at
		 * both the key and mask while parsing the
		 * attributes (and by extension assumes the key
		 * is parsed first). Normally, we would verify
		 * that each is the correct length and that the
		 * attributes line up in the validate function.
		 * However, that is difficult because this is
		 * variable length and we won't have the
		 * information later.
		 */
		if (match->key->tun_opts_len != nla_len(a)) {
			OVS_NLERR(log, "Geneve option len %d != mask len %d",
				  match->key->tun_opts_len, nla_len(a));
			return -EINVAL;
		}

		SW_FLOW_KEY_PUT(match, tun_opts_len, 0xff, true);
	}

	opt_key_offset = (unsigned long)GENEVE_OPTS((struct sw_flow_key *)0,
						    nla_len(a));
	SW_FLOW_KEY_MEMCPY_OFFSET(match, opt_key_offset, nla_data(a),
				  nla_len(a), is_mask);
	return 0;
}

static int ipv4_tun_from_nlattr(const struct nlattr *attr,
				struct sw_flow_match *match, bool is_mask,
				bool log)
{
	struct nlattr *a;
	int rem;
	bool ttl = false;
	__be16 tun_flags = 0;

	nla_for_each_nested(a, attr, rem) {
		int type = nla_type(a);
		int err;

		static const u32 ovs_tunnel_key_lens[OVS_TUNNEL_KEY_ATTR_MAX + 1] = {
			[OVS_TUNNEL_KEY_ATTR_ID] = sizeof(u64),
			[OVS_TUNNEL_KEY_ATTR_IPV4_SRC] = sizeof(u32),
			[OVS_TUNNEL_KEY_ATTR_IPV4_DST] = sizeof(u32),
			[OVS_TUNNEL_KEY_ATTR_TOS] = 1,
			[OVS_TUNNEL_KEY_ATTR_TTL] = 1,
			[OVS_TUNNEL_KEY_ATTR_DONT_FRAGMENT] = 0,
			[OVS_TUNNEL_KEY_ATTR_CSUM] = 0,
			[OVS_TUNNEL_KEY_ATTR_TP_SRC] = sizeof(u16),
			[OVS_TUNNEL_KEY_ATTR_TP_DST] = sizeof(u16),
			[OVS_TUNNEL_KEY_ATTR_OAM] = 0,
			[OVS_TUNNEL_KEY_ATTR_GENEVE_OPTS] = -1,
		};

		if (type > OVS_TUNNEL_KEY_ATTR_MAX) {
			OVS_NLERR(log, "Tunnel attr %d out of range max %d",
				  type, OVS_TUNNEL_KEY_ATTR_MAX);
			return -EINVAL;
		}

		if (ovs_tunnel_key_lens[type] != nla_len(a) &&
		    ovs_tunnel_key_lens[type] != -1) {
			OVS_NLERR(log, "Tunnel attr %d has unexpected len %d expected %d",
				  type, nla_len(a), ovs_tunnel_key_lens[type]);
			return -EINVAL;
		}

		switch (type) {
		case OVS_TUNNEL_KEY_ATTR_ID:
			SW_FLOW_KEY_PUT(match, tun_key.tun_id,
					nla_get_be64(a), is_mask);
			tun_flags |= TUNNEL_KEY;
			break;
		case OVS_TUNNEL_KEY_ATTR_IPV4_SRC:
			SW_FLOW_KEY_PUT(match, tun_key.ipv4_src,
					nla_get_be32(a), is_mask);
			break;
		case OVS_TUNNEL_KEY_ATTR_IPV4_DST:
			SW_FLOW_KEY_PUT(match, tun_key.ipv4_dst,
					nla_get_be32(a), is_mask);
			break;
		case OVS_TUNNEL_KEY_ATTR_TOS:
			SW_FLOW_KEY_PUT(match, tun_key.ipv4_tos,
					nla_get_u8(a), is_mask);
			break;
		case OVS_TUNNEL_KEY_ATTR_TTL:
			SW_FLOW_KEY_PUT(match, tun_key.ipv4_ttl,
					nla_get_u8(a), is_mask);
			ttl = true;
			break;
		case OVS_TUNNEL_KEY_ATTR_DONT_FRAGMENT:
			tun_flags |= TUNNEL_DONT_FRAGMENT;
			break;
		case OVS_TUNNEL_KEY_ATTR_CSUM:
			tun_flags |= TUNNEL_CSUM;
			break;
		case OVS_TUNNEL_KEY_ATTR_TP_SRC:
			SW_FLOW_KEY_PUT(match, tun_key.tp_src,
					nla_get_be16(a), is_mask);
			break;
		case OVS_TUNNEL_KEY_ATTR_TP_DST:
			SW_FLOW_KEY_PUT(match, tun_key.tp_dst,
					nla_get_be16(a), is_mask);
			break;
		case OVS_TUNNEL_KEY_ATTR_OAM:
			tun_flags |= TUNNEL_OAM;
			break;
		case OVS_TUNNEL_KEY_ATTR_GENEVE_OPTS:
			err = genev_tun_opt_from_nlattr(a, match, is_mask, log);
			if (err)
				return err;

			tun_flags |= TUNNEL_OPTIONS_PRESENT;
			break;
		default:
			OVS_NLERR(log, "Unknown IPv4 tunnel attribute %d",
				  type);
			return -EINVAL;
		}
	}

	SW_FLOW_KEY_PUT(match, tun_key.tun_flags, tun_flags, is_mask);

	if (rem > 0) {
		OVS_NLERR(log, "IPv4 tunnel attribute has %d unknown bytes.",
			  rem);
		return -EINVAL;
	}

	if (!is_mask) {
		if (!match->key->tun_key.ipv4_dst) {
			OVS_NLERR(log, "IPv4 tunnel dst address is zero");
			return -EINVAL;
		}

		if (!ttl) {
			OVS_NLERR(log, "IPv4 tunnel TTL not specified.");
			return -EINVAL;
		}
	}

	return 0;
}

static int __ipv4_tun_to_nlattr(struct sk_buff *skb,
				const struct ovs_key_ipv4_tunnel *output,
				const struct geneve_opt *tun_opts,
				int swkey_tun_opts_len)
{
	if (output->tun_flags & TUNNEL_KEY &&
	    nla_put_be64(skb, OVS_TUNNEL_KEY_ATTR_ID, output->tun_id))
		return -EMSGSIZE;
	if (output->ipv4_src &&
	    nla_put_be32(skb, OVS_TUNNEL_KEY_ATTR_IPV4_SRC, output->ipv4_src))
		return -EMSGSIZE;
	if (output->ipv4_dst &&
	    nla_put_be32(skb, OVS_TUNNEL_KEY_ATTR_IPV4_DST, output->ipv4_dst))
		return -EMSGSIZE;
	if (output->ipv4_tos &&
	    nla_put_u8(skb, OVS_TUNNEL_KEY_ATTR_TOS, output->ipv4_tos))
		return -EMSGSIZE;
	if (nla_put_u8(skb, OVS_TUNNEL_KEY_ATTR_TTL, output->ipv4_ttl))
		return -EMSGSIZE;
	if ((output->tun_flags & TUNNEL_DONT_FRAGMENT) &&
	    nla_put_flag(skb, OVS_TUNNEL_KEY_ATTR_DONT_FRAGMENT))
		return -EMSGSIZE;
	if ((output->tun_flags & TUNNEL_CSUM) &&
	    nla_put_flag(skb, OVS_TUNNEL_KEY_ATTR_CSUM))
		return -EMSGSIZE;
	if (output->tp_src &&
	    nla_put_be16(skb, OVS_TUNNEL_KEY_ATTR_TP_SRC, output->tp_src))
		return -EMSGSIZE;
	if (output->tp_dst &&
	    nla_put_be16(skb, OVS_TUNNEL_KEY_ATTR_TP_DST, output->tp_dst))
		return -EMSGSIZE;
	if ((output->tun_flags & TUNNEL_OAM) &&
	    nla_put_flag(skb, OVS_TUNNEL_KEY_ATTR_OAM))
		return -EMSGSIZE;
	if (tun_opts &&
	    nla_put(skb, OVS_TUNNEL_KEY_ATTR_GENEVE_OPTS,
		    swkey_tun_opts_len, tun_opts))
		return -EMSGSIZE;

	return 0;
}

static int ipv4_tun_to_nlattr(struct sk_buff *skb,
			      const struct ovs_key_ipv4_tunnel *output,
			      const struct geneve_opt *tun_opts,
			      int swkey_tun_opts_len)
{
	struct nlattr *nla;
	int err;

	nla = nla_nest_start(skb, OVS_KEY_ATTR_TUNNEL);
	if (!nla)
		return -EMSGSIZE;

	err = __ipv4_tun_to_nlattr(skb, output, tun_opts, swkey_tun_opts_len);
	if (err)
		return err;

	nla_nest_end(skb, nla);
	return 0;
}

int ovs_nla_put_egress_tunnel_key(struct sk_buff *skb,
				  const struct ovs_tunnel_info *egress_tun_info)
{
	return __ipv4_tun_to_nlattr(skb, &egress_tun_info->tunnel,
				    egress_tun_info->options,
				    egress_tun_info->options_len);
}

static int metadata_from_nlattrs(struct sw_flow_match *match,  u64 *attrs,
				 const struct nlattr **a, bool is_mask,
				 bool log)
{
	bool is_layer3;

	if (*attrs & (1ULL << OVS_KEY_ATTR_DP_HASH)) {
		u32 hash_val = nla_get_u32(a[OVS_KEY_ATTR_DP_HASH]);

		SW_FLOW_KEY_PUT(match, ovs_flow_hash, hash_val, is_mask);
		*attrs &= ~(1ULL << OVS_KEY_ATTR_DP_HASH);
	}

	if (*attrs & (1ULL << OVS_KEY_ATTR_RECIRC_ID)) {
		u32 recirc_id = nla_get_u32(a[OVS_KEY_ATTR_RECIRC_ID]);

		SW_FLOW_KEY_PUT(match, recirc_id, recirc_id, is_mask);
		*attrs &= ~(1ULL << OVS_KEY_ATTR_RECIRC_ID);
	}

	if (*attrs & (1ULL << OVS_KEY_ATTR_PRIORITY)) {
		SW_FLOW_KEY_PUT(match, phy.priority,
			  nla_get_u32(a[OVS_KEY_ATTR_PRIORITY]), is_mask);
		*attrs &= ~(1ULL << OVS_KEY_ATTR_PRIORITY);
	}

	if (*attrs & (1ULL << OVS_KEY_ATTR_IN_PORT)) {
		u32 in_port = nla_get_u32(a[OVS_KEY_ATTR_IN_PORT]);

		if (is_mask) {
			in_port = 0xffffffff; /* Always exact match in_port. */
		} else if (in_port >= DP_MAX_PORTS) {
			OVS_NLERR(log, "Port %d exceeds max allowable %d",
				  in_port, DP_MAX_PORTS);
			return -EINVAL;
		}

		SW_FLOW_KEY_PUT(match, phy.in_port, in_port, is_mask);
		*attrs &= ~(1ULL << OVS_KEY_ATTR_IN_PORT);
	} else if (!is_mask) {
		SW_FLOW_KEY_PUT(match, phy.in_port, DP_MAX_PORTS, is_mask);
	}

	if (*attrs & (1ULL << OVS_KEY_ATTR_SKB_MARK)) {
		uint32_t mark = nla_get_u32(a[OVS_KEY_ATTR_SKB_MARK]);

		SW_FLOW_KEY_PUT(match, phy.skb_mark, mark, is_mask);
		*attrs &= ~(1ULL << OVS_KEY_ATTR_SKB_MARK);
	}
	if (*attrs & (1ULL << OVS_KEY_ATTR_TUNNEL)) {
		if (ipv4_tun_from_nlattr(a[OVS_KEY_ATTR_TUNNEL], match,
					 is_mask, log))
			return -EINVAL;
		*attrs &= ~(1ULL << OVS_KEY_ATTR_TUNNEL);
	}

	/* For full flow keys the layer is determined based on the presence of
	 * OVS_KEY_ATTR_ETHERNET */
	if (is_mask)
		/* Always exact match is_layer3 */
		is_layer3 = true;
	else
		is_layer3 = !(*attrs & (1ULL << OVS_KEY_ATTR_ETHERNET));
	/* Packets from user space for execution only have metadata key
	 * attributes.  OVS_KEY_ATTR_PACKET_ETHERTYPE is then used to specify
	 * the starting layer of the packet.  Packets with Ethernet headers
	 * have this attribute set to 0 */
	if (*attrs & (1ULL << OVS_KEY_ATTR_PACKET_ETHERTYPE)) {
		__be16 eth_type;

		if (is_mask) {
			/* Always exact match packet EtherType */
			eth_type = htons(0xffff);
		} else {
			eth_type = nla_get_be16(a[OVS_KEY_ATTR_PACKET_ETHERTYPE]);
			is_layer3 = ((eth_type == htons(ETH_P_IP)) ||
				    (eth_type == htons(ETH_P_IPV6))||
				     eth_p_mpls(eth_type) );

		}
		SW_FLOW_KEY_PUT(match, eth.type, eth_type, is_mask);
	}

	SW_FLOW_KEY_PUT(match, phy.is_layer3, is_layer3, is_mask);
	return 0;
}

static int ovs_key_from_nlattrs(struct sw_flow_match *match, u64 attrs,
				const struct nlattr **a, bool is_mask,
				bool log)
{
	int err;

	err = metadata_from_nlattrs(match, &attrs, a, is_mask, log);
	if (err)
		return err;

	if (attrs & (1ULL << OVS_KEY_ATTR_ETHERNET)) {
		const struct ovs_key_ethernet *eth_key;

		eth_key = nla_data(a[OVS_KEY_ATTR_ETHERNET]);
		SW_FLOW_KEY_MEMCPY(match, eth.src,
				eth_key->eth_src, ETH_ALEN, is_mask);
		SW_FLOW_KEY_MEMCPY(match, eth.dst,
				eth_key->eth_dst, ETH_ALEN, is_mask);
		SW_FLOW_KEY_PUT(match, phy.noeth, false, is_mask);
		attrs &= ~(1ULL << OVS_KEY_ATTR_ETHERNET);
	} else if (!is_mask)
		SW_FLOW_KEY_PUT(match, phy.noeth, true, is_mask);

	if (attrs & (1ULL << OVS_KEY_ATTR_VLAN)) {
		__be16 tci;

		tci = nla_get_be16(a[OVS_KEY_ATTR_VLAN]);
		if (!(tci & htons(VLAN_TAG_PRESENT))) {
			if (is_mask)
				OVS_NLERR(log, "VLAN TCI mask does not have exact match for VLAN_TAG_PRESENT bit.");
			else
				OVS_NLERR(log, "VLAN TCI does not have VLAN_TAG_PRESENT bit set.");

			return -EINVAL;
		}

		SW_FLOW_KEY_PUT(match, eth.tci, tci, is_mask);
		attrs &= ~(1ULL << OVS_KEY_ATTR_VLAN);
	}

	if (attrs & (1ULL << OVS_KEY_ATTR_ETHERTYPE)) {
		__be16 eth_type;

		eth_type = nla_get_be16(a[OVS_KEY_ATTR_ETHERTYPE]);
		if (is_mask) {
			/* Always exact match EtherType. */
			eth_type = htons(0xffff);
		} else if (ntohs(eth_type) < ETH_P_802_3_MIN) {
			OVS_NLERR(log, "EtherType %x is less than min %x",
				  ntohs(eth_type), ETH_P_802_3_MIN);
			return -EINVAL;
		}

		SW_FLOW_KEY_PUT(match, eth.type, eth_type, is_mask);
		attrs &= ~(1ULL << OVS_KEY_ATTR_ETHERTYPE);
	} else if (!is_mask) {
		SW_FLOW_KEY_PUT(match, eth.type, htons(ETH_P_802_2), is_mask);
	}

	if (attrs & (1ULL << OVS_KEY_ATTR_PACKET_ETHERTYPE)) {
		__be16 eth_type;

		eth_type = nla_get_be16(a[OVS_KEY_ATTR_PACKET_ETHERTYPE]);
		if (is_mask) {
			/* Always exact match EtherType. */
			eth_type = htons(0xffff);
		} else if (ntohs(eth_type) < ETH_P_802_3_MIN) {
			OVS_NLERR(log, "EtherType %x is less than min %x",
				  ntohs(eth_type), ETH_P_802_3_MIN);
			return -EINVAL;
		}

		SW_FLOW_KEY_PUT(match, eth.type, eth_type, is_mask);
		attrs &= ~(1ULL << OVS_KEY_ATTR_PACKET_ETHERTYPE);
	}

	if (attrs & (1ULL << OVS_KEY_ATTR_IPV4)) {
		const struct ovs_key_ipv4 *ipv4_key;

		/* Add eth.type value for layer 3 flows */
		if (!(attrs & (1ULL << OVS_KEY_ATTR_ETHERTYPE))) {
			__be16 eth_type;

			if (is_mask) {
				eth_type = htons(0xffff);
			} else {
				eth_type = htons(ETH_P_IP);
			}
			SW_FLOW_KEY_PUT(match, eth.type, eth_type, is_mask);
		}

		ipv4_key = nla_data(a[OVS_KEY_ATTR_IPV4]);
		if (!is_mask && ipv4_key->ipv4_frag > OVS_FRAG_TYPE_MAX) {
			OVS_NLERR(log, "IPv4 frag type %d is out of range max %d",
				  ipv4_key->ipv4_frag, OVS_FRAG_TYPE_MAX);
			return -EINVAL;
		}
		SW_FLOW_KEY_PUT(match, ip.proto,
				ipv4_key->ipv4_proto, is_mask);
		SW_FLOW_KEY_PUT(match, ip.tos,
				ipv4_key->ipv4_tos, is_mask);
		SW_FLOW_KEY_PUT(match, ip.ttl,
				ipv4_key->ipv4_ttl, is_mask);
		SW_FLOW_KEY_PUT(match, ip.frag,
				ipv4_key->ipv4_frag, is_mask);
		SW_FLOW_KEY_PUT(match, ipv4.addr.src,
				ipv4_key->ipv4_src, is_mask);
		SW_FLOW_KEY_PUT(match, ipv4.addr.dst,
				ipv4_key->ipv4_dst, is_mask);
		attrs &= ~(1ULL << OVS_KEY_ATTR_IPV4);
	}

	if (attrs & (1ULL << OVS_KEY_ATTR_IPV6)) {
		const struct ovs_key_ipv6 *ipv6_key;

		/* Add eth.type value for layer 3 flows */
		if (!(attrs & (1ULL << OVS_KEY_ATTR_ETHERTYPE))) {
			__be16 eth_type;

			if (is_mask) {
				eth_type = htons(0xffff);
			} else {
				eth_type = htons(ETH_P_IPV6);
			}
			SW_FLOW_KEY_PUT(match, eth.type, eth_type, is_mask);
		}

		ipv6_key = nla_data(a[OVS_KEY_ATTR_IPV6]);
		if (!is_mask && ipv6_key->ipv6_frag > OVS_FRAG_TYPE_MAX) {
			OVS_NLERR(log, "IPv6 frag type %d is out of range max %d",
				  ipv6_key->ipv6_frag, OVS_FRAG_TYPE_MAX);
			return -EINVAL;
		}
		if (!is_mask && ipv6_key->ipv6_label & htonl(0xFFF00000)) {
			OVS_NLERR(log,
				  "Invalid IPv6 flow label value (value=%x, max=%x).",
				  ntohl(ipv6_key->ipv6_label), (1 << 20) - 1);
			return -EINVAL;
		}
		SW_FLOW_KEY_PUT(match, ipv6.label,
				ipv6_key->ipv6_label, is_mask);
		SW_FLOW_KEY_PUT(match, ip.proto,
				ipv6_key->ipv6_proto, is_mask);
		SW_FLOW_KEY_PUT(match, ip.tos,
				ipv6_key->ipv6_tclass, is_mask);
		SW_FLOW_KEY_PUT(match, ip.ttl,
				ipv6_key->ipv6_hlimit, is_mask);
		SW_FLOW_KEY_PUT(match, ip.frag,
				ipv6_key->ipv6_frag, is_mask);
		SW_FLOW_KEY_MEMCPY(match, ipv6.addr.src,
				ipv6_key->ipv6_src,
				sizeof(match->key->ipv6.addr.src),
				is_mask);
		SW_FLOW_KEY_MEMCPY(match, ipv6.addr.dst,
				ipv6_key->ipv6_dst,
				sizeof(match->key->ipv6.addr.dst),
				is_mask);

		attrs &= ~(1ULL << OVS_KEY_ATTR_IPV6);
	}

	if (attrs & (1ULL << OVS_KEY_ATTR_ARP)) {
		const struct ovs_key_arp *arp_key;

		arp_key = nla_data(a[OVS_KEY_ATTR_ARP]);
		if (!is_mask && (arp_key->arp_op & htons(0xff00))) {
			OVS_NLERR(log, "Unknown ARP opcode (opcode=%d).",
				  arp_key->arp_op);
			return -EINVAL;
		}

		SW_FLOW_KEY_PUT(match, ipv4.addr.src,
				arp_key->arp_sip, is_mask);
		SW_FLOW_KEY_PUT(match, ipv4.addr.dst,
			arp_key->arp_tip, is_mask);
		SW_FLOW_KEY_PUT(match, ip.proto,
				ntohs(arp_key->arp_op), is_mask);
		SW_FLOW_KEY_MEMCPY(match, ipv4.arp.sha,
				arp_key->arp_sha, ETH_ALEN, is_mask);
		SW_FLOW_KEY_MEMCPY(match, ipv4.arp.tha,
				arp_key->arp_tha, ETH_ALEN, is_mask);

		attrs &= ~(1ULL << OVS_KEY_ATTR_ARP);
	}

	if (attrs & (1ULL << OVS_KEY_ATTR_MPLS)) {
		const struct ovs_key_mpls *mpls_key;

		mpls_key = nla_data(a[OVS_KEY_ATTR_MPLS]);
		SW_FLOW_KEY_PUT(match, mpls.top_lse,
				mpls_key->mpls_lse, is_mask);

		attrs &= ~(1ULL << OVS_KEY_ATTR_MPLS);
	}

	if (attrs & (1ULL << OVS_KEY_ATTR_TCP)) {
		const struct ovs_key_tcp *tcp_key;

		tcp_key = nla_data(a[OVS_KEY_ATTR_TCP]);
		SW_FLOW_KEY_PUT(match, tp.src, tcp_key->tcp_src, is_mask);
		SW_FLOW_KEY_PUT(match, tp.dst, tcp_key->tcp_dst, is_mask);
		attrs &= ~(1ULL << OVS_KEY_ATTR_TCP);
	}

	if (attrs & (1ULL << OVS_KEY_ATTR_TCP_FLAGS)) {
		SW_FLOW_KEY_PUT(match, tp.flags,
				nla_get_be16(a[OVS_KEY_ATTR_TCP_FLAGS]),
				is_mask);
		attrs &= ~(1ULL << OVS_KEY_ATTR_TCP_FLAGS);
	}

	if (attrs & (1ULL << OVS_KEY_ATTR_UDP)) {
		const struct ovs_key_udp *udp_key;

		udp_key = nla_data(a[OVS_KEY_ATTR_UDP]);
		SW_FLOW_KEY_PUT(match, tp.src, udp_key->udp_src, is_mask);
		SW_FLOW_KEY_PUT(match, tp.dst, udp_key->udp_dst, is_mask);
		attrs &= ~(1ULL << OVS_KEY_ATTR_UDP);
	}

	if (attrs & (1ULL << OVS_KEY_ATTR_SCTP)) {
		const struct ovs_key_sctp *sctp_key;

		sctp_key = nla_data(a[OVS_KEY_ATTR_SCTP]);
		SW_FLOW_KEY_PUT(match, tp.src, sctp_key->sctp_src, is_mask);
		SW_FLOW_KEY_PUT(match, tp.dst, sctp_key->sctp_dst, is_mask);
		attrs &= ~(1ULL << OVS_KEY_ATTR_SCTP);
	}

	if (attrs & (1ULL << OVS_KEY_ATTR_ICMP)) {
		const struct ovs_key_icmp *icmp_key;

		icmp_key = nla_data(a[OVS_KEY_ATTR_ICMP]);
		SW_FLOW_KEY_PUT(match, tp.src,
				htons(icmp_key->icmp_type), is_mask);
		SW_FLOW_KEY_PUT(match, tp.dst,
				htons(icmp_key->icmp_code), is_mask);
		attrs &= ~(1ULL << OVS_KEY_ATTR_ICMP);
	}

	if (attrs & (1ULL << OVS_KEY_ATTR_ICMPV6)) {
		const struct ovs_key_icmpv6 *icmpv6_key;

		icmpv6_key = nla_data(a[OVS_KEY_ATTR_ICMPV6]);
		SW_FLOW_KEY_PUT(match, tp.src,
				htons(icmpv6_key->icmpv6_type), is_mask);
		SW_FLOW_KEY_PUT(match, tp.dst,
				htons(icmpv6_key->icmpv6_code), is_mask);
		attrs &= ~(1ULL << OVS_KEY_ATTR_ICMPV6);
	}

	if (attrs & (1ULL << OVS_KEY_ATTR_ND)) {
		const struct ovs_key_nd *nd_key;

		nd_key = nla_data(a[OVS_KEY_ATTR_ND]);
		SW_FLOW_KEY_MEMCPY(match, ipv6.nd.target,
			nd_key->nd_target,
			sizeof(match->key->ipv6.nd.target),
			is_mask);
		SW_FLOW_KEY_MEMCPY(match, ipv6.nd.sll,
			nd_key->nd_sll, ETH_ALEN, is_mask);
		SW_FLOW_KEY_MEMCPY(match, ipv6.nd.tll,
				nd_key->nd_tll, ETH_ALEN, is_mask);
		attrs &= ~(1ULL << OVS_KEY_ATTR_ND);
	}

	if (attrs != 0) {
		OVS_NLERR(log, "Unknown key attributes %llx",
			  (unsigned long long)attrs);
		return -EINVAL;
	}

	return 0;
}

static void nlattr_set(struct nlattr *attr, u8 val, bool is_attr_mask_key)
{
	struct nlattr *nla;
	int rem;

	/* The nlattr stream should already have been validated */
	nla_for_each_nested(nla, attr, rem) {
		/* We assume that ovs_key_lens[type] == -1 means that type is a
		 * nested attribute
		 */
		if (is_attr_mask_key && ovs_key_lens[nla_type(nla)] == -1)
			nlattr_set(nla, val, false);
		else
			memset(nla_data(nla), val, nla_len(nla));
	}
}

static void mask_set_nlattr(struct nlattr *attr, u8 val)
{
	nlattr_set(attr, val, true);
}

/**
 * ovs_nla_get_match - parses Netlink attributes into a flow key and
 * mask. In case the 'mask' is NULL, the flow is treated as exact match
 * flow. Otherwise, it is treated as a wildcarded flow, except the mask
 * does not include any don't care bit.
 * @match: receives the extracted flow match information.
 * @key: Netlink attribute holding nested %OVS_KEY_ATTR_* Netlink attribute
 * sequence. The fields should of the packet that triggered the creation
 * of this flow.
 * @mask: Optional. Netlink attribute holding nested %OVS_KEY_ATTR_* Netlink
 * attribute specifies the mask field of the wildcarded flow.
 * @log: Boolean to allow kernel error logging.  Normally true, but when
 * probing for feature compatibility this should be passed in as false to
 * suppress unnecessary error logging.
 */
int ovs_nla_get_match(struct sw_flow_match *match,
		      const struct nlattr *nla_key,
		      const struct nlattr *nla_mask,
		      bool log)
{
	const struct nlattr *a[OVS_KEY_ATTR_MAX + 1];
	const struct nlattr *encap;
	struct nlattr *newmask = NULL;
	u64 key_attrs = 0;
	u64 mask_attrs = 0;
	bool encap_valid = false;
	int err;

	err = parse_flow_nlattrs(nla_key, a, &key_attrs, log);
	if (err)
		return err;

	if ((key_attrs & (1ULL << OVS_KEY_ATTR_ETHERNET)) &&
	    (key_attrs & (1ULL << OVS_KEY_ATTR_ETHERTYPE)) &&
	    (nla_get_be16(a[OVS_KEY_ATTR_ETHERTYPE]) == htons(ETH_P_8021Q))) {
		__be16 tci;

		if (!((key_attrs & (1ULL << OVS_KEY_ATTR_VLAN)) &&
		      (key_attrs & (1ULL << OVS_KEY_ATTR_ENCAP)))) {
			OVS_NLERR(log, "Invalid Vlan frame.");
			return -EINVAL;
		}

		key_attrs &= ~(1ULL << OVS_KEY_ATTR_ETHERTYPE);
		tci = nla_get_be16(a[OVS_KEY_ATTR_VLAN]);
		encap = a[OVS_KEY_ATTR_ENCAP];
		key_attrs &= ~(1ULL << OVS_KEY_ATTR_ENCAP);
		encap_valid = true;

		if (tci & htons(VLAN_TAG_PRESENT)) {
			err = parse_flow_nlattrs(encap, a, &key_attrs, log);
			if (err)
				return err;
		} else if (!tci) {
			/* Corner case for truncated 802.1Q header. */
			if (nla_len(encap)) {
				OVS_NLERR(log, "Truncated 802.1Q header has non-zero encap attribute.");
				return -EINVAL;
			}
		} else {
			OVS_NLERR(log, "Encap attr is set for non-VLAN frame");
			return  -EINVAL;
		}
	}

	err = ovs_key_from_nlattrs(match, key_attrs, a, false, log);
	if (err)
		return err;

	if (match->mask) {
		if (!nla_mask) {
			/* Create an exact match mask. We need to set to 0xff
			 * all the 'match->mask' fields that have been touched
			 * in 'match->key'. We cannot simply memset
			 * 'match->mask', because padding bytes and fields not
			 * specified in 'match->key' should be left to 0.
			 * Instead, we use a stream of netlink attributes,
			 * copied from 'key' and set to 0xff.
			 * ovs_key_from_nlattrs() will take care of filling
			 * 'match->mask' appropriately.
			 */
			newmask = kmemdup(nla_key,
					  nla_total_size(nla_len(nla_key)),
					  GFP_KERNEL);
			if (!newmask)
				return -ENOMEM;

			mask_set_nlattr(newmask, 0xff);

			/* The userspace does not send tunnel attributes that
			 * are 0, but we should not wildcard them nonetheless.
			 */
			if (match->key->tun_key.ipv4_dst)
				SW_FLOW_KEY_MEMSET_FIELD(match, tun_key,
							 0xff, true);

			nla_mask = newmask;
		}

		err = parse_flow_mask_nlattrs(nla_mask, a, &mask_attrs, log);
		if (err)
			goto free_newmask;

		/* Always match on tci. */
		SW_FLOW_KEY_PUT(match, eth.tci, htons(0xffff), true);

		if (mask_attrs & 1ULL << OVS_KEY_ATTR_ENCAP) {
			__be16 eth_type = 0;
			__be16 tci = 0;

			if (!encap_valid) {
				OVS_NLERR(log, "Encap mask attribute is set for non-VLAN frame.");
				err = -EINVAL;
				goto free_newmask;
			}

			mask_attrs &= ~(1ULL << OVS_KEY_ATTR_ENCAP);
			if (a[OVS_KEY_ATTR_ETHERTYPE])
				eth_type = nla_get_be16(a[OVS_KEY_ATTR_ETHERTYPE]);

			if (eth_type == htons(0xffff)) {
				mask_attrs &= ~(1ULL << OVS_KEY_ATTR_ETHERTYPE);
				encap = a[OVS_KEY_ATTR_ENCAP];
				err = parse_flow_mask_nlattrs(encap, a,
							      &mask_attrs, log);
				if (err)
					goto free_newmask;
			} else {
				OVS_NLERR(log, "VLAN frames must have an exact match on the TPID (mask=%x).",
					  ntohs(eth_type));
				err = -EINVAL;
				goto free_newmask;
			}

			if (a[OVS_KEY_ATTR_VLAN])
				tci = nla_get_be16(a[OVS_KEY_ATTR_VLAN]);

			if (!(tci & htons(VLAN_TAG_PRESENT))) {
				OVS_NLERR(log, "VLAN tag present bit must have an exact match (tci_mask=%x).",
					  ntohs(tci));
				err = -EINVAL;
				goto free_newmask;
			}
		}

		err = ovs_key_from_nlattrs(match, mask_attrs, a, true, log);
		if (err)
			goto free_newmask;
	}

	if (!match_validate(match, key_attrs, mask_attrs, log))
		err = -EINVAL;

free_newmask:
	kfree(newmask);
	return err;
}

/**
 * ovs_nla_get_flow_metadata - parses Netlink attributes into a flow key.
 * @key: Receives extracted in_port, priority, tun_key and skb_mark.
 * @attr: Netlink attribute holding nested %OVS_KEY_ATTR_* Netlink attribute
 * sequence.
 * @log: Boolean to allow kernel error logging.  Normally true, but when
 * probing for feature compatibility this should be passed in as false to
 * suppress unnecessary error logging.
 *
 * This parses a series of Netlink attributes that form a flow key, which must
 * take the same form accepted by flow_from_nlattrs(), but only enough of it to
 * get the metadata, that is, the parts of the flow key that cannot be
 * extracted from the packet itself.
 */

int ovs_nla_get_flow_metadata(const struct nlattr *attr,
			      struct sw_flow_key *key,
			      bool log)
{
	const struct nlattr *a[OVS_KEY_ATTR_MAX + 1];
	struct sw_flow_match match;
	u64 attrs = 0;
	int err;

	err = parse_flow_nlattrs(attr, a, &attrs, log);
	if (err)
		return -EINVAL;

	memset(&match, 0, sizeof(match));
	match.key = key;

	memset(key, 0, OVS_SW_FLOW_KEY_METADATA_SIZE);
	key->phy.in_port = DP_MAX_PORTS;

	return metadata_from_nlattrs(&match, &attrs, a, false, log);
}

int ovs_nla_put_flow(const struct sw_flow_key *swkey,
		     const struct sw_flow_key *output, struct sk_buff *skb)
{
	struct ovs_key_ethernet *eth_key;
	struct nlattr *nla, *encap = NULL;
	bool is_mask = (swkey != output);

	if (nla_put_u32(skb, OVS_KEY_ATTR_RECIRC_ID, output->recirc_id))
		goto nla_put_failure;

	if (nla_put_u32(skb, OVS_KEY_ATTR_DP_HASH, output->ovs_flow_hash))
		goto nla_put_failure;

	if (nla_put_u32(skb, OVS_KEY_ATTR_PRIORITY, output->phy.priority))
		goto nla_put_failure;

	if ((swkey->tun_key.ipv4_dst || is_mask)) {
		const struct geneve_opt *opts = NULL;

		if (output->tun_key.tun_flags & TUNNEL_OPTIONS_PRESENT)
			opts = GENEVE_OPTS(output, swkey->tun_opts_len);

		if (ipv4_tun_to_nlattr(skb, &output->tun_key, opts,
				       swkey->tun_opts_len))
			goto nla_put_failure;
	}

	if (swkey->phy.in_port == DP_MAX_PORTS) {
		if (is_mask && (output->phy.in_port == 0xffff))
			if (nla_put_u32(skb, OVS_KEY_ATTR_IN_PORT, 0xffffffff))
				goto nla_put_failure;
	} else {
		u16 upper_u16;
		upper_u16 = !is_mask ? 0 : 0xffff;

		if (nla_put_u32(skb, OVS_KEY_ATTR_IN_PORT,
				(upper_u16 << 16) | output->phy.in_port))
			goto nla_put_failure;
	}

	if (nla_put_u32(skb, OVS_KEY_ATTR_SKB_MARK, output->phy.skb_mark))
		goto nla_put_failure;

<<<<<<< HEAD
	if (swkey->phy.is_layer3) {
		if (nla_put_be16(skb, OVS_KEY_ATTR_PACKET_ETHERTYPE, output->eth.type))
			goto nla_put_failure;
		goto noethernet;
	}
=======
	if (swkey->phy.noeth)
		goto noethernet;
>>>>>>> f1461369

	nla = nla_reserve(skb, OVS_KEY_ATTR_ETHERNET, sizeof(*eth_key));
	if (!nla)
		goto nla_put_failure;

	eth_key = nla_data(nla);
	ether_addr_copy(eth_key->eth_src, output->eth.src);
	ether_addr_copy(eth_key->eth_dst, output->eth.dst);

	if (swkey->eth.tci || swkey->eth.type == htons(ETH_P_8021Q)) {
		__be16 eth_type;
		eth_type = !is_mask ? htons(ETH_P_8021Q) : htons(0xffff);
		if (nla_put_be16(skb, OVS_KEY_ATTR_ETHERTYPE, eth_type) ||
		    nla_put_be16(skb, OVS_KEY_ATTR_VLAN, output->eth.tci))
			goto nla_put_failure;
		encap = nla_nest_start(skb, OVS_KEY_ATTR_ENCAP);
		if (!swkey->eth.tci)
			goto unencap;
	}

	if (swkey->eth.type == htons(ETH_P_802_2)) {
		/*
		 * Ethertype 802.2 is represented in the netlink with omitted
		 * OVS_KEY_ATTR_ETHERTYPE in the flow key attribute, and
		 * 0xffff in the mask attribute.  Ethertype can also
		 * be wildcarded.
		 */
		if (is_mask && output->eth.type)
			if (nla_put_be16(skb, OVS_KEY_ATTR_ETHERTYPE,
						output->eth.type))
				goto nla_put_failure;
		goto unencap;
	}

	if (nla_put_be16(skb, OVS_KEY_ATTR_ETHERTYPE, output->eth.type))
		goto nla_put_failure;

noethernet:
	if (swkey->eth.type == htons(ETH_P_IP)) {
		struct ovs_key_ipv4 *ipv4_key;

		nla = nla_reserve(skb, OVS_KEY_ATTR_IPV4, sizeof(*ipv4_key));
		if (!nla)
			goto nla_put_failure;
		ipv4_key = nla_data(nla);
		ipv4_key->ipv4_src = output->ipv4.addr.src;
		ipv4_key->ipv4_dst = output->ipv4.addr.dst;
		ipv4_key->ipv4_proto = output->ip.proto;
		ipv4_key->ipv4_tos = output->ip.tos;
		ipv4_key->ipv4_ttl = output->ip.ttl;
		ipv4_key->ipv4_frag = output->ip.frag;
	} else if (swkey->eth.type == htons(ETH_P_IPV6)) {
		struct ovs_key_ipv6 *ipv6_key;

		nla = nla_reserve(skb, OVS_KEY_ATTR_IPV6, sizeof(*ipv6_key));
		if (!nla)
			goto nla_put_failure;
		ipv6_key = nla_data(nla);
		memcpy(ipv6_key->ipv6_src, &output->ipv6.addr.src,
				sizeof(ipv6_key->ipv6_src));
		memcpy(ipv6_key->ipv6_dst, &output->ipv6.addr.dst,
				sizeof(ipv6_key->ipv6_dst));
		ipv6_key->ipv6_label = output->ipv6.label;
		ipv6_key->ipv6_proto = output->ip.proto;
		ipv6_key->ipv6_tclass = output->ip.tos;
		ipv6_key->ipv6_hlimit = output->ip.ttl;
		ipv6_key->ipv6_frag = output->ip.frag;
	} else if (swkey->eth.type == htons(ETH_P_ARP) ||
		   swkey->eth.type == htons(ETH_P_RARP)) {
		struct ovs_key_arp *arp_key;

		nla = nla_reserve(skb, OVS_KEY_ATTR_ARP, sizeof(*arp_key));
		if (!nla)
			goto nla_put_failure;
		arp_key = nla_data(nla);
		memset(arp_key, 0, sizeof(struct ovs_key_arp));
		arp_key->arp_sip = output->ipv4.addr.src;
		arp_key->arp_tip = output->ipv4.addr.dst;
		arp_key->arp_op = htons(output->ip.proto);
		ether_addr_copy(arp_key->arp_sha, output->ipv4.arp.sha);
		ether_addr_copy(arp_key->arp_tha, output->ipv4.arp.tha);
	} else if (eth_p_mpls(swkey->eth.type)) {
		struct ovs_key_mpls *mpls_key;

		nla = nla_reserve(skb, OVS_KEY_ATTR_MPLS, sizeof(*mpls_key));
		if (!nla)
			goto nla_put_failure;
		mpls_key = nla_data(nla);
		mpls_key->mpls_lse = output->mpls.top_lse;
	}

	if ((swkey->eth.type == htons(ETH_P_IP) ||
	     swkey->eth.type == htons(ETH_P_IPV6)) &&
	     swkey->ip.frag != OVS_FRAG_TYPE_LATER) {

		if (swkey->ip.proto == IPPROTO_TCP) {
			struct ovs_key_tcp *tcp_key;

			nla = nla_reserve(skb, OVS_KEY_ATTR_TCP, sizeof(*tcp_key));
			if (!nla)
				goto nla_put_failure;
			tcp_key = nla_data(nla);
			tcp_key->tcp_src = output->tp.src;
			tcp_key->tcp_dst = output->tp.dst;
			if (nla_put_be16(skb, OVS_KEY_ATTR_TCP_FLAGS,
					 output->tp.flags))
				goto nla_put_failure;
		} else if (swkey->ip.proto == IPPROTO_UDP) {
			struct ovs_key_udp *udp_key;

			nla = nla_reserve(skb, OVS_KEY_ATTR_UDP, sizeof(*udp_key));
			if (!nla)
				goto nla_put_failure;
			udp_key = nla_data(nla);
			udp_key->udp_src = output->tp.src;
			udp_key->udp_dst = output->tp.dst;
		} else if (swkey->ip.proto == IPPROTO_SCTP) {
			struct ovs_key_sctp *sctp_key;

			nla = nla_reserve(skb, OVS_KEY_ATTR_SCTP, sizeof(*sctp_key));
			if (!nla)
				goto nla_put_failure;
			sctp_key = nla_data(nla);
			sctp_key->sctp_src = output->tp.src;
			sctp_key->sctp_dst = output->tp.dst;
		} else if (swkey->eth.type == htons(ETH_P_IP) &&
			   swkey->ip.proto == IPPROTO_ICMP) {
			struct ovs_key_icmp *icmp_key;

			nla = nla_reserve(skb, OVS_KEY_ATTR_ICMP, sizeof(*icmp_key));
			if (!nla)
				goto nla_put_failure;
			icmp_key = nla_data(nla);
			icmp_key->icmp_type = ntohs(output->tp.src);
			icmp_key->icmp_code = ntohs(output->tp.dst);
		} else if (swkey->eth.type == htons(ETH_P_IPV6) &&
			   swkey->ip.proto == IPPROTO_ICMPV6) {
			struct ovs_key_icmpv6 *icmpv6_key;

			nla = nla_reserve(skb, OVS_KEY_ATTR_ICMPV6,
						sizeof(*icmpv6_key));
			if (!nla)
				goto nla_put_failure;
			icmpv6_key = nla_data(nla);
			icmpv6_key->icmpv6_type = ntohs(output->tp.src);
			icmpv6_key->icmpv6_code = ntohs(output->tp.dst);

			if (icmpv6_key->icmpv6_type == NDISC_NEIGHBOUR_SOLICITATION ||
			    icmpv6_key->icmpv6_type == NDISC_NEIGHBOUR_ADVERTISEMENT) {
				struct ovs_key_nd *nd_key;

				nla = nla_reserve(skb, OVS_KEY_ATTR_ND, sizeof(*nd_key));
				if (!nla)
					goto nla_put_failure;
				nd_key = nla_data(nla);
				memcpy(nd_key->nd_target, &output->ipv6.nd.target,
							sizeof(nd_key->nd_target));
				ether_addr_copy(nd_key->nd_sll, output->ipv6.nd.sll);
				ether_addr_copy(nd_key->nd_tll, output->ipv6.nd.tll);
			}
		}
	}

unencap:
	if (encap)
		nla_nest_end(skb, encap);

	return 0;

nla_put_failure:
	return -EMSGSIZE;
}

#define MAX_ACTIONS_BUFSIZE	(32 * 1024)

static struct sw_flow_actions *nla_alloc_flow_actions(int size, bool log)
{
	struct sw_flow_actions *sfa;

	if (size > MAX_ACTIONS_BUFSIZE) {
		OVS_NLERR(log, "Flow action size %u bytes exceeds max", size);
		return ERR_PTR(-EINVAL);
	}

	sfa = kmalloc(sizeof(*sfa) + size, GFP_KERNEL);
	if (!sfa)
		return ERR_PTR(-ENOMEM);

	sfa->actions_len = 0;
	return sfa;
}

/* RCU callback used by ovs_nla_free_flow_actions. */
static void rcu_free_acts_callback(struct rcu_head *rcu)
{
	struct sw_flow_actions *sf_acts = container_of(rcu,
			struct sw_flow_actions, rcu);
	kfree(sf_acts);
}

/* Schedules 'sf_acts' to be freed after the next RCU grace period.
 * The caller must hold rcu_read_lock for this to be sensible.
 */
void ovs_nla_free_flow_actions(struct sw_flow_actions *sf_acts)
{
	call_rcu(&sf_acts->rcu, rcu_free_acts_callback);
}

static struct nlattr *reserve_sfa_size(struct sw_flow_actions **sfa,
				       int attr_len, bool log)
{

	struct sw_flow_actions *acts;
	int new_acts_size;
	int req_size = NLA_ALIGN(attr_len);
	int next_offset = offsetof(struct sw_flow_actions, actions) +
					(*sfa)->actions_len;

	if (req_size <= (ksize(*sfa) - next_offset))
		goto out;

	new_acts_size = ksize(*sfa) * 2;

	if (new_acts_size > MAX_ACTIONS_BUFSIZE) {
		if ((MAX_ACTIONS_BUFSIZE - next_offset) < req_size)
			return ERR_PTR(-EMSGSIZE);
		new_acts_size = MAX_ACTIONS_BUFSIZE;
	}

	acts = nla_alloc_flow_actions(new_acts_size, log);
	if (IS_ERR(acts))
		return (void *)acts;

	memcpy(acts->actions, (*sfa)->actions, (*sfa)->actions_len);
	acts->actions_len = (*sfa)->actions_len;
	kfree(*sfa);
	*sfa = acts;

out:
	(*sfa)->actions_len += req_size;
	return  (struct nlattr *) ((unsigned char *)(*sfa) + next_offset);
}

static struct nlattr *__add_action(struct sw_flow_actions **sfa,
				   int attrtype, void *data, int len, bool log)
{
	struct nlattr *a;

	a = reserve_sfa_size(sfa, nla_attr_size(len), log);
	if (IS_ERR(a))
		return a;

	a->nla_type = attrtype;
	a->nla_len = nla_attr_size(len);

	if (data)
		memcpy(nla_data(a), data, len);
	memset((unsigned char *) a + a->nla_len, 0, nla_padlen(len));

	return a;
}

static int add_action(struct sw_flow_actions **sfa, int attrtype,
		      void *data, int len, bool log)
{
	struct nlattr *a;

	a = __add_action(sfa, attrtype, data, len, log);
	if (IS_ERR(a))
		return PTR_ERR(a);

	return 0;
}

static inline int add_nested_action_start(struct sw_flow_actions **sfa,
					  int attrtype, bool log)
{
	int used = (*sfa)->actions_len;
	int err;

	err = add_action(sfa, attrtype, NULL, 0, log);
	if (err)
		return err;

	return used;
}

static inline void add_nested_action_end(struct sw_flow_actions *sfa,
					 int st_offset)
{
	struct nlattr *a = (struct nlattr *) ((unsigned char *)sfa->actions +
							       st_offset);

	a->nla_len = sfa->actions_len - st_offset;
}

static int __ovs_nla_copy_actions(const struct nlattr *attr,
				  const struct sw_flow_key *key,
				  int depth, struct sw_flow_actions **sfa,
				  __be16 eth_type, __be16 vlan_tci, bool log);

static int validate_and_copy_sample(const struct nlattr *attr,
				    const struct sw_flow_key *key, int depth,
				    struct sw_flow_actions **sfa,
				    __be16 eth_type, __be16 vlan_tci, bool log)
{
	const struct nlattr *attrs[OVS_SAMPLE_ATTR_MAX + 1];
	const struct nlattr *probability, *actions;
	const struct nlattr *a;
	int rem, start, err, st_acts;

	memset(attrs, 0, sizeof(attrs));
	nla_for_each_nested(a, attr, rem) {
		int type = nla_type(a);
		if (!type || type > OVS_SAMPLE_ATTR_MAX || attrs[type])
			return -EINVAL;
		attrs[type] = a;
	}
	if (rem)
		return -EINVAL;

	probability = attrs[OVS_SAMPLE_ATTR_PROBABILITY];
	if (!probability || nla_len(probability) != sizeof(u32))
		return -EINVAL;

	actions = attrs[OVS_SAMPLE_ATTR_ACTIONS];
	if (!actions || (nla_len(actions) && nla_len(actions) < NLA_HDRLEN))
		return -EINVAL;

	/* validation done, copy sample action. */
	start = add_nested_action_start(sfa, OVS_ACTION_ATTR_SAMPLE, log);
	if (start < 0)
		return start;
	err = add_action(sfa, OVS_SAMPLE_ATTR_PROBABILITY,
			 nla_data(probability), sizeof(u32), log);
	if (err)
		return err;
	st_acts = add_nested_action_start(sfa, OVS_SAMPLE_ATTR_ACTIONS, log);
	if (st_acts < 0)
		return st_acts;

	err = __ovs_nla_copy_actions(actions, key, depth + 1, sfa,
				     eth_type, vlan_tci, log);
	if (err)
		return err;

	add_nested_action_end(*sfa, st_acts);
	add_nested_action_end(*sfa, start);

	return 0;
}

static int validate_tp_port(const struct sw_flow_key *flow_key,
			    __be16 eth_type)
{
	if ((eth_type == htons(ETH_P_IP) || eth_type == htons(ETH_P_IPV6)) &&
	    (flow_key->tp.src || flow_key->tp.dst))
		return 0;

	return -EINVAL;
}

void ovs_match_init(struct sw_flow_match *match,
		    struct sw_flow_key *key,
		    struct sw_flow_mask *mask)
{
	memset(match, 0, sizeof(*match));
	match->key = key;
	match->mask = mask;

	memset(key, 0, sizeof(*key));

	if (mask) {
		memset(&mask->key, 0, sizeof(mask->key));
		mask->range.start = mask->range.end = 0;
	}
}

static int validate_and_copy_set_tun(const struct nlattr *attr,
				     struct sw_flow_actions **sfa, bool log)
{
	struct sw_flow_match match;
	struct sw_flow_key key;
	struct ovs_tunnel_info *tun_info;
	struct nlattr *a;
	int err, start;

	ovs_match_init(&match, &key, NULL);
	err = ipv4_tun_from_nlattr(nla_data(attr), &match, false, log);
	if (err)
		return err;

	if (key.tun_opts_len) {
		struct geneve_opt *option = GENEVE_OPTS(&key,
							key.tun_opts_len);
		int opts_len = key.tun_opts_len;
		bool crit_opt = false;

		while (opts_len > 0) {
			int len;

			if (opts_len < sizeof(*option))
				return -EINVAL;

			len = sizeof(*option) + option->length * 4;
			if (len > opts_len)
				return -EINVAL;

			crit_opt |= !!(option->type & GENEVE_CRIT_OPT_TYPE);

			option = (struct geneve_opt *)((u8 *)option + len);
			opts_len -= len;
		};

		key.tun_key.tun_flags |= crit_opt ? TUNNEL_CRIT_OPT : 0;
	};

	start = add_nested_action_start(sfa, OVS_ACTION_ATTR_SET, log);
	if (start < 0)
		return start;

	a = __add_action(sfa, OVS_KEY_ATTR_TUNNEL_INFO, NULL,
			 sizeof(*tun_info) + key.tun_opts_len, log);
	if (IS_ERR(a))
		return PTR_ERR(a);

	tun_info = nla_data(a);
	tun_info->tunnel = key.tun_key;
	tun_info->options_len = key.tun_opts_len;

	if (tun_info->options_len) {
		/* We need to store the options in the action itself since
		 * everything else will go away after flow setup. We can append
		 * it to tun_info and then point there.
		 */
		memcpy((tun_info + 1), GENEVE_OPTS(&key, key.tun_opts_len),
		       key.tun_opts_len);
		tun_info->options = (struct geneve_opt *)(tun_info + 1);
	} else {
		tun_info->options = NULL;
	}

	add_nested_action_end(*sfa, start);

	return err;
}

static int validate_set(const struct nlattr *a,
			const struct sw_flow_key *flow_key,
			struct sw_flow_actions **sfa,
<<<<<<< HEAD
			bool *set_tun, __be16 eth_type, bool log,
			bool is_layer3)
=======
			bool *set_tun,
			bool noeth)
>>>>>>> f1461369
{
	const struct nlattr *ovs_key = nla_data(a);
	int key_type = nla_type(ovs_key);

	/* There can be only one key in a action */
	if (nla_total_size(nla_len(ovs_key)) != nla_len(a))
		return -EINVAL;

	if (key_type > OVS_KEY_ATTR_MAX ||
	    (ovs_key_lens[key_type] != nla_len(ovs_key) &&
	     ovs_key_lens[key_type] != -1))
		return -EINVAL;

	switch (key_type) {
	const struct ovs_key_ipv4 *ipv4_key;
	const struct ovs_key_ipv6 *ipv6_key;
	int err;

	case OVS_KEY_ATTR_PRIORITY:
	case OVS_KEY_ATTR_SKB_MARK:
		break;

	case OVS_KEY_ATTR_ETHERNET:
<<<<<<< HEAD
		if (is_layer3)
=======
		if (noeth)
>>>>>>> f1461369
			return -EINVAL;
		break;

	case OVS_KEY_ATTR_TUNNEL:
		if (eth_p_mpls(eth_type))
			return -EINVAL;

		*set_tun = true;
		err = validate_and_copy_set_tun(a, sfa, log);
		if (err)
			return err;
		break;

	case OVS_KEY_ATTR_IPV4:
		if (eth_type != htons(ETH_P_IP))
			return -EINVAL;

		if (!flow_key->ip.proto)
			return -EINVAL;

		ipv4_key = nla_data(ovs_key);
		if (ipv4_key->ipv4_proto != flow_key->ip.proto)
			return -EINVAL;

		if (ipv4_key->ipv4_frag != flow_key->ip.frag)
			return -EINVAL;

		break;

	case OVS_KEY_ATTR_IPV6:
		if (eth_type != htons(ETH_P_IPV6))
			return -EINVAL;

		if (!flow_key->ip.proto)
			return -EINVAL;

		ipv6_key = nla_data(ovs_key);
		if (ipv6_key->ipv6_proto != flow_key->ip.proto)
			return -EINVAL;

		if (ipv6_key->ipv6_frag != flow_key->ip.frag)
			return -EINVAL;

		if (ntohl(ipv6_key->ipv6_label) & 0xFFF00000)
			return -EINVAL;

		break;

	case OVS_KEY_ATTR_TCP:
		if (flow_key->ip.proto != IPPROTO_TCP)
			return -EINVAL;

		return validate_tp_port(flow_key, eth_type);

	case OVS_KEY_ATTR_UDP:
		if (flow_key->ip.proto != IPPROTO_UDP)
			return -EINVAL;

		return validate_tp_port(flow_key, eth_type);

	case OVS_KEY_ATTR_MPLS:
		if (is_layer3)
			return -EINVAL;
		if (!eth_p_mpls(eth_type))
			return -EINVAL;
		break;

	case OVS_KEY_ATTR_SCTP:
		if (flow_key->ip.proto != IPPROTO_SCTP)
			return -EINVAL;

		return validate_tp_port(flow_key, eth_type);

	default:
		return -EINVAL;
	}

	return 0;
}

static int validate_userspace(const struct nlattr *attr)
{
	static const struct nla_policy userspace_policy[OVS_USERSPACE_ATTR_MAX + 1] = {
		[OVS_USERSPACE_ATTR_PID] = {.type = NLA_U32 },
		[OVS_USERSPACE_ATTR_USERDATA] = {.type = NLA_UNSPEC },
		[OVS_USERSPACE_ATTR_EGRESS_TUN_PORT] = {.type = NLA_U32 },
	};
	struct nlattr *a[OVS_USERSPACE_ATTR_MAX + 1];
	int error;

	error = nla_parse_nested(a, OVS_USERSPACE_ATTR_MAX,
				 attr, userspace_policy);
	if (error)
		return error;

	if (!a[OVS_USERSPACE_ATTR_PID] ||
	    !nla_get_u32(a[OVS_USERSPACE_ATTR_PID]))
		return -EINVAL;

	return 0;
}

static int copy_action(const struct nlattr *from,
		       struct sw_flow_actions **sfa, bool log)
{
	int totlen = NLA_ALIGN(from->nla_len);
	struct nlattr *to;

	to = reserve_sfa_size(sfa, from->nla_len, log);
	if (IS_ERR(to))
		return PTR_ERR(to);

	memcpy(to, from, totlen);
	return 0;
}

static int __ovs_nla_copy_actions(const struct nlattr *attr,
				  const struct sw_flow_key *key,
				  int depth, struct sw_flow_actions **sfa,
				  __be16 eth_type, __be16 vlan_tci, bool log)
{
	const struct nlattr *a;
	int rem, err;
<<<<<<< HEAD
	bool is_layer3 = key->phy.is_layer3;
=======
	bool noeth = key->phy.noeth;
>>>>>>> f1461369

	if (depth >= SAMPLE_ACTION_DEPTH)
		return -EOVERFLOW;

	nla_for_each_nested(a, attr, rem) {
		/* Expected argument lengths, (u32)-1 for variable length. */
		static const u32 action_lens[OVS_ACTION_ATTR_MAX + 1] = {
			[OVS_ACTION_ATTR_OUTPUT] = sizeof(u32),
			[OVS_ACTION_ATTR_RECIRC] = sizeof(u32),
			[OVS_ACTION_ATTR_USERSPACE] = (u32)-1,
			[OVS_ACTION_ATTR_PUSH_ETH] = sizeof(struct ovs_action_push_eth),
			[OVS_ACTION_ATTR_POP_ETH] = 0,
<<<<<<< HEAD
			[OVS_ACTION_ATTR_PUSH_MPLS] = sizeof(struct ovs_action_push_mpls),
			[OVS_ACTION_ATTR_POP_MPLS] = sizeof(__be16),
=======
>>>>>>> f1461369
			[OVS_ACTION_ATTR_PUSH_VLAN] = sizeof(struct ovs_action_push_vlan),
			[OVS_ACTION_ATTR_POP_VLAN] = 0,
			[OVS_ACTION_ATTR_SET] = (u32)-1,
			[OVS_ACTION_ATTR_SAMPLE] = (u32)-1,
			[OVS_ACTION_ATTR_HASH] = sizeof(struct ovs_action_hash)
		};
		const struct ovs_action_push_vlan *vlan;
		int type = nla_type(a);
		bool skip_copy;

		if (type > OVS_ACTION_ATTR_MAX ||
		    (action_lens[type] != nla_len(a) &&
		     action_lens[type] != (u32)-1))
			return -EINVAL;

		skip_copy = false;
		switch (type) {
		case OVS_ACTION_ATTR_UNSPEC:
			return -EINVAL;

		case OVS_ACTION_ATTR_USERSPACE:
			err = validate_userspace(a);
			if (err)
				return err;
			break;

		case OVS_ACTION_ATTR_OUTPUT:
			if (nla_get_u32(a) >= DP_MAX_PORTS)
				return -EINVAL;

			break;

		case OVS_ACTION_ATTR_HASH: {
			const struct ovs_action_hash *act_hash = nla_data(a);

			switch (act_hash->hash_alg) {
			case OVS_HASH_ALG_L4:
				break;
			default:
				return  -EINVAL;
			}

			break;
		}

		case OVS_ACTION_ATTR_POP_ETH:
<<<<<<< HEAD
			if (is_layer3)
				return -EINVAL;
			if (vlan_tci & htons(VLAN_TAG_PRESENT))
				return -EINVAL;
			is_layer3 = true;
			break;

		case OVS_ACTION_ATTR_PUSH_ETH:
			/* For now disallow pushing an Ethernet header if one
			 * is already present */
			if (!is_layer3)
				return -EINVAL;
			is_layer3 = false;
=======
			if (noeth)
				return -EINVAL;
			noeth = true;
			break;

		case OVS_ACTION_ATTR_PUSH_ETH:
			noeth = false;
>>>>>>> f1461369
			break;

		case OVS_ACTION_ATTR_POP_VLAN:
			if (is_layer3)
				return -EINVAL;
			vlan_tci = htons(0);
			break;

		case OVS_ACTION_ATTR_PUSH_VLAN:
<<<<<<< HEAD
			if (is_layer3)
=======
			if (noeth)
>>>>>>> f1461369
				return -EINVAL;
			vlan = nla_data(a);
			if (vlan->vlan_tpid != htons(ETH_P_8021Q))
				return -EINVAL;
			if (!(vlan->vlan_tci & htons(VLAN_TAG_PRESENT)))
				return -EINVAL;
			vlan_tci = vlan->vlan_tci;
			break;

		case OVS_ACTION_ATTR_RECIRC:
			break;

		case OVS_ACTION_ATTR_PUSH_MPLS: {
			const struct ovs_action_push_mpls *mpls = nla_data(a);

			if (!eth_p_mpls(mpls->mpls_ethertype))
				return -EINVAL;

			/* Prohibit push MPLS other than to a white list
			 * for packets that have a known tag order.
			 */
			if (vlan_tci & htons(VLAN_TAG_PRESENT) ||
			    (eth_type != htons(ETH_P_IP) &&
			     eth_type != htons(ETH_P_IPV6) &&
			     eth_type != htons(ETH_P_ARP) &&
			     eth_type != htons(ETH_P_RARP) &&
			     !eth_p_mpls(eth_type)))
				return -EINVAL;
			eth_type = mpls->mpls_ethertype;
			break;
		}

		case OVS_ACTION_ATTR_POP_MPLS:
			if (vlan_tci & htons(VLAN_TAG_PRESENT) ||
			    !eth_p_mpls(eth_type))
				return -EINVAL;

			/* Disallow subsequent L2.5+ set and mpls_pop actions
			 * as there is no check here to ensure that the new
			 * eth_type is valid and thus set actions could
			 * write off the end of the packet or otherwise
			 * corrupt it.
			 *
			 * Support for these actions is planned using packet
			 * recirculation.
			 */
			eth_type = htons(0);
			break;

		case OVS_ACTION_ATTR_SET:
<<<<<<< HEAD
			err = validate_set(a, key, sfa, &skip_copy,
					   eth_type, log, is_layer3);
=======
			err = validate_set(a, key, sfa, &skip_copy, noeth);
>>>>>>> f1461369
			if (err)
				return err;
			break;

		case OVS_ACTION_ATTR_SAMPLE:
			err = validate_and_copy_sample(a, key, depth, sfa,
						       eth_type, vlan_tci, log);
			if (err)
				return err;
			skip_copy = true;
			break;

		default:
			OVS_NLERR(log, "Unknown Action type %d", type);
			return -EINVAL;
		}
		if (!skip_copy) {
			err = copy_action(a, sfa, log);
			if (err)
				return err;
		}
	}

	if (rem > 0)
		return -EINVAL;

	return 0;
}

int ovs_nla_copy_actions(const struct nlattr *attr,
			 const struct sw_flow_key *key,
			 struct sw_flow_actions **sfa, bool log)
{
	int err;

	*sfa = nla_alloc_flow_actions(nla_len(attr), log);
	if (IS_ERR(*sfa))
		return PTR_ERR(*sfa);

	err = __ovs_nla_copy_actions(attr, key, 0, sfa, key->eth.type,
				     key->eth.tci, log);
	if (err)
		kfree(*sfa);

	return err;
}

static int sample_action_to_attr(const struct nlattr *attr, struct sk_buff *skb)
{
	const struct nlattr *a;
	struct nlattr *start;
	int err = 0, rem;

	start = nla_nest_start(skb, OVS_ACTION_ATTR_SAMPLE);
	if (!start)
		return -EMSGSIZE;

	nla_for_each_nested(a, attr, rem) {
		int type = nla_type(a);
		struct nlattr *st_sample;

		switch (type) {
		case OVS_SAMPLE_ATTR_PROBABILITY:
			if (nla_put(skb, OVS_SAMPLE_ATTR_PROBABILITY,
				    sizeof(u32), nla_data(a)))
				return -EMSGSIZE;
			break;
		case OVS_SAMPLE_ATTR_ACTIONS:
			st_sample = nla_nest_start(skb, OVS_SAMPLE_ATTR_ACTIONS);
			if (!st_sample)
				return -EMSGSIZE;
			err = ovs_nla_put_actions(nla_data(a), nla_len(a), skb);
			if (err)
				return err;
			nla_nest_end(skb, st_sample);
			break;
		}
	}

	nla_nest_end(skb, start);
	return err;
}

static int set_action_to_attr(const struct nlattr *a, struct sk_buff *skb)
{
	const struct nlattr *ovs_key = nla_data(a);
	int key_type = nla_type(ovs_key);
	struct nlattr *start;
	int err;

	switch (key_type) {
	case OVS_KEY_ATTR_TUNNEL_INFO: {
		struct ovs_tunnel_info *tun_info = nla_data(ovs_key);

		start = nla_nest_start(skb, OVS_ACTION_ATTR_SET);
		if (!start)
			return -EMSGSIZE;

		err = ipv4_tun_to_nlattr(skb, &tun_info->tunnel,
					 tun_info->options_len ?
						tun_info->options : NULL,
					 tun_info->options_len);
		if (err)
			return err;
		nla_nest_end(skb, start);
		break;
	}
	default:
		if (nla_put(skb, OVS_ACTION_ATTR_SET, nla_len(a), ovs_key))
			return -EMSGSIZE;
		break;
	}

	return 0;
}

int ovs_nla_put_actions(const struct nlattr *attr, int len, struct sk_buff *skb)
{
	const struct nlattr *a;
	int rem, err;

	nla_for_each_attr(a, attr, len, rem) {
		int type = nla_type(a);

		switch (type) {
		case OVS_ACTION_ATTR_SET:
			err = set_action_to_attr(a, skb);
			if (err)
				return err;
			break;

		case OVS_ACTION_ATTR_SAMPLE:
			err = sample_action_to_attr(a, skb);
			if (err)
				return err;
			break;
		default:
			if (nla_put(skb, type, nla_len(a), nla_data(a)))
				return -EMSGSIZE;
			break;
		}
	}

	return 0;
}<|MERGE_RESOLUTION|>--- conflicted
+++ resolved
@@ -117,16 +117,11 @@
 	u64 mask_allowed = key_attrs;  /* At most allow all key attributes */
 
 	/* The following mask attributes allowed only if they
-<<<<<<< HEAD
 	 * pass the validation tests.
 	 */
 	mask_allowed &= ~((1ULL << OVS_KEY_ATTR_IPV4)
 			| (1ULL << OVS_KEY_ATTR_IPV6)
 			| (1ULL << OVS_KEY_ATTR_TCP)
-=======
-	 * pass the validation tests. */
-	mask_allowed &= ~((1ULL << OVS_KEY_ATTR_TCP)
->>>>>>> f1461369
 			| (1ULL << OVS_KEY_ATTR_TCP_FLAGS)
 			| (1ULL << OVS_KEY_ATTR_UDP)
 			| (1ULL << OVS_KEY_ATTR_SCTP)
@@ -744,10 +739,8 @@
 				eth_key->eth_src, ETH_ALEN, is_mask);
 		SW_FLOW_KEY_MEMCPY(match, eth.dst,
 				eth_key->eth_dst, ETH_ALEN, is_mask);
-		SW_FLOW_KEY_PUT(match, phy.noeth, false, is_mask);
 		attrs &= ~(1ULL << OVS_KEY_ATTR_ETHERNET);
-	} else if (!is_mask)
-		SW_FLOW_KEY_PUT(match, phy.noeth, true, is_mask);
+	}
 
 	if (attrs & (1ULL << OVS_KEY_ATTR_VLAN)) {
 		__be16 tci;
@@ -804,18 +797,6 @@
 
 	if (attrs & (1ULL << OVS_KEY_ATTR_IPV4)) {
 		const struct ovs_key_ipv4 *ipv4_key;
-
-		/* Add eth.type value for layer 3 flows */
-		if (!(attrs & (1ULL << OVS_KEY_ATTR_ETHERTYPE))) {
-			__be16 eth_type;
-
-			if (is_mask) {
-				eth_type = htons(0xffff);
-			} else {
-				eth_type = htons(ETH_P_IP);
-			}
-			SW_FLOW_KEY_PUT(match, eth.type, eth_type, is_mask);
-		}
 
 		ipv4_key = nla_data(a[OVS_KEY_ATTR_IPV4]);
 		if (!is_mask && ipv4_key->ipv4_frag > OVS_FRAG_TYPE_MAX) {
@@ -840,18 +821,6 @@
 
 	if (attrs & (1ULL << OVS_KEY_ATTR_IPV6)) {
 		const struct ovs_key_ipv6 *ipv6_key;
-
-		/* Add eth.type value for layer 3 flows */
-		if (!(attrs & (1ULL << OVS_KEY_ATTR_ETHERTYPE))) {
-			__be16 eth_type;
-
-			if (is_mask) {
-				eth_type = htons(0xffff);
-			} else {
-				eth_type = htons(ETH_P_IPV6);
-			}
-			SW_FLOW_KEY_PUT(match, eth.type, eth_type, is_mask);
-		}
 
 		ipv6_key = nla_data(a[OVS_KEY_ATTR_IPV6]);
 		if (!is_mask && ipv6_key->ipv6_frag > OVS_FRAG_TYPE_MAX) {
@@ -1261,16 +1230,11 @@
 	if (nla_put_u32(skb, OVS_KEY_ATTR_SKB_MARK, output->phy.skb_mark))
 		goto nla_put_failure;
 
-<<<<<<< HEAD
 	if (swkey->phy.is_layer3) {
 		if (nla_put_be16(skb, OVS_KEY_ATTR_PACKET_ETHERTYPE, output->eth.type))
 			goto nla_put_failure;
 		goto noethernet;
 	}
-=======
-	if (swkey->phy.noeth)
-		goto noethernet;
->>>>>>> f1461369
 
 	nla = nla_reserve(skb, OVS_KEY_ATTR_ETHERNET, sizeof(*eth_key));
 	if (!nla)
@@ -1721,13 +1685,8 @@
 static int validate_set(const struct nlattr *a,
 			const struct sw_flow_key *flow_key,
 			struct sw_flow_actions **sfa,
-<<<<<<< HEAD
 			bool *set_tun, __be16 eth_type, bool log,
 			bool is_layer3)
-=======
-			bool *set_tun,
-			bool noeth)
->>>>>>> f1461369
 {
 	const struct nlattr *ovs_key = nla_data(a);
 	int key_type = nla_type(ovs_key);
@@ -1751,11 +1710,7 @@
 		break;
 
 	case OVS_KEY_ATTR_ETHERNET:
-<<<<<<< HEAD
 		if (is_layer3)
-=======
-		if (noeth)
->>>>>>> f1461369
 			return -EINVAL;
 		break;
 
@@ -1879,11 +1834,7 @@
 {
 	const struct nlattr *a;
 	int rem, err;
-<<<<<<< HEAD
 	bool is_layer3 = key->phy.is_layer3;
-=======
-	bool noeth = key->phy.noeth;
->>>>>>> f1461369
 
 	if (depth >= SAMPLE_ACTION_DEPTH)
 		return -EOVERFLOW;
@@ -1896,11 +1847,8 @@
 			[OVS_ACTION_ATTR_USERSPACE] = (u32)-1,
 			[OVS_ACTION_ATTR_PUSH_ETH] = sizeof(struct ovs_action_push_eth),
 			[OVS_ACTION_ATTR_POP_ETH] = 0,
-<<<<<<< HEAD
 			[OVS_ACTION_ATTR_PUSH_MPLS] = sizeof(struct ovs_action_push_mpls),
 			[OVS_ACTION_ATTR_POP_MPLS] = sizeof(__be16),
-=======
->>>>>>> f1461369
 			[OVS_ACTION_ATTR_PUSH_VLAN] = sizeof(struct ovs_action_push_vlan),
 			[OVS_ACTION_ATTR_POP_VLAN] = 0,
 			[OVS_ACTION_ATTR_SET] = (u32)-1,
@@ -1947,7 +1895,6 @@
 		}
 
 		case OVS_ACTION_ATTR_POP_ETH:
-<<<<<<< HEAD
 			if (is_layer3)
 				return -EINVAL;
 			if (vlan_tci & htons(VLAN_TAG_PRESENT))
@@ -1961,15 +1908,6 @@
 			if (!is_layer3)
 				return -EINVAL;
 			is_layer3 = false;
-=======
-			if (noeth)
-				return -EINVAL;
-			noeth = true;
-			break;
-
-		case OVS_ACTION_ATTR_PUSH_ETH:
-			noeth = false;
->>>>>>> f1461369
 			break;
 
 		case OVS_ACTION_ATTR_POP_VLAN:
@@ -1979,11 +1917,7 @@
 			break;
 
 		case OVS_ACTION_ATTR_PUSH_VLAN:
-<<<<<<< HEAD
 			if (is_layer3)
-=======
-			if (noeth)
->>>>>>> f1461369
 				return -EINVAL;
 			vlan = nla_data(a);
 			if (vlan->vlan_tpid != htons(ETH_P_8021Q))
@@ -2034,12 +1968,8 @@
 			break;
 
 		case OVS_ACTION_ATTR_SET:
-<<<<<<< HEAD
 			err = validate_set(a, key, sfa, &skip_copy,
 					   eth_type, log, is_layer3);
-=======
-			err = validate_set(a, key, sfa, &skip_copy, noeth);
->>>>>>> f1461369
 			if (err)
 				return err;
 			break;
