--- conflicted
+++ resolved
@@ -151,10 +151,6 @@
 	if (key_attrs & (1ULL << OVS_KEY_ATTR_ETHERTYPE))
 		key_expected |= 1ULL << OVS_KEY_ATTR_ETHERNET;
 
-	/* If Ethertype is present, expect MAC addresses */
-	if (key_attrs & (1ULL << OVS_KEY_ATTR_ETHERTYPE))
-		key_expected |= 1ULL << OVS_KEY_ATTR_ETHERNET;
-
 	/* Check key attributes. */
 	if (match->key->eth.type == htons(ETH_P_ARP)
 			|| match->key->eth.type == htons(ETH_P_RARP)) {
@@ -327,31 +323,6 @@
 };
 
 /* The size of the argument for each %OVS_KEY_ATTR_* Netlink attribute.  */
-<<<<<<< HEAD
-static const int ovs_key_lens[OVS_KEY_ATTR_MAX + 1] = {
-	[OVS_KEY_ATTR_ENCAP] = -1,
-	[OVS_KEY_ATTR_PRIORITY] = sizeof(u32),
-	[OVS_KEY_ATTR_IN_PORT] = sizeof(u32),
-	[OVS_KEY_ATTR_SKB_MARK] = sizeof(u32),
-	[OVS_KEY_ATTR_ETHERNET] = sizeof(struct ovs_key_ethernet),
-	[OVS_KEY_ATTR_VLAN] = sizeof(__be16),
-	[OVS_KEY_ATTR_ETHERTYPE] = sizeof(__be16),
-	[OVS_KEY_ATTR_IPV4] = sizeof(struct ovs_key_ipv4),
-	[OVS_KEY_ATTR_IPV6] = sizeof(struct ovs_key_ipv6),
-	[OVS_KEY_ATTR_TCP] = sizeof(struct ovs_key_tcp),
-	[OVS_KEY_ATTR_TCP_FLAGS] = sizeof(__be16),
-	[OVS_KEY_ATTR_UDP] = sizeof(struct ovs_key_udp),
-	[OVS_KEY_ATTR_SCTP] = sizeof(struct ovs_key_sctp),
-	[OVS_KEY_ATTR_ICMP] = sizeof(struct ovs_key_icmp),
-	[OVS_KEY_ATTR_ICMPV6] = sizeof(struct ovs_key_icmpv6),
-	[OVS_KEY_ATTR_ARP] = sizeof(struct ovs_key_arp),
-	[OVS_KEY_ATTR_ND] = sizeof(struct ovs_key_nd),
-	[OVS_KEY_ATTR_RECIRC_ID] = sizeof(u32),
-	[OVS_KEY_ATTR_DP_HASH] = sizeof(u32),
-	[OVS_KEY_ATTR_TUNNEL] = -1,
-	[OVS_KEY_ATTR_MPLS] = sizeof(struct ovs_key_mpls),
-	[OVS_KEY_ATTR_PACKET_ETHERTYPE] = sizeof(__be16),
-=======
 static const struct ovs_len_tbl ovs_key_lens[OVS_KEY_ATTR_MAX + 1] = {
 	[OVS_KEY_ATTR_ENCAP]	 = { .len = OVS_ATTR_NESTED },
 	[OVS_KEY_ATTR_PRIORITY]	 = { .len = sizeof(u32) },
@@ -376,7 +347,6 @@
 				     .next = ovs_tunnel_key_lens, },
 	[OVS_KEY_ATTR_MPLS]	 = { .len = sizeof(struct ovs_key_mpls) },
 	[OVS_KEY_ATTR_PACKET_ETHERTYPE] = { .len = sizeof(__be16) },
->>>>>>> 29f30d09
 };
 
 static bool is_all_zero(const u8 *fp, size_t size)
@@ -827,13 +797,8 @@
 		} else {
 			eth_type = nla_get_be16(a[OVS_KEY_ATTR_PACKET_ETHERTYPE]);
 			is_layer3 = ((eth_type == htons(ETH_P_IP)) ||
-<<<<<<< HEAD
 				    (eth_type == htons(ETH_P_IPV6))||
 				     eth_p_mpls(eth_type) );
-
-=======
-				    (eth_type == htons(ETH_P_IPV6)));
->>>>>>> 29f30d09
 		}
 		SW_FLOW_KEY_PUT(match, eth.type, eth_type, is_mask);
 	}
@@ -1371,16 +1336,11 @@
 	if (nla_put_u32(skb, OVS_KEY_ATTR_SKB_MARK, output->phy.skb_mark))
 		goto nla_put_failure;
 
-<<<<<<< HEAD
 	if (swkey->phy.is_layer3) {
 		if (nla_put_be16(skb, OVS_KEY_ATTR_PACKET_ETHERTYPE, output->eth.type))
 			goto nla_put_failure;
 		goto noethernet;
 	}
-=======
-	if (swkey->phy.is_layer3)
-		goto noethernet;
->>>>>>> 29f30d09
 
 	nla = nla_reserve(skb, OVS_KEY_ATTR_ETHERNET, sizeof(*eth_key));
 	if (!nla)
