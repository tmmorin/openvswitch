--- conflicted
+++ resolved
@@ -717,29 +717,6 @@
 
 		*attrs &= ~(1ULL << OVS_KEY_ATTR_TUNNEL);
 	}
-<<<<<<< HEAD
-	if (is_mask)
-		/* Always exact match is_layer3 */
-		SW_FLOW_KEY_PUT(match, phy.is_layer3, true, is_mask);
-	else {
-		if (*attrs & (1ULL << OVS_KEY_ATTR_ETHERNET))
-			SW_FLOW_KEY_PUT(match, phy.is_layer3, false, is_mask);
-		else
-			SW_FLOW_KEY_PUT(match, phy.is_layer3, true, is_mask);
-	}
-	/* Layer 3 packets from user space have the EtherType as metadata */
-	if (*attrs & (1ULL << OVS_KEY_ATTR_ETHERTYPE)) {
-		__be16 eth_type;
-
-		if (is_mask)
-			/* Always exact match EtherType. */
-			eth_type = htons(0xffff);
-		else
-			eth_type = nla_get_be16(a[OVS_KEY_ATTR_ETHERTYPE]);
-
-		SW_FLOW_KEY_PUT(match, eth.type, eth_type, is_mask);
-	}
-=======
 
 	/* For full flow keys the layer is determined based on the presence of
 	 * OVS_KEY_ATTR_ETHERNET */
@@ -767,7 +744,6 @@
 	}
 
 	SW_FLOW_KEY_PUT(match, phy.is_layer3, is_layer3, is_mask);
->>>>>>> ded0b1e6
 	return 0;
 }
 
@@ -832,10 +808,7 @@
 		const struct ovs_key_ipv4 *ipv4_key;
 
 		/* Add eth.type value for layer 3 flows */
-<<<<<<< HEAD
 		/* FIXME: not needed anymore thanks to generic tunnel ethtype things ?? */
-=======
->>>>>>> ded0b1e6
 		if (!(attrs & (1ULL << OVS_KEY_ATTR_ETHERTYPE))) {
 			__be16 eth_type;
 
@@ -874,10 +847,7 @@
 		if (!(attrs & (1ULL << OVS_KEY_ATTR_ETHERTYPE))) {
 			__be16 eth_type;
 
-<<<<<<< HEAD
 		/* FIXME: not needed anymore thanks to generic tunnel ethtype things ??? */
-=======
->>>>>>> ded0b1e6
 			if (is_mask)
 				eth_type = htons(0xffff);
 			else
@@ -1293,16 +1263,11 @@
 	if (nla_put_u32(skb, OVS_KEY_ATTR_SKB_MARK, output->phy.skb_mark))
 		goto nla_put_failure;
 
-<<<<<<< HEAD
 	if (swkey->phy.is_layer3) {
 		printk(KERN_WARNING "ovs_nla_put_flow: skipping to no_eth\n");
 		printk(KERN_WARNING "ovs_nla_put_flow:    (output->eth.type = %x)\n",output->eth.type);
 		goto noethernet;
 	}
-=======
-	if (swkey->phy.is_layer3)
-		goto noethernet;
->>>>>>> ded0b1e6
 
 	nla = nla_reserve(skb, OVS_KEY_ATTR_ETHERNET, sizeof(*eth_key));
 	if (!nla)
@@ -1845,16 +1810,11 @@
 		return validate_tp_port(flow_key, eth_type);
 
 	case OVS_KEY_ATTR_MPLS:
-<<<<<<< HEAD
 		/* why...? */
 		if (is_layer3) {
 			printk(KERN_WARNING "validate_set would break on KEY_ATTR_MPLS and is_layer3, bypassing\n");
 			/*return -EINVAL;*/
 		}
-=======
-		if (is_layer3)
-			return -EINVAL;
->>>>>>> ded0b1e6
 		if (!eth_p_mpls(eth_type))
 			return -EINVAL;
 		break;
@@ -1968,11 +1928,7 @@
 			printk(KERN_WARNING "__ovs_nla_copy_actions:b3 (output)\n");
 			if (nla_get_u32(a) >= DP_MAX_PORTS)
 				return -EINVAL;
-<<<<<<< HEAD
 			printk(KERN_WARNING "__ovs_nla_copy_actions:b3-\n");
-			out_tnl_port = false;
-=======
->>>>>>> ded0b1e6
 
 			break;
 
@@ -1991,7 +1947,6 @@
 		}
 
 		case OVS_ACTION_ATTR_POP_ETH:
-<<<<<<< HEAD
 			printk(KERN_WARNING "__ovs_nla_copy_actions:b5 (pop_eth)\n");
 			if (is_layer3)
 				return -EINVAL;
@@ -1999,46 +1954,28 @@
 			if (vlan_tci & htons(VLAN_TAG_PRESENT))
 				return -EINVAL;
 			printk(KERN_WARNING "__ovs_nla_copy_actions:b5---\n");
-=======
-			if (is_layer3)
-				return -EINVAL;
-			if (vlan_tci & htons(VLAN_TAG_PRESENT))
-				return -EINVAL;
->>>>>>> ded0b1e6
 			is_layer3 = true;
 			break;
 
 		case OVS_ACTION_ATTR_PUSH_ETH:
-<<<<<<< HEAD
 			printk(KERN_WARNING "__ovs_nla_copy_actions:b6 (push_eth)\n");
-=======
->>>>>>> ded0b1e6
 			/* For now disallow pushing an Ethernet header if one
 			 * is already present */
 			if (!is_layer3)
 				return -EINVAL;
-<<<<<<< HEAD
 			printk(KERN_WARNING "__ovs_nla_copy_actions:b6-\n");
-=======
->>>>>>> ded0b1e6
 			is_layer3 = false;
 			break;
 
 		case OVS_ACTION_ATTR_POP_VLAN:
-<<<<<<< HEAD
 			printk(KERN_WARNING "__ovs_nla_copy_actions:b7\n");
-=======
->>>>>>> ded0b1e6
 			if (is_layer3)
 				return -EINVAL;
 			vlan_tci = htons(0);
 			break;
 
 		case OVS_ACTION_ATTR_PUSH_VLAN:
-<<<<<<< HEAD
 			printk(KERN_WARNING "__ovs_nla_copy_actions:b8\n");
-=======
->>>>>>> ded0b1e6
 			if (is_layer3)
 				return -EINVAL;
 			vlan = nla_data(a);
@@ -2055,19 +1992,10 @@
 		case OVS_ACTION_ATTR_PUSH_MPLS: {
 			const struct ovs_action_push_mpls *mpls = nla_data(a);
 
-<<<<<<< HEAD
 			printk(KERN_WARNING "__ovs_nla_copy_actions:b9 (push_mpls)\n");
-			/* Networking stack do not allow simultaneous Tunnel
-			 * and MPLS GSO.
-			 */
-			if (out_tnl_port) {
-				printk(KERN_WARNING "__ovs_nla_copy_actions: Networking stack do not allow simultaneous Tunnel and MPLS GSO -- would return EINVAL\n");
 				//return -EINVAL;
 			}
-
 			printk(KERN_WARNING "__ovs_nla_copy_actions:b9-\n");
-=======
->>>>>>> ded0b1e6
 			if (!eth_p_mpls(mpls->mpls_ethertype))
 				return -EINVAL;
 
@@ -2107,21 +2035,12 @@
 			break;
 
 		case OVS_ACTION_ATTR_SET:
-<<<<<<< HEAD
-			printk(KERN_WARNING "__ovs_nla_copy_actions:b11\n");
-			err = validate_set(a, key, sfa, &out_tnl_port,
-					   eth_type, log, is_layer3);
-			if (err)
-				return err;
-
-			printk(KERN_WARNING "__ovs_nla_copy_actions:b11-\n");
-			skip_copy = out_tnl_port;
-=======
+			printk(KERN_WARNING "__ovs_nla_copy_actions:b11 (set)\n");
 			err = validate_set(a, key, sfa, &skip_copy,
 					   eth_type, log, is_layer3);
 			if (err)
 				return err;
->>>>>>> ded0b1e6
+			printk(KERN_WARNING "__ovs_nla_copy_actions:b11-\n");
 			break;
 
 		case OVS_ACTION_ATTR_SAMPLE:
