--- conflicted
+++ resolved
@@ -799,10 +799,7 @@
 		const struct ovs_key_ipv4 *ipv4_key;
 
 		/* Add eth.type value for layer 3 flows */
-<<<<<<< HEAD
 		/* FIXME: not needed anymore thanks to generic tunnel ethtype things ?? */
-=======
->>>>>>> f627ba2f
 		if (!(attrs & (1ULL << OVS_KEY_ATTR_ETHERTYPE))) {
 			__be16 eth_type;
 
@@ -841,19 +838,11 @@
 		if (!(attrs & (1ULL << OVS_KEY_ATTR_ETHERTYPE))) {
 			__be16 eth_type;
 
-<<<<<<< HEAD
 		/* FIXME: not needed anymore thanks to generic tunnel ethtype things ??? */
-			if (is_mask) {
-				eth_type = htons(0xffff);
-			} else {
-				eth_type = htons(ETH_P_IPV6);
-			}
-=======
 			if (is_mask)
 				eth_type = htons(0xffff);
 			else
 				eth_type = htons(ETH_P_IPV6);
->>>>>>> f627ba2f
 			SW_FLOW_KEY_PUT(match, eth.type, eth_type, is_mask);
 		}
 
@@ -1940,7 +1929,6 @@
 		}
 
 		case OVS_ACTION_ATTR_POP_ETH:
-<<<<<<< HEAD
 			//printk(KERN_WARNING "__ovs_nla_copy_actions:b5\n");
 			if (is_layer3)
 				return -EINVAL;
@@ -1948,46 +1936,28 @@
 			if (vlan_tci & htons(VLAN_TAG_PRESENT))
 				return -EINVAL;
 			//printk(KERN_WARNING "__ovs_nla_copy_actions:b5---\n");
-=======
-			if (is_layer3)
-				return -EINVAL;
-			if (vlan_tci & htons(VLAN_TAG_PRESENT))
-				return -EINVAL;
->>>>>>> f627ba2f
 			is_layer3 = true;
 			break;
 
 		case OVS_ACTION_ATTR_PUSH_ETH:
-<<<<<<< HEAD
 			//printk(KERN_WARNING "__ovs_nla_copy_actions:b6\n");
-=======
->>>>>>> f627ba2f
 			/* For now disallow pushing an Ethernet header if one
 			 * is already present */
 			if (!is_layer3)
 				return -EINVAL;
-<<<<<<< HEAD
 			//printk(KERN_WARNING "__ovs_nla_copy_actions:b6-\n");
-=======
->>>>>>> f627ba2f
 			is_layer3 = false;
 			break;
 
 		case OVS_ACTION_ATTR_POP_VLAN:
-<<<<<<< HEAD
 			//printk(KERN_WARNING "__ovs_nla_copy_actions:b7\n");
-=======
->>>>>>> f627ba2f
 			if (is_layer3)
 				return -EINVAL;
 			vlan_tci = htons(0);
 			break;
 
 		case OVS_ACTION_ATTR_PUSH_VLAN:
-<<<<<<< HEAD
 			//printk(KERN_WARNING "__ovs_nla_copy_actions:b8\n");
-=======
->>>>>>> f627ba2f
 			if (is_layer3)
 				return -EINVAL;
 			vlan = nla_data(a);
@@ -2050,10 +2020,7 @@
 			break;
 
 		case OVS_ACTION_ATTR_SET:
-<<<<<<< HEAD
 			//printk(KERN_WARNING "__ovs_nla_copy_actions:b11\n");
-=======
->>>>>>> f627ba2f
 			err = validate_set(a, key, sfa, &out_tnl_port,
 					   eth_type, log, is_layer3);
 			if (err)
