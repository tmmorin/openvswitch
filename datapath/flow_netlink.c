/*
 * Copyright (c) 2007-2014 Nicira, Inc.
 *
 * This program is free software; you can redistribute it and/or
 * modify it under the terms of version 2 of the GNU General Public
 * License as published by the Free Software Foundation.
 *
 * This program is distributed in the hope that it will be useful, but
 * WITHOUT ANY WARRANTY; without even the implied warranty of
 * MERCHANTABILITY or FITNESS FOR A PARTICULAR PURPOSE. See the GNU
 * General Public License for more details.
 *
 * You should have received a copy of the GNU General Public License
 * along with this program; if not, write to the Free Software
 * Foundation, Inc., 51 Franklin Street, Fifth Floor, Boston, MA
 * 02110-1301, USA
 */

#define pr_fmt(fmt) KBUILD_MODNAME ": " fmt

#include <linux/uaccess.h>
#include <linux/netdevice.h>
#include <linux/etherdevice.h>
#include <linux/if_ether.h>
#include <linux/if_vlan.h>
#include <net/llc_pdu.h>
#include <linux/kernel.h>
#include <linux/jhash.h>
#include <linux/jiffies.h>
#include <linux/llc.h>
#include <linux/module.h>
#include <linux/in.h>
#include <linux/rcupdate.h>
#include <linux/if_arp.h>
#include <linux/ip.h>
#include <linux/ipv6.h>
#include <linux/sctp.h>
#include <linux/tcp.h>
#include <linux/udp.h>
#include <linux/icmp.h>
#include <linux/icmpv6.h>
#include <linux/rculist.h>
#include <net/geneve.h>
#include <net/ip.h>
#include <net/ipv6.h>
#include <net/ndisc.h>
#include <net/mpls.h>

#include "datapath.h"
#include "flow.h"
#include "flow_netlink.h"

static void update_range(struct sw_flow_match *match,
			 size_t offset, size_t size, bool is_mask)
{
	struct sw_flow_key_range *range;
	size_t start = rounddown(offset, sizeof(long));
	size_t end = roundup(offset + size, sizeof(long));

	if (!is_mask)
		range = &match->range;
	else
		range = &match->mask->range;

	if (range->start == range->end) {
		range->start = start;
		range->end = end;
		return;
	}

	if (range->start > start)
		range->start = start;

	if (range->end < end)
		range->end = end;
}

#define SW_FLOW_KEY_PUT(match, field, value, is_mask) \
	do { \
		update_range(match, offsetof(struct sw_flow_key, field),    \
			     sizeof((match)->key->field), is_mask);	    \
		if (is_mask)						    \
			(match)->mask->key.field = value;		    \
		else							    \
			(match)->key->field = value;		            \
	} while (0)

#define SW_FLOW_KEY_MEMCPY_OFFSET(match, offset, value_p, len, is_mask)	    \
	do {								    \
		update_range(match, offset, len, is_mask);		    \
		if (is_mask)						    \
			memcpy((u8 *)&(match)->mask->key + offset, value_p, len);\
		else							    \
			memcpy((u8 *)(match)->key + offset, value_p, len);  \
	} while (0)

#define SW_FLOW_KEY_MEMCPY(match, field, value_p, len, is_mask)		      \
	SW_FLOW_KEY_MEMCPY_OFFSET(match, offsetof(struct sw_flow_key, field), \
				  value_p, len, is_mask)

#define SW_FLOW_KEY_MEMSET_FIELD(match, field, value, is_mask)		    \
	do {								    \
		update_range(match, offsetof(struct sw_flow_key, field),    \
			     sizeof((match)->key->field), is_mask);	    \
		if (is_mask)						    \
			memset((u8 *)&(match)->mask->key.field, value,      \
			       sizeof((match)->mask->key.field));	    \
		else							    \
			memset((u8 *)&(match)->key->field, value,           \
			       sizeof((match)->key->field));                \
	} while (0)

static bool match_validate(const struct sw_flow_match *match,
			   u64 key_attrs, u64 mask_attrs, bool log)
{
	u64 key_expected = 0;
	u64 mask_allowed = key_attrs;  /* At most allow all key attributes */

	/* The following mask attributes allowed only if they
	 * pass the validation tests.
	 */
	mask_allowed &= ~((1ULL << OVS_KEY_ATTR_IPV4)
			| (1ULL << OVS_KEY_ATTR_IPV6)
			| (1ULL << OVS_KEY_ATTR_TCP)
			| (1ULL << OVS_KEY_ATTR_TCP_FLAGS)
			| (1ULL << OVS_KEY_ATTR_UDP)
			| (1ULL << OVS_KEY_ATTR_SCTP)
			| (1ULL << OVS_KEY_ATTR_ICMP)
			| (1ULL << OVS_KEY_ATTR_ICMPV6)
			| (1ULL << OVS_KEY_ATTR_ARP)
			| (1ULL << OVS_KEY_ATTR_ND)
			| (1ULL << OVS_KEY_ATTR_MPLS));

	/* Always allowed mask fields. */
	mask_allowed |= ((1ULL << OVS_KEY_ATTR_TUNNEL)
		       | (1ULL << OVS_KEY_ATTR_IN_PORT)
		       | (1ULL << OVS_KEY_ATTR_ETHERTYPE));

	/* If Ethertype is present, expect MAC addresses */
	if (key_attrs & (1ULL << OVS_KEY_ATTR_ETHERTYPE))
		key_expected |= 1ULL << OVS_KEY_ATTR_ETHERNET;

	/* Check key attributes. */
	if (match->key->eth.type == htons(ETH_P_ARP)
			|| match->key->eth.type == htons(ETH_P_RARP)) {
		key_expected |= 1ULL << OVS_KEY_ATTR_ARP;
		if (match->mask && (match->mask->key.eth.type == htons(0xffff)))
			mask_allowed |= 1ULL << OVS_KEY_ATTR_ARP;
	}

	if (eth_p_mpls(match->key->eth.type)) {
		key_expected |= 1ULL << OVS_KEY_ATTR_MPLS;
		if (match->mask && (match->mask->key.eth.type == htons(0xffff)))
			mask_allowed |= 1ULL << OVS_KEY_ATTR_MPLS;
	}

	if (match->key->eth.type == htons(ETH_P_IP)) {
		key_expected |= 1ULL << OVS_KEY_ATTR_IPV4;
		if (match->mask && (match->mask->key.eth.type == htons(0xffff)))
			mask_allowed |= 1ULL << OVS_KEY_ATTR_IPV4;

		if (match->key->ip.frag != OVS_FRAG_TYPE_LATER) {
			if (match->key->ip.proto == IPPROTO_UDP) {
				key_expected |= 1ULL << OVS_KEY_ATTR_UDP;
				if (match->mask && (match->mask->key.ip.proto == 0xff))
					mask_allowed |= 1ULL << OVS_KEY_ATTR_UDP;
			}

			if (match->key->ip.proto == IPPROTO_SCTP) {
				key_expected |= 1ULL << OVS_KEY_ATTR_SCTP;
				if (match->mask && (match->mask->key.ip.proto == 0xff))
					mask_allowed |= 1ULL << OVS_KEY_ATTR_SCTP;
			}

			if (match->key->ip.proto == IPPROTO_TCP) {
				key_expected |= 1ULL << OVS_KEY_ATTR_TCP;
				key_expected |= 1ULL << OVS_KEY_ATTR_TCP_FLAGS;
				if (match->mask && (match->mask->key.ip.proto == 0xff)) {
					mask_allowed |= 1ULL << OVS_KEY_ATTR_TCP;
					mask_allowed |= 1ULL << OVS_KEY_ATTR_TCP_FLAGS;
				}
			}

			if (match->key->ip.proto == IPPROTO_ICMP) {
				key_expected |= 1ULL << OVS_KEY_ATTR_ICMP;
				if (match->mask && (match->mask->key.ip.proto == 0xff))
					mask_allowed |= 1ULL << OVS_KEY_ATTR_ICMP;
			}
		}
	}

	if (match->key->eth.type == htons(ETH_P_IPV6)) {
		key_expected |= 1ULL << OVS_KEY_ATTR_IPV6;
		if (match->mask && (match->mask->key.eth.type == htons(0xffff)))
			mask_allowed |= 1ULL << OVS_KEY_ATTR_IPV6;

		if (match->key->ip.frag != OVS_FRAG_TYPE_LATER) {
			if (match->key->ip.proto == IPPROTO_UDP) {
				key_expected |= 1ULL << OVS_KEY_ATTR_UDP;
				if (match->mask && (match->mask->key.ip.proto == 0xff))
					mask_allowed |= 1ULL << OVS_KEY_ATTR_UDP;
			}

			if (match->key->ip.proto == IPPROTO_SCTP) {
				key_expected |= 1ULL << OVS_KEY_ATTR_SCTP;
				if (match->mask && (match->mask->key.ip.proto == 0xff))
					mask_allowed |= 1ULL << OVS_KEY_ATTR_SCTP;
			}

			if (match->key->ip.proto == IPPROTO_TCP) {
				key_expected |= 1ULL << OVS_KEY_ATTR_TCP;
				key_expected |= 1ULL << OVS_KEY_ATTR_TCP_FLAGS;
				if (match->mask && (match->mask->key.ip.proto == 0xff)) {
					mask_allowed |= 1ULL << OVS_KEY_ATTR_TCP;
					mask_allowed |= 1ULL << OVS_KEY_ATTR_TCP_FLAGS;
				}
			}

			if (match->key->ip.proto == IPPROTO_ICMPV6) {
				key_expected |= 1ULL << OVS_KEY_ATTR_ICMPV6;
				if (match->mask && (match->mask->key.ip.proto == 0xff))
					mask_allowed |= 1ULL << OVS_KEY_ATTR_ICMPV6;

				if (match->key->tp.src ==
						htons(NDISC_NEIGHBOUR_SOLICITATION) ||
				    match->key->tp.src == htons(NDISC_NEIGHBOUR_ADVERTISEMENT)) {
					key_expected |= 1ULL << OVS_KEY_ATTR_ND;
					if (match->mask && (match->mask->key.tp.src == htons(0xff)))
						mask_allowed |= 1ULL << OVS_KEY_ATTR_ND;
				}
			}
		}
	}

	if ((key_attrs & key_expected) != key_expected) {
		/* Key attributes check failed. */
		OVS_NLERR(log, "Missing key (keys=%llx, expected=%llx)",
			  (unsigned long long)key_attrs,
			  (unsigned long long)key_expected);
		return false;
	}

	if ((mask_attrs & mask_allowed) != mask_attrs) {
		/* Mask attributes check failed. */
		OVS_NLERR(log, "Unexpected mask (mask=%llx, allowed=%llx)",
			  (unsigned long long)mask_attrs,
			  (unsigned long long)mask_allowed);
		return false;
	}

	return true;
}

size_t ovs_tun_key_attr_size(void)
{
	/* Whenever adding new OVS_TUNNEL_KEY_ FIELDS, we should consider
	 * updating this function.
	 */
	return    nla_total_size(8)    /* OVS_TUNNEL_KEY_ATTR_ID */
		+ nla_total_size(4)    /* OVS_TUNNEL_KEY_ATTR_IPV4_SRC */
		+ nla_total_size(4)    /* OVS_TUNNEL_KEY_ATTR_IPV4_DST */
		+ nla_total_size(1)    /* OVS_TUNNEL_KEY_ATTR_TOS */
		+ nla_total_size(1)    /* OVS_TUNNEL_KEY_ATTR_TTL */
		+ nla_total_size(0)    /* OVS_TUNNEL_KEY_ATTR_DONT_FRAGMENT */
		+ nla_total_size(0)    /* OVS_TUNNEL_KEY_ATTR_CSUM */
		+ nla_total_size(0)    /* OVS_TUNNEL_KEY_ATTR_OAM */
		+ nla_total_size(256)  /* OVS_TUNNEL_KEY_ATTR_GENEVE_OPTS */
		+ nla_total_size(2)    /* OVS_TUNNEL_KEY_ATTR_TP_SRC */
		+ nla_total_size(2);   /* OVS_TUNNEL_KEY_ATTR_TP_DST */
}

size_t ovs_key_attr_size(void)
{
	/* Whenever adding new OVS_KEY_ FIELDS, we should consider
	 * updating this function.
	 */
	BUILD_BUG_ON(OVS_KEY_ATTR_TUNNEL_INFO != 23);

	return    nla_total_size(4)   /* OVS_KEY_ATTR_PRIORITY */
		+ nla_total_size(0)   /* OVS_KEY_ATTR_TUNNEL */
		  + ovs_tun_key_attr_size()
		+ nla_total_size(4)   /* OVS_KEY_ATTR_IN_PORT */
		+ nla_total_size(4)   /* OVS_KEY_ATTR_SKB_MARK */
		+ nla_total_size(4)   /* OVS_KEY_ATTR_DP_HASH */
		+ nla_total_size(4)   /* OVS_KEY_ATTR_RECIRC_ID */
		+ nla_total_size(12)  /* OVS_KEY_ATTR_ETHERNET */
		+ nla_total_size(2)   /* OVS_KEY_ATTR_ETHERTYPE */
		+ nla_total_size(4)   /* OVS_KEY_ATTR_VLAN */
		+ nla_total_size(0)   /* OVS_KEY_ATTR_ENCAP */
		+ nla_total_size(2)   /* OVS_KEY_ATTR_ETHERTYPE */
		+ nla_total_size(40)  /* OVS_KEY_ATTR_IPV6 */
		+ nla_total_size(2)   /* OVS_KEY_ATTR_ICMPV6 */
		+ nla_total_size(28); /* OVS_KEY_ATTR_ND */
	/* IPV4, TCP, UDP, ICMP  ? */
}

/* The size of the argument for each %OVS_KEY_ATTR_* Netlink attribute.  */
static const int ovs_key_lens[OVS_KEY_ATTR_MAX + 1] = {
	[OVS_KEY_ATTR_ENCAP] = -1,
	[OVS_KEY_ATTR_PRIORITY] = sizeof(u32),
	[OVS_KEY_ATTR_IN_PORT] = sizeof(u32),
	[OVS_KEY_ATTR_SKB_MARK] = sizeof(u32),
	[OVS_KEY_ATTR_ETHERNET] = sizeof(struct ovs_key_ethernet),
	[OVS_KEY_ATTR_VLAN] = sizeof(__be16),
	[OVS_KEY_ATTR_ETHERTYPE] = sizeof(__be16),
	[OVS_KEY_ATTR_IPV4] = sizeof(struct ovs_key_ipv4),
	[OVS_KEY_ATTR_IPV6] = sizeof(struct ovs_key_ipv6),
	[OVS_KEY_ATTR_TCP] = sizeof(struct ovs_key_tcp),
	[OVS_KEY_ATTR_TCP_FLAGS] = sizeof(__be16),
	[OVS_KEY_ATTR_UDP] = sizeof(struct ovs_key_udp),
	[OVS_KEY_ATTR_SCTP] = sizeof(struct ovs_key_sctp),
	[OVS_KEY_ATTR_ICMP] = sizeof(struct ovs_key_icmp),
	[OVS_KEY_ATTR_ICMPV6] = sizeof(struct ovs_key_icmpv6),
	[OVS_KEY_ATTR_ARP] = sizeof(struct ovs_key_arp),
	[OVS_KEY_ATTR_ND] = sizeof(struct ovs_key_nd),
	[OVS_KEY_ATTR_RECIRC_ID] = sizeof(u32),
	[OVS_KEY_ATTR_DP_HASH] = sizeof(u32),
	[OVS_KEY_ATTR_TUNNEL] = -1,
	[OVS_KEY_ATTR_MPLS] = sizeof(struct ovs_key_mpls),
	[OVS_KEY_ATTR_PACKET_ETHERTYPE] = sizeof(__be16),
};

static bool is_all_zero(const u8 *fp, size_t size)
{
	int i;

	if (!fp)
		return false;

	for (i = 0; i < size; i++)
		if (fp[i])
			return false;

	return true;
}

static int __parse_flow_nlattrs(const struct nlattr *attr,
				const struct nlattr *a[],
				u64 *attrsp, bool log, bool nz)
{
	const struct nlattr *nla;
	u64 attrs;
	int rem;

	attrs = *attrsp;
	nla_for_each_nested(nla, attr, rem) {
		u16 type = nla_type(nla);
		int expected_len;

		if (type > OVS_KEY_ATTR_MAX) {
			OVS_NLERR(log, "Key type %d is out of range max %d",
				  type, OVS_KEY_ATTR_MAX);
			return -EINVAL;
		}

		if (attrs & (1ULL << type)) {
			OVS_NLERR(log, "Duplicate key (type %d).", type);
			return -EINVAL;
		}

		expected_len = ovs_key_lens[type];
		if (nla_len(nla) != expected_len && expected_len != -1) {
			OVS_NLERR(log, "Key %d has unexpected len %d expected %d",
				  type, nla_len(nla), expected_len);
			return -EINVAL;
		}

		if (!nz || !is_all_zero(nla_data(nla), expected_len)) {
			attrs |= 1ULL << type;
			a[type] = nla;
		}
	}
	if (rem) {
		OVS_NLERR(log, "Message has %d unknown bytes.", rem);
		return -EINVAL;
	}

	*attrsp = attrs;
	return 0;
}

static int parse_flow_mask_nlattrs(const struct nlattr *attr,
				   const struct nlattr *a[], u64 *attrsp,
				   bool log)
{
	return __parse_flow_nlattrs(attr, a, attrsp, log, true);
}

static int parse_flow_nlattrs(const struct nlattr *attr,
			      const struct nlattr *a[], u64 *attrsp,
			      bool log)
{
	return __parse_flow_nlattrs(attr, a, attrsp, log, false);
}

static int genev_tun_opt_from_nlattr(const struct nlattr *a,
				     struct sw_flow_match *match, bool is_mask,
				     bool log)
{
	unsigned long opt_key_offset;

	if (nla_len(a) > sizeof(match->key->tun_opts)) {
		OVS_NLERR(log, "Geneve option length err (len %d, max %zu).",
			  nla_len(a), sizeof(match->key->tun_opts));
		return -EINVAL;
	}

	if (nla_len(a) % 4 != 0) {
		OVS_NLERR(log, "Geneve opt len %d is not a multiple of 4.",
			  nla_len(a));
		return -EINVAL;
	}

	/* We need to record the length of the options passed
	 * down, otherwise packets with the same format but
	 * additional options will be silently matched.
	 */
	if (!is_mask) {
		SW_FLOW_KEY_PUT(match, tun_opts_len, nla_len(a),
				false);
	} else {
		/* This is somewhat unusual because it looks at
		 * both the key and mask while parsing the
		 * attributes (and by extension assumes the key
		 * is parsed first). Normally, we would verify
		 * that each is the correct length and that the
		 * attributes line up in the validate function.
		 * However, that is difficult because this is
		 * variable length and we won't have the
		 * information later.
		 */
		if (match->key->tun_opts_len != nla_len(a)) {
			OVS_NLERR(log, "Geneve option len %d != mask len %d",
				  match->key->tun_opts_len, nla_len(a));
			return -EINVAL;
		}

		SW_FLOW_KEY_PUT(match, tun_opts_len, 0xff, true);
	}

	opt_key_offset = (unsigned long)GENEVE_OPTS((struct sw_flow_key *)0,
						    nla_len(a));
	SW_FLOW_KEY_MEMCPY_OFFSET(match, opt_key_offset, nla_data(a),
				  nla_len(a), is_mask);
	return 0;
}

static int ipv4_tun_from_nlattr(const struct nlattr *attr,
				struct sw_flow_match *match, bool is_mask,
				bool log)
{
	struct nlattr *a;
	int rem;
	bool ttl = false;
	__be16 tun_flags = 0;

	nla_for_each_nested(a, attr, rem) {
		int type = nla_type(a);
		int err;

		static const u32 ovs_tunnel_key_lens[OVS_TUNNEL_KEY_ATTR_MAX + 1] = {
			[OVS_TUNNEL_KEY_ATTR_ID] = sizeof(u64),
			[OVS_TUNNEL_KEY_ATTR_IPV4_SRC] = sizeof(u32),
			[OVS_TUNNEL_KEY_ATTR_IPV4_DST] = sizeof(u32),
			[OVS_TUNNEL_KEY_ATTR_TOS] = 1,
			[OVS_TUNNEL_KEY_ATTR_TTL] = 1,
			[OVS_TUNNEL_KEY_ATTR_DONT_FRAGMENT] = 0,
			[OVS_TUNNEL_KEY_ATTR_CSUM] = 0,
			[OVS_TUNNEL_KEY_ATTR_TP_SRC] = sizeof(u16),
			[OVS_TUNNEL_KEY_ATTR_TP_DST] = sizeof(u16),
			[OVS_TUNNEL_KEY_ATTR_OAM] = 0,
			[OVS_TUNNEL_KEY_ATTR_GENEVE_OPTS] = -1,
		};

		if (type > OVS_TUNNEL_KEY_ATTR_MAX) {
			OVS_NLERR(log, "Tunnel attr %d out of range max %d",
				  type, OVS_TUNNEL_KEY_ATTR_MAX);
			return -EINVAL;
		}

		if (ovs_tunnel_key_lens[type] != nla_len(a) &&
		    ovs_tunnel_key_lens[type] != -1) {
			OVS_NLERR(log, "Tunnel attr %d has unexpected len %d expected %d",
				  type, nla_len(a), ovs_tunnel_key_lens[type]);
			return -EINVAL;
		}

		switch (type) {
		case OVS_TUNNEL_KEY_ATTR_ID:
			SW_FLOW_KEY_PUT(match, tun_key.tun_id,
					nla_get_be64(a), is_mask);
			tun_flags |= TUNNEL_KEY;
			break;
		case OVS_TUNNEL_KEY_ATTR_IPV4_SRC:
			SW_FLOW_KEY_PUT(match, tun_key.ipv4_src,
					nla_get_be32(a), is_mask);
			break;
		case OVS_TUNNEL_KEY_ATTR_IPV4_DST:
			SW_FLOW_KEY_PUT(match, tun_key.ipv4_dst,
					nla_get_be32(a), is_mask);
			break;
		case OVS_TUNNEL_KEY_ATTR_TOS:
			SW_FLOW_KEY_PUT(match, tun_key.ipv4_tos,
					nla_get_u8(a), is_mask);
			break;
		case OVS_TUNNEL_KEY_ATTR_TTL:
			SW_FLOW_KEY_PUT(match, tun_key.ipv4_ttl,
					nla_get_u8(a), is_mask);
			ttl = true;
			break;
		case OVS_TUNNEL_KEY_ATTR_DONT_FRAGMENT:
			tun_flags |= TUNNEL_DONT_FRAGMENT;
			break;
		case OVS_TUNNEL_KEY_ATTR_CSUM:
			tun_flags |= TUNNEL_CSUM;
			break;
		case OVS_TUNNEL_KEY_ATTR_TP_SRC:
			SW_FLOW_KEY_PUT(match, tun_key.tp_src,
					nla_get_be16(a), is_mask);
			break;
		case OVS_TUNNEL_KEY_ATTR_TP_DST:
			SW_FLOW_KEY_PUT(match, tun_key.tp_dst,
					nla_get_be16(a), is_mask);
			break;
		case OVS_TUNNEL_KEY_ATTR_OAM:
			tun_flags |= TUNNEL_OAM;
			break;
		case OVS_TUNNEL_KEY_ATTR_GENEVE_OPTS:
			err = genev_tun_opt_from_nlattr(a, match, is_mask, log);
			if (err)
				return err;

			tun_flags |= TUNNEL_OPTIONS_PRESENT;
			break;
		default:
			OVS_NLERR(log, "Unknown IPv4 tunnel attribute %d",
				  type);
			return -EINVAL;
		}
	}

	SW_FLOW_KEY_PUT(match, tun_key.tun_flags, tun_flags, is_mask);

	if (rem > 0) {
		OVS_NLERR(log, "IPv4 tunnel attribute has %d unknown bytes.",
			  rem);
		return -EINVAL;
	}

	if (!is_mask) {
		if (!match->key->tun_key.ipv4_dst) {
			OVS_NLERR(log, "IPv4 tunnel dst address is zero");
			return -EINVAL;
		}

		if (!ttl) {
			OVS_NLERR(log, "IPv4 tunnel TTL not specified.");
			return -EINVAL;
		}
	}

	return 0;
}

static int __ipv4_tun_to_nlattr(struct sk_buff *skb,
				const struct ovs_key_ipv4_tunnel *output,
				const struct geneve_opt *tun_opts,
				int swkey_tun_opts_len)
{
	if (output->tun_flags & TUNNEL_KEY &&
	    nla_put_be64(skb, OVS_TUNNEL_KEY_ATTR_ID, output->tun_id))
		return -EMSGSIZE;
	if (output->ipv4_src &&
	    nla_put_be32(skb, OVS_TUNNEL_KEY_ATTR_IPV4_SRC, output->ipv4_src))
		return -EMSGSIZE;
	if (output->ipv4_dst &&
	    nla_put_be32(skb, OVS_TUNNEL_KEY_ATTR_IPV4_DST, output->ipv4_dst))
		return -EMSGSIZE;
	if (output->ipv4_tos &&
	    nla_put_u8(skb, OVS_TUNNEL_KEY_ATTR_TOS, output->ipv4_tos))
		return -EMSGSIZE;
	if (nla_put_u8(skb, OVS_TUNNEL_KEY_ATTR_TTL, output->ipv4_ttl))
		return -EMSGSIZE;
	if ((output->tun_flags & TUNNEL_DONT_FRAGMENT) &&
	    nla_put_flag(skb, OVS_TUNNEL_KEY_ATTR_DONT_FRAGMENT))
		return -EMSGSIZE;
	if ((output->tun_flags & TUNNEL_CSUM) &&
	    nla_put_flag(skb, OVS_TUNNEL_KEY_ATTR_CSUM))
		return -EMSGSIZE;
	if (output->tp_src &&
	    nla_put_be16(skb, OVS_TUNNEL_KEY_ATTR_TP_SRC, output->tp_src))
		return -EMSGSIZE;
	if (output->tp_dst &&
	    nla_put_be16(skb, OVS_TUNNEL_KEY_ATTR_TP_DST, output->tp_dst))
		return -EMSGSIZE;
	if ((output->tun_flags & TUNNEL_OAM) &&
	    nla_put_flag(skb, OVS_TUNNEL_KEY_ATTR_OAM))
		return -EMSGSIZE;
	if (tun_opts &&
	    nla_put(skb, OVS_TUNNEL_KEY_ATTR_GENEVE_OPTS,
		    swkey_tun_opts_len, tun_opts))
		return -EMSGSIZE;

	return 0;
}

static int ipv4_tun_to_nlattr(struct sk_buff *skb,
			      const struct ovs_key_ipv4_tunnel *output,
			      const struct geneve_opt *tun_opts,
			      int swkey_tun_opts_len)
{
	struct nlattr *nla;
	int err;

	nla = nla_nest_start(skb, OVS_KEY_ATTR_TUNNEL);
	if (!nla)
		return -EMSGSIZE;

	err = __ipv4_tun_to_nlattr(skb, output, tun_opts, swkey_tun_opts_len);
	if (err)
		return err;

	nla_nest_end(skb, nla);
	return 0;
}

int ovs_nla_put_egress_tunnel_key(struct sk_buff *skb,
				  const struct ovs_tunnel_info *egress_tun_info)
{
	return __ipv4_tun_to_nlattr(skb, &egress_tun_info->tunnel,
				    egress_tun_info->options,
				    egress_tun_info->options_len);
}

static int metadata_from_nlattrs(struct sw_flow_match *match,  u64 *attrs,
				 const struct nlattr **a, bool is_mask,
				 bool log)
{
	bool is_layer3;

	if (*attrs & (1ULL << OVS_KEY_ATTR_DP_HASH)) {
		u32 hash_val = nla_get_u32(a[OVS_KEY_ATTR_DP_HASH]);

		SW_FLOW_KEY_PUT(match, ovs_flow_hash, hash_val, is_mask);
		*attrs &= ~(1ULL << OVS_KEY_ATTR_DP_HASH);
	}

	if (*attrs & (1ULL << OVS_KEY_ATTR_RECIRC_ID)) {
		u32 recirc_id = nla_get_u32(a[OVS_KEY_ATTR_RECIRC_ID]);

		SW_FLOW_KEY_PUT(match, recirc_id, recirc_id, is_mask);
		*attrs &= ~(1ULL << OVS_KEY_ATTR_RECIRC_ID);
	}

	if (*attrs & (1ULL << OVS_KEY_ATTR_PRIORITY)) {
		SW_FLOW_KEY_PUT(match, phy.priority,
			  nla_get_u32(a[OVS_KEY_ATTR_PRIORITY]), is_mask);
		*attrs &= ~(1ULL << OVS_KEY_ATTR_PRIORITY);
	}

	if (*attrs & (1ULL << OVS_KEY_ATTR_IN_PORT)) {
		u32 in_port = nla_get_u32(a[OVS_KEY_ATTR_IN_PORT]);

		if (is_mask) {
			in_port = 0xffffffff; /* Always exact match in_port. */
		} else if (in_port >= DP_MAX_PORTS) {
			OVS_NLERR(log, "Port %d exceeds max allowable %d",
				  in_port, DP_MAX_PORTS);
			return -EINVAL;
		}

		SW_FLOW_KEY_PUT(match, phy.in_port, in_port, is_mask);
		*attrs &= ~(1ULL << OVS_KEY_ATTR_IN_PORT);
	} else if (!is_mask) {
		SW_FLOW_KEY_PUT(match, phy.in_port, DP_MAX_PORTS, is_mask);
	}

	if (*attrs & (1ULL << OVS_KEY_ATTR_SKB_MARK)) {
		uint32_t mark = nla_get_u32(a[OVS_KEY_ATTR_SKB_MARK]);

		SW_FLOW_KEY_PUT(match, phy.skb_mark, mark, is_mask);
		*attrs &= ~(1ULL << OVS_KEY_ATTR_SKB_MARK);
	}
	if (*attrs & (1ULL << OVS_KEY_ATTR_TUNNEL)) {
		if (ipv4_tun_from_nlattr(a[OVS_KEY_ATTR_TUNNEL], match,
					 is_mask, log))
			return -EINVAL;
		*attrs &= ~(1ULL << OVS_KEY_ATTR_TUNNEL);
	}

	/* For full flow keys the layer is determined based on the presence of
	 * OVS_KEY_ATTR_ETHERNET */
	if (is_mask)
		/* Always exact match is_layer3 */
		is_layer3 = true;
	else
		is_layer3 = !(*attrs & (1ULL << OVS_KEY_ATTR_ETHERNET));
	/* Packets from user space for execution only have metadata key
	 * attributes.  OVS_KEY_ATTR_PACKET_ETHERTYPE is then used to specify
	 * the starting layer of the packet.  Packets with Ethernet headers
	 * have this attribute set to 0 */
	if (*attrs & (1ULL << OVS_KEY_ATTR_PACKET_ETHERTYPE)) {
		__be16 eth_type;

		if (is_mask) {
			/* Always exact match packet EtherType */
			eth_type = htons(0xffff);
		} else {
			eth_type = nla_get_be16(a[OVS_KEY_ATTR_PACKET_ETHERTYPE]);
			is_layer3 = ((eth_type == htons(ETH_P_IP)) ||
<<<<<<< HEAD
				    (eth_type == htons(ETH_P_IPV6))||
				     eth_p_mpls(eth_type) );

=======
				    (eth_type == htons(ETH_P_IPV6)));
>>>>>>> fa937421
		}
		SW_FLOW_KEY_PUT(match, eth.type, eth_type, is_mask);
	}

	SW_FLOW_KEY_PUT(match, phy.is_layer3, is_layer3, is_mask);
	return 0;
}

static int ovs_key_from_nlattrs(struct sw_flow_match *match, u64 attrs,
				const struct nlattr **a, bool is_mask,
				bool log)
{
	int err;

	err = metadata_from_nlattrs(match, &attrs, a, is_mask, log);
	if (err)
		return err;

	if (attrs & (1ULL << OVS_KEY_ATTR_ETHERNET)) {
		const struct ovs_key_ethernet *eth_key;

		eth_key = nla_data(a[OVS_KEY_ATTR_ETHERNET]);
		SW_FLOW_KEY_MEMCPY(match, eth.src,
				eth_key->eth_src, ETH_ALEN, is_mask);
		SW_FLOW_KEY_MEMCPY(match, eth.dst,
				eth_key->eth_dst, ETH_ALEN, is_mask);
		attrs &= ~(1ULL << OVS_KEY_ATTR_ETHERNET);
	}

	if (attrs & (1ULL << OVS_KEY_ATTR_VLAN)) {
		__be16 tci;

		tci = nla_get_be16(a[OVS_KEY_ATTR_VLAN]);
		if (!(tci & htons(VLAN_TAG_PRESENT))) {
			if (is_mask)
				OVS_NLERR(log, "VLAN TCI mask does not have exact match for VLAN_TAG_PRESENT bit.");
			else
				OVS_NLERR(log, "VLAN TCI does not have VLAN_TAG_PRESENT bit set.");

			return -EINVAL;
		}

		SW_FLOW_KEY_PUT(match, eth.tci, tci, is_mask);
		attrs &= ~(1ULL << OVS_KEY_ATTR_VLAN);
	}

	if (attrs & (1ULL << OVS_KEY_ATTR_ETHERTYPE)) {
		__be16 eth_type;

		eth_type = nla_get_be16(a[OVS_KEY_ATTR_ETHERTYPE]);
		if (is_mask) {
			/* Always exact match EtherType. */
			eth_type = htons(0xffff);
		} else if (ntohs(eth_type) < ETH_P_802_3_MIN) {
			OVS_NLERR(log, "EtherType %x is less than min %x",
				  ntohs(eth_type), ETH_P_802_3_MIN);
			return -EINVAL;
		}

		SW_FLOW_KEY_PUT(match, eth.type, eth_type, is_mask);
		attrs &= ~(1ULL << OVS_KEY_ATTR_ETHERTYPE);
	} else if (!is_mask) {
		SW_FLOW_KEY_PUT(match, eth.type, htons(ETH_P_802_2), is_mask);
	}

	if (attrs & (1ULL << OVS_KEY_ATTR_PACKET_ETHERTYPE)) {
		__be16 eth_type;

		eth_type = nla_get_be16(a[OVS_KEY_ATTR_PACKET_ETHERTYPE]);
		if (is_mask) {
			/* Always exact match EtherType. */
			eth_type = htons(0xffff);
		} else if (ntohs(eth_type) < ETH_P_802_3_MIN) {
			OVS_NLERR(log, "EtherType %x is less than min %x",
				  ntohs(eth_type), ETH_P_802_3_MIN);
			return -EINVAL;
		}

		SW_FLOW_KEY_PUT(match, eth.type, eth_type, is_mask);
		attrs &= ~(1ULL << OVS_KEY_ATTR_PACKET_ETHERTYPE);
	}

	if (attrs & (1ULL << OVS_KEY_ATTR_IPV4)) {
		const struct ovs_key_ipv4 *ipv4_key;

		/* Add eth.type value for layer 3 flows */
<<<<<<< HEAD
		/*if (!(attrs & (1ULL << OVS_KEY_ATTR_ETHERTYPE))) {
=======
		if (!(attrs & (1ULL << OVS_KEY_ATTR_ETHERTYPE))) {
>>>>>>> fa937421
			__be16 eth_type;

			if (is_mask)
				eth_type = htons(0xffff);
			else
				eth_type = htons(ETH_P_IP);
			SW_FLOW_KEY_PUT(match, eth.type, eth_type, is_mask);
<<<<<<< HEAD
		}*/
=======
		}
>>>>>>> fa937421

		ipv4_key = nla_data(a[OVS_KEY_ATTR_IPV4]);
		if (!is_mask && ipv4_key->ipv4_frag > OVS_FRAG_TYPE_MAX) {
			OVS_NLERR(log, "IPv4 frag type %d is out of range max %d",
				  ipv4_key->ipv4_frag, OVS_FRAG_TYPE_MAX);
			return -EINVAL;
		}
		SW_FLOW_KEY_PUT(match, ip.proto,
				ipv4_key->ipv4_proto, is_mask);
		SW_FLOW_KEY_PUT(match, ip.tos,
				ipv4_key->ipv4_tos, is_mask);
		SW_FLOW_KEY_PUT(match, ip.ttl,
				ipv4_key->ipv4_ttl, is_mask);
		SW_FLOW_KEY_PUT(match, ip.frag,
				ipv4_key->ipv4_frag, is_mask);
		SW_FLOW_KEY_PUT(match, ipv4.addr.src,
				ipv4_key->ipv4_src, is_mask);
		SW_FLOW_KEY_PUT(match, ipv4.addr.dst,
				ipv4_key->ipv4_dst, is_mask);
		attrs &= ~(1ULL << OVS_KEY_ATTR_IPV4);
	}

	if (attrs & (1ULL << OVS_KEY_ATTR_IPV6)) {
		const struct ovs_key_ipv6 *ipv6_key;

		/* Add eth.type value for layer 3 flows */
<<<<<<< HEAD
/*		if (!(attrs & (1ULL << OVS_KEY_ATTR_ETHERTYPE))) {
=======
		if (!(attrs & (1ULL << OVS_KEY_ATTR_ETHERTYPE))) {
>>>>>>> fa937421
			__be16 eth_type;

			if (is_mask)
				eth_type = htons(0xffff);
			else
				eth_type = htons(ETH_P_IPV6);
			SW_FLOW_KEY_PUT(match, eth.type, eth_type, is_mask);
<<<<<<< HEAD
		}*/
=======
		}
>>>>>>> fa937421

		ipv6_key = nla_data(a[OVS_KEY_ATTR_IPV6]);
		if (!is_mask && ipv6_key->ipv6_frag > OVS_FRAG_TYPE_MAX) {
			OVS_NLERR(log, "IPv6 frag type %d is out of range max %d",
				  ipv6_key->ipv6_frag, OVS_FRAG_TYPE_MAX);
			return -EINVAL;
		}
		if (!is_mask && ipv6_key->ipv6_label & htonl(0xFFF00000)) {
			OVS_NLERR(log,
				  "Invalid IPv6 flow label value (value=%x, max=%x).",
				  ntohl(ipv6_key->ipv6_label), (1 << 20) - 1);
			return -EINVAL;
		}
		SW_FLOW_KEY_PUT(match, ipv6.label,
				ipv6_key->ipv6_label, is_mask);
		SW_FLOW_KEY_PUT(match, ip.proto,
				ipv6_key->ipv6_proto, is_mask);
		SW_FLOW_KEY_PUT(match, ip.tos,
				ipv6_key->ipv6_tclass, is_mask);
		SW_FLOW_KEY_PUT(match, ip.ttl,
				ipv6_key->ipv6_hlimit, is_mask);
		SW_FLOW_KEY_PUT(match, ip.frag,
				ipv6_key->ipv6_frag, is_mask);
		SW_FLOW_KEY_MEMCPY(match, ipv6.addr.src,
				ipv6_key->ipv6_src,
				sizeof(match->key->ipv6.addr.src),
				is_mask);
		SW_FLOW_KEY_MEMCPY(match, ipv6.addr.dst,
				ipv6_key->ipv6_dst,
				sizeof(match->key->ipv6.addr.dst),
				is_mask);

		attrs &= ~(1ULL << OVS_KEY_ATTR_IPV6);
	}

	if (attrs & (1ULL << OVS_KEY_ATTR_ARP)) {
		const struct ovs_key_arp *arp_key;

		arp_key = nla_data(a[OVS_KEY_ATTR_ARP]);
		if (!is_mask && (arp_key->arp_op & htons(0xff00))) {
			OVS_NLERR(log, "Unknown ARP opcode (opcode=%d).",
				  arp_key->arp_op);
			return -EINVAL;
		}

		SW_FLOW_KEY_PUT(match, ipv4.addr.src,
				arp_key->arp_sip, is_mask);
		SW_FLOW_KEY_PUT(match, ipv4.addr.dst,
			arp_key->arp_tip, is_mask);
		SW_FLOW_KEY_PUT(match, ip.proto,
				ntohs(arp_key->arp_op), is_mask);
		SW_FLOW_KEY_MEMCPY(match, ipv4.arp.sha,
				arp_key->arp_sha, ETH_ALEN, is_mask);
		SW_FLOW_KEY_MEMCPY(match, ipv4.arp.tha,
				arp_key->arp_tha, ETH_ALEN, is_mask);

		attrs &= ~(1ULL << OVS_KEY_ATTR_ARP);
	}

	if (attrs & (1ULL << OVS_KEY_ATTR_MPLS)) {
		const struct ovs_key_mpls *mpls_key;

		mpls_key = nla_data(a[OVS_KEY_ATTR_MPLS]);
		SW_FLOW_KEY_PUT(match, mpls.top_lse,
				mpls_key->mpls_lse, is_mask);

		attrs &= ~(1ULL << OVS_KEY_ATTR_MPLS);
	}

	if (attrs & (1ULL << OVS_KEY_ATTR_TCP)) {
		const struct ovs_key_tcp *tcp_key;

		tcp_key = nla_data(a[OVS_KEY_ATTR_TCP]);
		SW_FLOW_KEY_PUT(match, tp.src, tcp_key->tcp_src, is_mask);
		SW_FLOW_KEY_PUT(match, tp.dst, tcp_key->tcp_dst, is_mask);
		attrs &= ~(1ULL << OVS_KEY_ATTR_TCP);
	}

	if (attrs & (1ULL << OVS_KEY_ATTR_TCP_FLAGS)) {
		SW_FLOW_KEY_PUT(match, tp.flags,
				nla_get_be16(a[OVS_KEY_ATTR_TCP_FLAGS]),
				is_mask);
		attrs &= ~(1ULL << OVS_KEY_ATTR_TCP_FLAGS);
	}

	if (attrs & (1ULL << OVS_KEY_ATTR_UDP)) {
		const struct ovs_key_udp *udp_key;

		udp_key = nla_data(a[OVS_KEY_ATTR_UDP]);
		SW_FLOW_KEY_PUT(match, tp.src, udp_key->udp_src, is_mask);
		SW_FLOW_KEY_PUT(match, tp.dst, udp_key->udp_dst, is_mask);
		attrs &= ~(1ULL << OVS_KEY_ATTR_UDP);
	}

	if (attrs & (1ULL << OVS_KEY_ATTR_SCTP)) {
		const struct ovs_key_sctp *sctp_key;

		sctp_key = nla_data(a[OVS_KEY_ATTR_SCTP]);
		SW_FLOW_KEY_PUT(match, tp.src, sctp_key->sctp_src, is_mask);
		SW_FLOW_KEY_PUT(match, tp.dst, sctp_key->sctp_dst, is_mask);
		attrs &= ~(1ULL << OVS_KEY_ATTR_SCTP);
	}

	if (attrs & (1ULL << OVS_KEY_ATTR_ICMP)) {
		const struct ovs_key_icmp *icmp_key;

		icmp_key = nla_data(a[OVS_KEY_ATTR_ICMP]);
		SW_FLOW_KEY_PUT(match, tp.src,
				htons(icmp_key->icmp_type), is_mask);
		SW_FLOW_KEY_PUT(match, tp.dst,
				htons(icmp_key->icmp_code), is_mask);
		attrs &= ~(1ULL << OVS_KEY_ATTR_ICMP);
	}

	if (attrs & (1ULL << OVS_KEY_ATTR_ICMPV6)) {
		const struct ovs_key_icmpv6 *icmpv6_key;

		icmpv6_key = nla_data(a[OVS_KEY_ATTR_ICMPV6]);
		SW_FLOW_KEY_PUT(match, tp.src,
				htons(icmpv6_key->icmpv6_type), is_mask);
		SW_FLOW_KEY_PUT(match, tp.dst,
				htons(icmpv6_key->icmpv6_code), is_mask);
		attrs &= ~(1ULL << OVS_KEY_ATTR_ICMPV6);
	}

	if (attrs & (1ULL << OVS_KEY_ATTR_ND)) {
		const struct ovs_key_nd *nd_key;

		nd_key = nla_data(a[OVS_KEY_ATTR_ND]);
		SW_FLOW_KEY_MEMCPY(match, ipv6.nd.target,
			nd_key->nd_target,
			sizeof(match->key->ipv6.nd.target),
			is_mask);
		SW_FLOW_KEY_MEMCPY(match, ipv6.nd.sll,
			nd_key->nd_sll, ETH_ALEN, is_mask);
		SW_FLOW_KEY_MEMCPY(match, ipv6.nd.tll,
				nd_key->nd_tll, ETH_ALEN, is_mask);
		attrs &= ~(1ULL << OVS_KEY_ATTR_ND);
	}

	if (attrs != 0) {
		OVS_NLERR(log, "Unknown key attributes %llx",
			  (unsigned long long)attrs);
		return -EINVAL;
	}

	return 0;
}

static void nlattr_set(struct nlattr *attr, u8 val, bool is_attr_mask_key)
{
	struct nlattr *nla;
	int rem;

	/* The nlattr stream should already have been validated */
	nla_for_each_nested(nla, attr, rem) {
		/* We assume that ovs_key_lens[type] == -1 means that type is a
		 * nested attribute
		 */
		if (is_attr_mask_key && ovs_key_lens[nla_type(nla)] == -1)
			nlattr_set(nla, val, false);
		else
			memset(nla_data(nla), val, nla_len(nla));
	}
}

static void mask_set_nlattr(struct nlattr *attr, u8 val)
{
	nlattr_set(attr, val, true);
}

/**
 * ovs_nla_get_match - parses Netlink attributes into a flow key and
 * mask. In case the 'mask' is NULL, the flow is treated as exact match
 * flow. Otherwise, it is treated as a wildcarded flow, except the mask
 * does not include any don't care bit.
 * @match: receives the extracted flow match information.
 * @key: Netlink attribute holding nested %OVS_KEY_ATTR_* Netlink attribute
 * sequence. The fields should of the packet that triggered the creation
 * of this flow.
 * @mask: Optional. Netlink attribute holding nested %OVS_KEY_ATTR_* Netlink
 * attribute specifies the mask field of the wildcarded flow.
 * @log: Boolean to allow kernel error logging.  Normally true, but when
 * probing for feature compatibility this should be passed in as false to
 * suppress unnecessary error logging.
 */
int ovs_nla_get_match(struct sw_flow_match *match,
		      const struct nlattr *nla_key,
		      const struct nlattr *nla_mask,
		      bool log)
{
	const struct nlattr *a[OVS_KEY_ATTR_MAX + 1];
	const struct nlattr *encap;
	struct nlattr *newmask = NULL;
	u64 key_attrs = 0;
	u64 mask_attrs = 0;
	bool encap_valid = false;
	int err;

	err = parse_flow_nlattrs(nla_key, a, &key_attrs, log);
	if (err)
		return err;

	if ((key_attrs & (1ULL << OVS_KEY_ATTR_ETHERNET)) &&
	    (key_attrs & (1ULL << OVS_KEY_ATTR_ETHERTYPE)) &&
	    (nla_get_be16(a[OVS_KEY_ATTR_ETHERTYPE]) == htons(ETH_P_8021Q))) {
		__be16 tci;

		if (!((key_attrs & (1ULL << OVS_KEY_ATTR_VLAN)) &&
		      (key_attrs & (1ULL << OVS_KEY_ATTR_ENCAP)))) {
			OVS_NLERR(log, "Invalid Vlan frame.");
			return -EINVAL;
		}

		key_attrs &= ~(1ULL << OVS_KEY_ATTR_ETHERTYPE);
		tci = nla_get_be16(a[OVS_KEY_ATTR_VLAN]);
		encap = a[OVS_KEY_ATTR_ENCAP];
		key_attrs &= ~(1ULL << OVS_KEY_ATTR_ENCAP);
		encap_valid = true;

		if (tci & htons(VLAN_TAG_PRESENT)) {
			err = parse_flow_nlattrs(encap, a, &key_attrs, log);
			if (err)
				return err;
		} else if (!tci) {
			/* Corner case for truncated 802.1Q header. */
			if (nla_len(encap)) {
				OVS_NLERR(log, "Truncated 802.1Q header has non-zero encap attribute.");
				return -EINVAL;
			}
		} else {
			OVS_NLERR(log, "Encap attr is set for non-VLAN frame");
			return  -EINVAL;
		}
	}

	err = ovs_key_from_nlattrs(match, key_attrs, a, false, log);
	if (err)
		return err;

	if (match->mask) {
		if (!nla_mask) {
			/* Create an exact match mask. We need to set to 0xff
			 * all the 'match->mask' fields that have been touched
			 * in 'match->key'. We cannot simply memset
			 * 'match->mask', because padding bytes and fields not
			 * specified in 'match->key' should be left to 0.
			 * Instead, we use a stream of netlink attributes,
			 * copied from 'key' and set to 0xff.
			 * ovs_key_from_nlattrs() will take care of filling
			 * 'match->mask' appropriately.
			 */
			newmask = kmemdup(nla_key,
					  nla_total_size(nla_len(nla_key)),
					  GFP_KERNEL);
			if (!newmask)
				return -ENOMEM;

			mask_set_nlattr(newmask, 0xff);

			/* The userspace does not send tunnel attributes that
			 * are 0, but we should not wildcard them nonetheless.
			 */
			if (match->key->tun_key.ipv4_dst)
				SW_FLOW_KEY_MEMSET_FIELD(match, tun_key,
							 0xff, true);

			nla_mask = newmask;
		}

		err = parse_flow_mask_nlattrs(nla_mask, a, &mask_attrs, log);
		if (err)
			goto free_newmask;

		/* Always match on tci. */
		SW_FLOW_KEY_PUT(match, eth.tci, htons(0xffff), true);

		if (mask_attrs & 1ULL << OVS_KEY_ATTR_ENCAP) {
			__be16 eth_type = 0;
			__be16 tci = 0;

			if (!encap_valid) {
				OVS_NLERR(log, "Encap mask attribute is set for non-VLAN frame.");
				err = -EINVAL;
				goto free_newmask;
			}

			mask_attrs &= ~(1ULL << OVS_KEY_ATTR_ENCAP);
			if (a[OVS_KEY_ATTR_ETHERTYPE])
				eth_type = nla_get_be16(a[OVS_KEY_ATTR_ETHERTYPE]);

			if (eth_type == htons(0xffff)) {
				mask_attrs &= ~(1ULL << OVS_KEY_ATTR_ETHERTYPE);
				encap = a[OVS_KEY_ATTR_ENCAP];
				err = parse_flow_mask_nlattrs(encap, a,
							      &mask_attrs, log);
				if (err)
					goto free_newmask;
			} else {
				OVS_NLERR(log, "VLAN frames must have an exact match on the TPID (mask=%x).",
					  ntohs(eth_type));
				err = -EINVAL;
				goto free_newmask;
			}

			if (a[OVS_KEY_ATTR_VLAN])
				tci = nla_get_be16(a[OVS_KEY_ATTR_VLAN]);

			if (!(tci & htons(VLAN_TAG_PRESENT))) {
				OVS_NLERR(log, "VLAN tag present bit must have an exact match (tci_mask=%x).",
					  ntohs(tci));
				err = -EINVAL;
				goto free_newmask;
			}
		}

		err = ovs_key_from_nlattrs(match, mask_attrs, a, true, log);
		if (err)
			goto free_newmask;
	}

	if (!match_validate(match, key_attrs, mask_attrs, log))
		err = -EINVAL;

free_newmask:
	kfree(newmask);
	return err;
}

/**
 * ovs_nla_get_flow_metadata - parses Netlink attributes into a flow key.
 * @key: Receives extracted in_port, priority, tun_key and skb_mark.
 * @attr: Netlink attribute holding nested %OVS_KEY_ATTR_* Netlink attribute
 * sequence.
 * @log: Boolean to allow kernel error logging.  Normally true, but when
 * probing for feature compatibility this should be passed in as false to
 * suppress unnecessary error logging.
 *
 * This parses a series of Netlink attributes that form a flow key, which must
 * take the same form accepted by flow_from_nlattrs(), but only enough of it to
 * get the metadata, that is, the parts of the flow key that cannot be
 * extracted from the packet itself.
 */

int ovs_nla_get_flow_metadata(const struct nlattr *attr,
			      struct sw_flow_key *key,
			      bool log)
{
	const struct nlattr *a[OVS_KEY_ATTR_MAX + 1];
	struct sw_flow_match match;
	u64 attrs = 0;
	int err;

	err = parse_flow_nlattrs(attr, a, &attrs, log);
	if (err)
		return -EINVAL;

	memset(&match, 0, sizeof(match));
	match.key = key;

	memset(key, 0, OVS_SW_FLOW_KEY_METADATA_SIZE);
	key->phy.in_port = DP_MAX_PORTS;

	return metadata_from_nlattrs(&match, &attrs, a, false, log);
}

int ovs_nla_put_flow(const struct sw_flow_key *swkey,
		     const struct sw_flow_key *output, struct sk_buff *skb)
{
	struct ovs_key_ethernet *eth_key;
	struct nlattr *nla, *encap = NULL;
	bool is_mask = (swkey != output);

	if (nla_put_u32(skb, OVS_KEY_ATTR_RECIRC_ID, output->recirc_id))
		goto nla_put_failure;

	if (nla_put_u32(skb, OVS_KEY_ATTR_DP_HASH, output->ovs_flow_hash))
		goto nla_put_failure;

	if (nla_put_u32(skb, OVS_KEY_ATTR_PRIORITY, output->phy.priority))
		goto nla_put_failure;

	if ((swkey->tun_key.ipv4_dst || is_mask)) {
		const struct geneve_opt *opts = NULL;

		if (output->tun_key.tun_flags & TUNNEL_OPTIONS_PRESENT)
			opts = GENEVE_OPTS(output, swkey->tun_opts_len);

		if (ipv4_tun_to_nlattr(skb, &output->tun_key, opts,
				       swkey->tun_opts_len))
			goto nla_put_failure;
	}

	if (swkey->phy.in_port == DP_MAX_PORTS) {
		if (is_mask && (output->phy.in_port == 0xffff))
			if (nla_put_u32(skb, OVS_KEY_ATTR_IN_PORT, 0xffffffff))
				goto nla_put_failure;
	} else {
		u16 upper_u16;
		upper_u16 = !is_mask ? 0 : 0xffff;

		if (nla_put_u32(skb, OVS_KEY_ATTR_IN_PORT,
				(upper_u16 << 16) | output->phy.in_port))
			goto nla_put_failure;
	}

	if (nla_put_u32(skb, OVS_KEY_ATTR_SKB_MARK, output->phy.skb_mark))
		goto nla_put_failure;

<<<<<<< HEAD
	if (swkey->phy.is_layer3) {
		if (nla_put_be16(skb, OVS_KEY_ATTR_PACKET_ETHERTYPE, output->eth.type))
			goto nla_put_failure;
		goto noethernet;
	}
=======
	if (swkey->phy.is_layer3)
		goto noethernet;
>>>>>>> fa937421

	nla = nla_reserve(skb, OVS_KEY_ATTR_ETHERNET, sizeof(*eth_key));
	if (!nla)
		goto nla_put_failure;

	eth_key = nla_data(nla);
	ether_addr_copy(eth_key->eth_src, output->eth.src);
	ether_addr_copy(eth_key->eth_dst, output->eth.dst);

	if (swkey->eth.tci || swkey->eth.type == htons(ETH_P_8021Q)) {
		__be16 eth_type;
		eth_type = !is_mask ? htons(ETH_P_8021Q) : htons(0xffff);
		if (nla_put_be16(skb, OVS_KEY_ATTR_ETHERTYPE, eth_type) ||
		    nla_put_be16(skb, OVS_KEY_ATTR_VLAN, output->eth.tci))
			goto nla_put_failure;
		encap = nla_nest_start(skb, OVS_KEY_ATTR_ENCAP);
		if (!swkey->eth.tci)
			goto unencap;
	}

	if (swkey->eth.type == htons(ETH_P_802_2)) {
		/*
		 * Ethertype 802.2 is represented in the netlink with omitted
		 * OVS_KEY_ATTR_ETHERTYPE in the flow key attribute, and
		 * 0xffff in the mask attribute.  Ethertype can also
		 * be wildcarded.
		 */
		if (is_mask && output->eth.type)
			if (nla_put_be16(skb, OVS_KEY_ATTR_ETHERTYPE,
						output->eth.type))
				goto nla_put_failure;
		goto unencap;
	}

	if (nla_put_be16(skb, OVS_KEY_ATTR_ETHERTYPE, output->eth.type))
		goto nla_put_failure;

noethernet:
	if (swkey->eth.type == htons(ETH_P_IP)) {
		struct ovs_key_ipv4 *ipv4_key;

		nla = nla_reserve(skb, OVS_KEY_ATTR_IPV4, sizeof(*ipv4_key));
		if (!nla)
			goto nla_put_failure;
		ipv4_key = nla_data(nla);
		ipv4_key->ipv4_src = output->ipv4.addr.src;
		ipv4_key->ipv4_dst = output->ipv4.addr.dst;
		ipv4_key->ipv4_proto = output->ip.proto;
		ipv4_key->ipv4_tos = output->ip.tos;
		ipv4_key->ipv4_ttl = output->ip.ttl;
		ipv4_key->ipv4_frag = output->ip.frag;
	} else if (swkey->eth.type == htons(ETH_P_IPV6)) {
		struct ovs_key_ipv6 *ipv6_key;

		nla = nla_reserve(skb, OVS_KEY_ATTR_IPV6, sizeof(*ipv6_key));
		if (!nla)
			goto nla_put_failure;
		ipv6_key = nla_data(nla);
		memcpy(ipv6_key->ipv6_src, &output->ipv6.addr.src,
				sizeof(ipv6_key->ipv6_src));
		memcpy(ipv6_key->ipv6_dst, &output->ipv6.addr.dst,
				sizeof(ipv6_key->ipv6_dst));
		ipv6_key->ipv6_label = output->ipv6.label;
		ipv6_key->ipv6_proto = output->ip.proto;
		ipv6_key->ipv6_tclass = output->ip.tos;
		ipv6_key->ipv6_hlimit = output->ip.ttl;
		ipv6_key->ipv6_frag = output->ip.frag;
	} else if (swkey->eth.type == htons(ETH_P_ARP) ||
		   swkey->eth.type == htons(ETH_P_RARP)) {
		struct ovs_key_arp *arp_key;

		nla = nla_reserve(skb, OVS_KEY_ATTR_ARP, sizeof(*arp_key));
		if (!nla)
			goto nla_put_failure;
		arp_key = nla_data(nla);
		memset(arp_key, 0, sizeof(struct ovs_key_arp));
		arp_key->arp_sip = output->ipv4.addr.src;
		arp_key->arp_tip = output->ipv4.addr.dst;
		arp_key->arp_op = htons(output->ip.proto);
		ether_addr_copy(arp_key->arp_sha, output->ipv4.arp.sha);
		ether_addr_copy(arp_key->arp_tha, output->ipv4.arp.tha);
	} else if (eth_p_mpls(swkey->eth.type)) {
		struct ovs_key_mpls *mpls_key;

		nla = nla_reserve(skb, OVS_KEY_ATTR_MPLS, sizeof(*mpls_key));
		if (!nla)
			goto nla_put_failure;
		mpls_key = nla_data(nla);
		mpls_key->mpls_lse = output->mpls.top_lse;
	}

	if ((swkey->eth.type == htons(ETH_P_IP) ||
	     swkey->eth.type == htons(ETH_P_IPV6)) &&
	     swkey->ip.frag != OVS_FRAG_TYPE_LATER) {

		if (swkey->ip.proto == IPPROTO_TCP) {
			struct ovs_key_tcp *tcp_key;

			nla = nla_reserve(skb, OVS_KEY_ATTR_TCP, sizeof(*tcp_key));
			if (!nla)
				goto nla_put_failure;
			tcp_key = nla_data(nla);
			tcp_key->tcp_src = output->tp.src;
			tcp_key->tcp_dst = output->tp.dst;
			if (nla_put_be16(skb, OVS_KEY_ATTR_TCP_FLAGS,
					 output->tp.flags))
				goto nla_put_failure;
		} else if (swkey->ip.proto == IPPROTO_UDP) {
			struct ovs_key_udp *udp_key;

			nla = nla_reserve(skb, OVS_KEY_ATTR_UDP, sizeof(*udp_key));
			if (!nla)
				goto nla_put_failure;
			udp_key = nla_data(nla);
			udp_key->udp_src = output->tp.src;
			udp_key->udp_dst = output->tp.dst;
		} else if (swkey->ip.proto == IPPROTO_SCTP) {
			struct ovs_key_sctp *sctp_key;

			nla = nla_reserve(skb, OVS_KEY_ATTR_SCTP, sizeof(*sctp_key));
			if (!nla)
				goto nla_put_failure;
			sctp_key = nla_data(nla);
			sctp_key->sctp_src = output->tp.src;
			sctp_key->sctp_dst = output->tp.dst;
		} else if (swkey->eth.type == htons(ETH_P_IP) &&
			   swkey->ip.proto == IPPROTO_ICMP) {
			struct ovs_key_icmp *icmp_key;

			nla = nla_reserve(skb, OVS_KEY_ATTR_ICMP, sizeof(*icmp_key));
			if (!nla)
				goto nla_put_failure;
			icmp_key = nla_data(nla);
			icmp_key->icmp_type = ntohs(output->tp.src);
			icmp_key->icmp_code = ntohs(output->tp.dst);
		} else if (swkey->eth.type == htons(ETH_P_IPV6) &&
			   swkey->ip.proto == IPPROTO_ICMPV6) {
			struct ovs_key_icmpv6 *icmpv6_key;

			nla = nla_reserve(skb, OVS_KEY_ATTR_ICMPV6,
						sizeof(*icmpv6_key));
			if (!nla)
				goto nla_put_failure;
			icmpv6_key = nla_data(nla);
			icmpv6_key->icmpv6_type = ntohs(output->tp.src);
			icmpv6_key->icmpv6_code = ntohs(output->tp.dst);

			if (icmpv6_key->icmpv6_type == NDISC_NEIGHBOUR_SOLICITATION ||
			    icmpv6_key->icmpv6_type == NDISC_NEIGHBOUR_ADVERTISEMENT) {
				struct ovs_key_nd *nd_key;

				nla = nla_reserve(skb, OVS_KEY_ATTR_ND, sizeof(*nd_key));
				if (!nla)
					goto nla_put_failure;
				nd_key = nla_data(nla);
				memcpy(nd_key->nd_target, &output->ipv6.nd.target,
							sizeof(nd_key->nd_target));
				ether_addr_copy(nd_key->nd_sll, output->ipv6.nd.sll);
				ether_addr_copy(nd_key->nd_tll, output->ipv6.nd.tll);
			}
		}
	}

unencap:
	if (encap)
		nla_nest_end(skb, encap);

	return 0;

nla_put_failure:
	return -EMSGSIZE;
}

#define MAX_ACTIONS_BUFSIZE	(32 * 1024)

static struct sw_flow_actions *nla_alloc_flow_actions(int size, bool log)
{
	struct sw_flow_actions *sfa;

	if (size > MAX_ACTIONS_BUFSIZE) {
		OVS_NLERR(log, "Flow action size %u bytes exceeds max", size);
		return ERR_PTR(-EINVAL);
	}

	sfa = kmalloc(sizeof(*sfa) + size, GFP_KERNEL);
	if (!sfa)
		return ERR_PTR(-ENOMEM);

	sfa->actions_len = 0;
	return sfa;
}

/* RCU callback used by ovs_nla_free_flow_actions. */
static void rcu_free_acts_callback(struct rcu_head *rcu)
{
	struct sw_flow_actions *sf_acts = container_of(rcu,
			struct sw_flow_actions, rcu);
	kfree(sf_acts);
}

/* Schedules 'sf_acts' to be freed after the next RCU grace period.
 * The caller must hold rcu_read_lock for this to be sensible.
 */
void ovs_nla_free_flow_actions(struct sw_flow_actions *sf_acts)
{
	call_rcu(&sf_acts->rcu, rcu_free_acts_callback);
}

static struct nlattr *reserve_sfa_size(struct sw_flow_actions **sfa,
				       int attr_len, bool log)
{

	struct sw_flow_actions *acts;
	int new_acts_size;
	int req_size = NLA_ALIGN(attr_len);
	int next_offset = offsetof(struct sw_flow_actions, actions) +
					(*sfa)->actions_len;

	if (req_size <= (ksize(*sfa) - next_offset))
		goto out;

	new_acts_size = ksize(*sfa) * 2;

	if (new_acts_size > MAX_ACTIONS_BUFSIZE) {
		if ((MAX_ACTIONS_BUFSIZE - next_offset) < req_size)
			return ERR_PTR(-EMSGSIZE);
		new_acts_size = MAX_ACTIONS_BUFSIZE;
	}

	acts = nla_alloc_flow_actions(new_acts_size, log);
	if (IS_ERR(acts))
		return (void *)acts;

	memcpy(acts->actions, (*sfa)->actions, (*sfa)->actions_len);
	acts->actions_len = (*sfa)->actions_len;
	kfree(*sfa);
	*sfa = acts;

out:
	(*sfa)->actions_len += req_size;
	return  (struct nlattr *) ((unsigned char *)(*sfa) + next_offset);
}

static struct nlattr *__add_action(struct sw_flow_actions **sfa,
				   int attrtype, void *data, int len, bool log)
{
	struct nlattr *a;

	a = reserve_sfa_size(sfa, nla_attr_size(len), log);
	if (IS_ERR(a))
		return a;

	a->nla_type = attrtype;
	a->nla_len = nla_attr_size(len);

	if (data)
		memcpy(nla_data(a), data, len);
	memset((unsigned char *) a + a->nla_len, 0, nla_padlen(len));

	return a;
}

static int add_action(struct sw_flow_actions **sfa, int attrtype,
		      void *data, int len, bool log)
{
	struct nlattr *a;

	a = __add_action(sfa, attrtype, data, len, log);
	if (IS_ERR(a))
		return PTR_ERR(a);

	return 0;
}

static inline int add_nested_action_start(struct sw_flow_actions **sfa,
					  int attrtype, bool log)
{
	int used = (*sfa)->actions_len;
	int err;

	err = add_action(sfa, attrtype, NULL, 0, log);
	if (err)
		return err;

	return used;
}

static inline void add_nested_action_end(struct sw_flow_actions *sfa,
					 int st_offset)
{
	struct nlattr *a = (struct nlattr *) ((unsigned char *)sfa->actions +
							       st_offset);

	a->nla_len = sfa->actions_len - st_offset;
}

static int __ovs_nla_copy_actions(const struct nlattr *attr,
				  const struct sw_flow_key *key,
				  int depth, struct sw_flow_actions **sfa,
				  __be16 eth_type, __be16 vlan_tci, bool log);

static int validate_and_copy_sample(const struct nlattr *attr,
				    const struct sw_flow_key *key, int depth,
				    struct sw_flow_actions **sfa,
				    __be16 eth_type, __be16 vlan_tci, bool log)
{
	const struct nlattr *attrs[OVS_SAMPLE_ATTR_MAX + 1];
	const struct nlattr *probability, *actions;
	const struct nlattr *a;
	int rem, start, err, st_acts;

	memset(attrs, 0, sizeof(attrs));
	nla_for_each_nested(a, attr, rem) {
		int type = nla_type(a);
		if (!type || type > OVS_SAMPLE_ATTR_MAX || attrs[type])
			return -EINVAL;
		attrs[type] = a;
	}
	if (rem)
		return -EINVAL;

	probability = attrs[OVS_SAMPLE_ATTR_PROBABILITY];
	if (!probability || nla_len(probability) != sizeof(u32))
		return -EINVAL;

	actions = attrs[OVS_SAMPLE_ATTR_ACTIONS];
	if (!actions || (nla_len(actions) && nla_len(actions) < NLA_HDRLEN))
		return -EINVAL;

	/* validation done, copy sample action. */
	start = add_nested_action_start(sfa, OVS_ACTION_ATTR_SAMPLE, log);
	if (start < 0)
		return start;
	err = add_action(sfa, OVS_SAMPLE_ATTR_PROBABILITY,
			 nla_data(probability), sizeof(u32), log);
	if (err)
		return err;
	st_acts = add_nested_action_start(sfa, OVS_SAMPLE_ATTR_ACTIONS, log);
	if (st_acts < 0)
		return st_acts;

	err = __ovs_nla_copy_actions(actions, key, depth + 1, sfa,
				     eth_type, vlan_tci, log);
	if (err)
		return err;

	add_nested_action_end(*sfa, st_acts);
	add_nested_action_end(*sfa, start);

	return 0;
}

static int validate_tp_port(const struct sw_flow_key *flow_key,
			    __be16 eth_type)
{
	if ((eth_type == htons(ETH_P_IP) || eth_type == htons(ETH_P_IPV6)) &&
	    (flow_key->tp.src || flow_key->tp.dst))
		return 0;

	return -EINVAL;
}

void ovs_match_init(struct sw_flow_match *match,
		    struct sw_flow_key *key,
		    struct sw_flow_mask *mask)
{
	memset(match, 0, sizeof(*match));
	match->key = key;
	match->mask = mask;

	memset(key, 0, sizeof(*key));

	if (mask) {
		memset(&mask->key, 0, sizeof(mask->key));
		mask->range.start = mask->range.end = 0;
	}
}

static int validate_and_copy_set_tun(const struct nlattr *attr,
				     struct sw_flow_actions **sfa, bool log)
{
	struct sw_flow_match match;
	struct sw_flow_key key;
	struct ovs_tunnel_info *tun_info;
	struct nlattr *a;
	int err, start;

	ovs_match_init(&match, &key, NULL);
	err = ipv4_tun_from_nlattr(nla_data(attr), &match, false, log);
	if (err)
		return err;

	if (key.tun_opts_len) {
		struct geneve_opt *option = GENEVE_OPTS(&key,
							key.tun_opts_len);
		int opts_len = key.tun_opts_len;
		bool crit_opt = false;

		while (opts_len > 0) {
			int len;

			if (opts_len < sizeof(*option))
				return -EINVAL;

			len = sizeof(*option) + option->length * 4;
			if (len > opts_len)
				return -EINVAL;

			crit_opt |= !!(option->type & GENEVE_CRIT_OPT_TYPE);

			option = (struct geneve_opt *)((u8 *)option + len);
			opts_len -= len;
		};

		key.tun_key.tun_flags |= crit_opt ? TUNNEL_CRIT_OPT : 0;
	};

	start = add_nested_action_start(sfa, OVS_ACTION_ATTR_SET, log);
	if (start < 0)
		return start;

	a = __add_action(sfa, OVS_KEY_ATTR_TUNNEL_INFO, NULL,
			 sizeof(*tun_info) + key.tun_opts_len, log);
	if (IS_ERR(a))
		return PTR_ERR(a);

	tun_info = nla_data(a);
	tun_info->tunnel = key.tun_key;
	tun_info->options_len = key.tun_opts_len;

	if (tun_info->options_len) {
		/* We need to store the options in the action itself since
		 * everything else will go away after flow setup. We can append
		 * it to tun_info and then point there.
		 */
		memcpy((tun_info + 1), GENEVE_OPTS(&key, key.tun_opts_len),
		       key.tun_opts_len);
		tun_info->options = (struct geneve_opt *)(tun_info + 1);
	} else {
		tun_info->options = NULL;
	}

	add_nested_action_end(*sfa, start);

	return err;
}

static int validate_set(const struct nlattr *a,
			const struct sw_flow_key *flow_key,
			struct sw_flow_actions **sfa,
			bool *set_tun, __be16 eth_type, bool log,
			bool is_layer3)
{
	const struct nlattr *ovs_key = nla_data(a);
	int key_type = nla_type(ovs_key);

	/* There can be only one key in a action */
	if (nla_total_size(nla_len(ovs_key)) != nla_len(a))
		return -EINVAL;

	if (key_type > OVS_KEY_ATTR_MAX ||
	    (ovs_key_lens[key_type] != nla_len(ovs_key) &&
	     ovs_key_lens[key_type] != -1))
		return -EINVAL;

	switch (key_type) {
	const struct ovs_key_ipv4 *ipv4_key;
	const struct ovs_key_ipv6 *ipv6_key;
	int err;

	case OVS_KEY_ATTR_PRIORITY:
	case OVS_KEY_ATTR_SKB_MARK:
		break;

	case OVS_KEY_ATTR_ETHERNET:
		if (is_layer3)
			return -EINVAL;
		break;

	case OVS_KEY_ATTR_TUNNEL:
		if (eth_p_mpls(eth_type))
			return -EINVAL;

		*set_tun = true;
		err = validate_and_copy_set_tun(a, sfa, log);
		if (err)
			return err;
		break;

	case OVS_KEY_ATTR_IPV4:
		if (eth_type != htons(ETH_P_IP))
			return -EINVAL;

		if (!flow_key->ip.proto)
			return -EINVAL;

		ipv4_key = nla_data(ovs_key);
		if (ipv4_key->ipv4_proto != flow_key->ip.proto)
			return -EINVAL;

		if (ipv4_key->ipv4_frag != flow_key->ip.frag)
			return -EINVAL;

		break;

	case OVS_KEY_ATTR_IPV6:
		if (eth_type != htons(ETH_P_IPV6))
			return -EINVAL;

		if (!flow_key->ip.proto)
			return -EINVAL;

		ipv6_key = nla_data(ovs_key);
		if (ipv6_key->ipv6_proto != flow_key->ip.proto)
			return -EINVAL;

		if (ipv6_key->ipv6_frag != flow_key->ip.frag)
			return -EINVAL;

		if (ntohl(ipv6_key->ipv6_label) & 0xFFF00000)
			return -EINVAL;

		break;

	case OVS_KEY_ATTR_TCP:
		if (flow_key->ip.proto != IPPROTO_TCP)
			return -EINVAL;

		return validate_tp_port(flow_key, eth_type);

	case OVS_KEY_ATTR_UDP:
		if (flow_key->ip.proto != IPPROTO_UDP)
			return -EINVAL;

		return validate_tp_port(flow_key, eth_type);

	case OVS_KEY_ATTR_MPLS:
		if (is_layer3)
			return -EINVAL;
		if (!eth_p_mpls(eth_type))
			return -EINVAL;
		break;

	case OVS_KEY_ATTR_SCTP:
		if (flow_key->ip.proto != IPPROTO_SCTP)
			return -EINVAL;

		return validate_tp_port(flow_key, eth_type);

	default:
		return -EINVAL;
	}

	return 0;
}

static int validate_userspace(const struct nlattr *attr)
{
	static const struct nla_policy userspace_policy[OVS_USERSPACE_ATTR_MAX + 1] = {
		[OVS_USERSPACE_ATTR_PID] = {.type = NLA_U32 },
		[OVS_USERSPACE_ATTR_USERDATA] = {.type = NLA_UNSPEC },
		[OVS_USERSPACE_ATTR_EGRESS_TUN_PORT] = {.type = NLA_U32 },
	};
	struct nlattr *a[OVS_USERSPACE_ATTR_MAX + 1];
	int error;

	error = nla_parse_nested(a, OVS_USERSPACE_ATTR_MAX,
				 attr, userspace_policy);
	if (error)
		return error;

	if (!a[OVS_USERSPACE_ATTR_PID] ||
	    !nla_get_u32(a[OVS_USERSPACE_ATTR_PID]))
		return -EINVAL;

	return 0;
}

static int copy_action(const struct nlattr *from,
		       struct sw_flow_actions **sfa, bool log)
{
	int totlen = NLA_ALIGN(from->nla_len);
	struct nlattr *to;

	to = reserve_sfa_size(sfa, from->nla_len, log);
	if (IS_ERR(to))
		return PTR_ERR(to);

	memcpy(to, from, totlen);
	return 0;
}

static int __ovs_nla_copy_actions(const struct nlattr *attr,
				  const struct sw_flow_key *key,
				  int depth, struct sw_flow_actions **sfa,
				  __be16 eth_type, __be16 vlan_tci, bool log)
{
	const struct nlattr *a;
	int rem, err;
	bool is_layer3 = key->phy.is_layer3;

	if (depth >= SAMPLE_ACTION_DEPTH)
		return -EOVERFLOW;

	nla_for_each_nested(a, attr, rem) {
		/* Expected argument lengths, (u32)-1 for variable length. */
		static const u32 action_lens[OVS_ACTION_ATTR_MAX + 1] = {
			[OVS_ACTION_ATTR_OUTPUT] = sizeof(u32),
			[OVS_ACTION_ATTR_RECIRC] = sizeof(u32),
			[OVS_ACTION_ATTR_USERSPACE] = (u32)-1,
			[OVS_ACTION_ATTR_PUSH_ETH] = sizeof(struct ovs_action_push_eth),
			[OVS_ACTION_ATTR_POP_ETH] = 0,
			[OVS_ACTION_ATTR_PUSH_MPLS] = sizeof(struct ovs_action_push_mpls),
			[OVS_ACTION_ATTR_POP_MPLS] = sizeof(__be16),
			[OVS_ACTION_ATTR_PUSH_VLAN] = sizeof(struct ovs_action_push_vlan),
			[OVS_ACTION_ATTR_POP_VLAN] = 0,
			[OVS_ACTION_ATTR_SET] = (u32)-1,
			[OVS_ACTION_ATTR_SAMPLE] = (u32)-1,
			[OVS_ACTION_ATTR_HASH] = sizeof(struct ovs_action_hash)
		};
		const struct ovs_action_push_vlan *vlan;
		int type = nla_type(a);
		bool skip_copy;

		if (type > OVS_ACTION_ATTR_MAX ||
		    (action_lens[type] != nla_len(a) &&
		     action_lens[type] != (u32)-1))
			return -EINVAL;

		skip_copy = false;
		switch (type) {
		case OVS_ACTION_ATTR_UNSPEC:
			return -EINVAL;

		case OVS_ACTION_ATTR_USERSPACE:
			err = validate_userspace(a);
			if (err)
				return err;
			break;

		case OVS_ACTION_ATTR_OUTPUT:
			if (nla_get_u32(a) >= DP_MAX_PORTS)
				return -EINVAL;

			break;

		case OVS_ACTION_ATTR_HASH: {
			const struct ovs_action_hash *act_hash = nla_data(a);

			switch (act_hash->hash_alg) {
			case OVS_HASH_ALG_L4:
				break;
			default:
				return  -EINVAL;
			}

			break;
		}

		case OVS_ACTION_ATTR_POP_ETH:
			if (is_layer3)
				return -EINVAL;
			if (vlan_tci & htons(VLAN_TAG_PRESENT))
				return -EINVAL;
			is_layer3 = true;
			break;

		case OVS_ACTION_ATTR_PUSH_ETH:
			/* For now disallow pushing an Ethernet header if one
			 * is already present */
			if (!is_layer3)
				return -EINVAL;
			is_layer3 = false;
			break;

		case OVS_ACTION_ATTR_POP_VLAN:
			if (is_layer3)
				return -EINVAL;
			vlan_tci = htons(0);
			break;

		case OVS_ACTION_ATTR_PUSH_VLAN:
			if (is_layer3)
				return -EINVAL;
			vlan = nla_data(a);
			if (vlan->vlan_tpid != htons(ETH_P_8021Q))
				return -EINVAL;
			if (!(vlan->vlan_tci & htons(VLAN_TAG_PRESENT)))
				return -EINVAL;
			vlan_tci = vlan->vlan_tci;
			break;

		case OVS_ACTION_ATTR_RECIRC:
			break;

		case OVS_ACTION_ATTR_PUSH_MPLS: {
			const struct ovs_action_push_mpls *mpls = nla_data(a);

			if (!eth_p_mpls(mpls->mpls_ethertype))
				return -EINVAL;

			/* Prohibit push MPLS other than to a white list
			 * for packets that have a known tag order.
			 */
			if (vlan_tci & htons(VLAN_TAG_PRESENT) ||
			    (eth_type != htons(ETH_P_IP) &&
			     eth_type != htons(ETH_P_IPV6) &&
			     eth_type != htons(ETH_P_ARP) &&
			     eth_type != htons(ETH_P_RARP) &&
			     !eth_p_mpls(eth_type)))
				return -EINVAL;
			eth_type = mpls->mpls_ethertype;
			break;
		}

		case OVS_ACTION_ATTR_POP_MPLS:
			if (vlan_tci & htons(VLAN_TAG_PRESENT) ||
			    !eth_p_mpls(eth_type))
				return -EINVAL;

			/* Disallow subsequent L2.5+ set and mpls_pop actions
			 * as there is no check here to ensure that the new
			 * eth_type is valid and thus set actions could
			 * write off the end of the packet or otherwise
			 * corrupt it.
			 *
			 * Support for these actions is planned using packet
			 * recirculation.
			 */
			eth_type = htons(0);
			break;

		case OVS_ACTION_ATTR_SET:
			err = validate_set(a, key, sfa, &skip_copy,
					   eth_type, log, is_layer3);
			if (err)
				return err;
			break;

		case OVS_ACTION_ATTR_SAMPLE:
			err = validate_and_copy_sample(a, key, depth, sfa,
						       eth_type, vlan_tci, log);
			if (err)
				return err;
			skip_copy = true;
			break;

		default:
			OVS_NLERR(log, "Unknown Action type %d", type);
			return -EINVAL;
		}
		if (!skip_copy) {
			err = copy_action(a, sfa, log);
			if (err)
				return err;
		}
	}

	if (rem > 0)
		return -EINVAL;

	return 0;
}

int ovs_nla_copy_actions(const struct nlattr *attr,
			 const struct sw_flow_key *key,
			 struct sw_flow_actions **sfa, bool log)
{
	int err;

	*sfa = nla_alloc_flow_actions(nla_len(attr), log);
	if (IS_ERR(*sfa))
		return PTR_ERR(*sfa);

	err = __ovs_nla_copy_actions(attr, key, 0, sfa, key->eth.type,
				     key->eth.tci, log);
	if (err)
		kfree(*sfa);

	return err;
}

static int sample_action_to_attr(const struct nlattr *attr, struct sk_buff *skb)
{
	const struct nlattr *a;
	struct nlattr *start;
	int err = 0, rem;

	start = nla_nest_start(skb, OVS_ACTION_ATTR_SAMPLE);
	if (!start)
		return -EMSGSIZE;

	nla_for_each_nested(a, attr, rem) {
		int type = nla_type(a);
		struct nlattr *st_sample;

		switch (type) {
		case OVS_SAMPLE_ATTR_PROBABILITY:
			if (nla_put(skb, OVS_SAMPLE_ATTR_PROBABILITY,
				    sizeof(u32), nla_data(a)))
				return -EMSGSIZE;
			break;
		case OVS_SAMPLE_ATTR_ACTIONS:
			st_sample = nla_nest_start(skb, OVS_SAMPLE_ATTR_ACTIONS);
			if (!st_sample)
				return -EMSGSIZE;
			err = ovs_nla_put_actions(nla_data(a), nla_len(a), skb);
			if (err)
				return err;
			nla_nest_end(skb, st_sample);
			break;
		}
	}

	nla_nest_end(skb, start);
	return err;
}

static int set_action_to_attr(const struct nlattr *a, struct sk_buff *skb)
{
	const struct nlattr *ovs_key = nla_data(a);
	int key_type = nla_type(ovs_key);
	struct nlattr *start;
	int err;

	switch (key_type) {
	case OVS_KEY_ATTR_TUNNEL_INFO: {
		struct ovs_tunnel_info *tun_info = nla_data(ovs_key);

		start = nla_nest_start(skb, OVS_ACTION_ATTR_SET);
		if (!start)
			return -EMSGSIZE;

		err = ipv4_tun_to_nlattr(skb, &tun_info->tunnel,
					 tun_info->options_len ?
						tun_info->options : NULL,
					 tun_info->options_len);
		if (err)
			return err;
		nla_nest_end(skb, start);
		break;
	}
	default:
		if (nla_put(skb, OVS_ACTION_ATTR_SET, nla_len(a), ovs_key))
			return -EMSGSIZE;
		break;
	}

	return 0;
}

int ovs_nla_put_actions(const struct nlattr *attr, int len, struct sk_buff *skb)
{
	const struct nlattr *a;
	int rem, err;

	nla_for_each_attr(a, attr, len, rem) {
		int type = nla_type(a);

		switch (type) {
		case OVS_ACTION_ATTR_SET:
			err = set_action_to_attr(a, skb);
			if (err)
				return err;
			break;

		case OVS_ACTION_ATTR_SAMPLE:
			err = sample_action_to_attr(a, skb);
			if (err)
				return err;
			break;
		default:
			if (nla_put(skb, type, nla_len(a), nla_data(a)))
				return -EMSGSIZE;
			break;
		}
	}

	return 0;
}<|MERGE_RESOLUTION|>--- conflicted
+++ resolved
@@ -291,7 +291,6 @@
 		+ nla_total_size(40)  /* OVS_KEY_ATTR_IPV6 */
 		+ nla_total_size(2)   /* OVS_KEY_ATTR_ICMPV6 */
 		+ nla_total_size(28); /* OVS_KEY_ATTR_ND */
-	/* IPV4, TCP, UDP, ICMP  ? */
 }
 
 /* The size of the argument for each %OVS_KEY_ATTR_* Netlink attribute.  */
@@ -317,7 +316,6 @@
 	[OVS_KEY_ATTR_DP_HASH] = sizeof(u32),
 	[OVS_KEY_ATTR_TUNNEL] = -1,
 	[OVS_KEY_ATTR_MPLS] = sizeof(struct ovs_key_mpls),
-	[OVS_KEY_ATTR_PACKET_ETHERTYPE] = sizeof(__be16),
 };
 
 static bool is_all_zero(const u8 *fp, size_t size)
@@ -636,8 +634,6 @@
 				 const struct nlattr **a, bool is_mask,
 				 bool log)
 {
-	bool is_layer3;
-
 	if (*attrs & (1ULL << OVS_KEY_ATTR_DP_HASH)) {
 		u32 hash_val = nla_get_u32(a[OVS_KEY_ATTR_DP_HASH]);
 
@@ -708,13 +704,9 @@
 		} else {
 			eth_type = nla_get_be16(a[OVS_KEY_ATTR_PACKET_ETHERTYPE]);
 			is_layer3 = ((eth_type == htons(ETH_P_IP)) ||
-<<<<<<< HEAD
 				    (eth_type == htons(ETH_P_IPV6))||
 				     eth_p_mpls(eth_type) );
 
-=======
-				    (eth_type == htons(ETH_P_IPV6)));
->>>>>>> fa937421
 		}
 		SW_FLOW_KEY_PUT(match, eth.type, eth_type, is_mask);
 	}
@@ -801,11 +793,7 @@
 		const struct ovs_key_ipv4 *ipv4_key;
 
 		/* Add eth.type value for layer 3 flows */
-<<<<<<< HEAD
 		/*if (!(attrs & (1ULL << OVS_KEY_ATTR_ETHERTYPE))) {
-=======
-		if (!(attrs & (1ULL << OVS_KEY_ATTR_ETHERTYPE))) {
->>>>>>> fa937421
 			__be16 eth_type;
 
 			if (is_mask)
@@ -813,11 +801,7 @@
 			else
 				eth_type = htons(ETH_P_IP);
 			SW_FLOW_KEY_PUT(match, eth.type, eth_type, is_mask);
-<<<<<<< HEAD
 		}*/
-=======
-		}
->>>>>>> fa937421
 
 		ipv4_key = nla_data(a[OVS_KEY_ATTR_IPV4]);
 		if (!is_mask && ipv4_key->ipv4_frag > OVS_FRAG_TYPE_MAX) {
@@ -844,11 +828,7 @@
 		const struct ovs_key_ipv6 *ipv6_key;
 
 		/* Add eth.type value for layer 3 flows */
-<<<<<<< HEAD
 /*		if (!(attrs & (1ULL << OVS_KEY_ATTR_ETHERTYPE))) {
-=======
-		if (!(attrs & (1ULL << OVS_KEY_ATTR_ETHERTYPE))) {
->>>>>>> fa937421
 			__be16 eth_type;
 
 			if (is_mask)
@@ -856,11 +836,7 @@
 			else
 				eth_type = htons(ETH_P_IPV6);
 			SW_FLOW_KEY_PUT(match, eth.type, eth_type, is_mask);
-<<<<<<< HEAD
 		}*/
-=======
-		}
->>>>>>> fa937421
 
 		ipv6_key = nla_data(a[OVS_KEY_ATTR_IPV6]);
 		if (!is_mask && ipv6_key->ipv6_frag > OVS_FRAG_TYPE_MAX) {
@@ -1270,16 +1246,11 @@
 	if (nla_put_u32(skb, OVS_KEY_ATTR_SKB_MARK, output->phy.skb_mark))
 		goto nla_put_failure;
 
-<<<<<<< HEAD
 	if (swkey->phy.is_layer3) {
 		if (nla_put_be16(skb, OVS_KEY_ATTR_PACKET_ETHERTYPE, output->eth.type))
 			goto nla_put_failure;
 		goto noethernet;
 	}
-=======
-	if (swkey->phy.is_layer3)
-		goto noethernet;
->>>>>>> fa937421
 
 	nla = nla_reserve(skb, OVS_KEY_ATTR_ETHERNET, sizeof(*eth_key));
 	if (!nla)
