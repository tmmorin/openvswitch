/* Copyright (c) 2009, 2010, 2011, 2012, 2013, 2014, 2015 Nicira, Inc.
 *
 * Licensed under the Apache License, Version 2.0 (the "License");
 * you may not use this file except in compliance with the License.
 * You may obtain a copy of the License at:
 *
 *     http://www.apache.org/licenses/LICENSE-2.0
 *
 * Unless required by applicable law or agreed to in writing, software
 * distributed under the License is distributed on an "AS IS" BASIS,
 * WITHOUT WARRANTIES OR CONDITIONS OF ANY KIND, either express or implied.
 * See the License for the specific language governing permissions and
 * limitations under the License. */

#include <config.h>

#include "ofproto/ofproto-dpif-xlate.h"

#include <errno.h>
#include <arpa/inet.h>
#include <net/if.h>
#include <sys/socket.h>
#include <netinet/in.h>

#include "tnl-arp-cache.h"
#include "bfd.h"
#include "bitmap.h"
#include "bond.h"
#include "bundle.h"
#include "byte-order.h"
#include "cfm.h"
#include "connmgr.h"
#include "coverage.h"
#include "dpif.h"
#include "dynamic-string.h"
#include "in-band.h"
#include "lacp.h"
#include "learn.h"
#include "list.h"
#include "mac-learning.h"
#include "mcast-snooping.h"
#include "meta-flow.h"
#include "multipath.h"
#include "netdev-vport.h"
#include "netlink.h"
#include "nx-match.h"
#include "odp-execute.h"
#include "ofp-actions.h"
#include "ofproto/ofproto-dpif-ipfix.h"
#include "ofproto/ofproto-dpif-mirror.h"
#include "ofproto/ofproto-dpif-monitor.h"
#include "ofproto/ofproto-dpif-sflow.h"
#include "ofproto/ofproto-dpif.h"
#include "ofproto/ofproto-provider.h"
#include "packet-dpif.h"
#include "ovs-router.h"
#include "tnl-ports.h"
#include "tunnel.h"
#include "flow.h"
#include "openvswitch/vlog.h"

COVERAGE_DEFINE(xlate_actions);
COVERAGE_DEFINE(xlate_actions_oversize);
COVERAGE_DEFINE(xlate_actions_too_many_output);

VLOG_DEFINE_THIS_MODULE(ofproto_dpif_xlate);

/* Maximum depth of flow table recursion (due to resubmit actions) in a
 * flow translation. */
#define MAX_RESUBMIT_RECURSION 64
#define MAX_INTERNAL_RESUBMITS 1   /* Max resbmits allowed using rules in
                                      internal table. */

/* Timeout for internal rules created to handle recirculation */
#define RECIRC_TIMEOUT 60

/* Maximum number of resubmit actions in a flow translation, whether they are
 * recursive or not. */
#define MAX_RESUBMITS (MAX_RESUBMIT_RECURSION * MAX_RESUBMIT_RECURSION)

struct xbridge {
    struct hmap_node hmap_node;   /* Node in global 'xbridges' map. */
    struct ofproto_dpif *ofproto; /* Key in global 'xbridges' map. */

    struct ovs_list xbundles;     /* Owned xbundles. */
    struct hmap xports;           /* Indexed by ofp_port. */

    char *name;                   /* Name used in log messages. */
    struct dpif *dpif;            /* Datapath interface. */
    struct mac_learning *ml;      /* Mac learning handle. */
    struct mcast_snooping *ms;    /* Multicast Snooping handle. */
    struct mbridge *mbridge;      /* Mirroring. */
    struct dpif_sflow *sflow;     /* SFlow handle, or null. */
    struct dpif_ipfix *ipfix;     /* Ipfix handle, or null. */
    struct netflow *netflow;      /* Netflow handle, or null. */
    struct stp *stp;              /* STP or null if disabled. */
    struct rstp *rstp;            /* RSTP or null if disabled. */

    bool has_in_band;             /* Bridge has in band control? */
    bool forward_bpdu;            /* Bridge forwards STP BPDUs? */

    /* True if the datapath supports recirculation. */
    bool enable_recirc;

    /* True if the datapath supports variable-length
     * OVS_USERSPACE_ATTR_USERDATA in OVS_ACTION_ATTR_USERSPACE actions.
     * False if the datapath supports only 8-byte (or shorter) userdata. */
    bool variable_length_userdata;

    /* Number of MPLS label stack entries that the datapath supports
     * in matches. */
    size_t max_mpls_depth;

    /* True if the datapath supports masked data in OVS_ACTION_ATTR_SET
     * actions. */
    bool masked_set_action;
};

struct xbundle {
    struct hmap_node hmap_node;    /* In global 'xbundles' map. */
    struct ofbundle *ofbundle;     /* Key in global 'xbundles' map. */

    struct ovs_list list_node;     /* In parent 'xbridges' list. */
    struct xbridge *xbridge;       /* Parent xbridge. */

    struct ovs_list xports;        /* Contains "struct xport"s. */

    char *name;                    /* Name used in log messages. */
    struct bond *bond;             /* Nonnull iff more than one port. */
    struct lacp *lacp;             /* LACP handle or null. */

    enum port_vlan_mode vlan_mode; /* VLAN mode. */
    int vlan;                      /* -1=trunk port, else a 12-bit VLAN ID. */
    unsigned long *trunks;         /* Bitmap of trunked VLANs, if 'vlan' == -1.
                                    * NULL if all VLANs are trunked. */
    bool use_priority_tags;        /* Use 802.1p tag for frames in VLAN 0? */
    bool floodable;                /* No port has OFPUTIL_PC_NO_FLOOD set? */
};

struct xport {
    struct hmap_node hmap_node;      /* Node in global 'xports' map. */
    struct ofport_dpif *ofport;      /* Key in global 'xports map. */

    struct hmap_node ofp_node;       /* Node in parent xbridge 'xports' map. */
    ofp_port_t ofp_port;             /* Key in parent xbridge 'xports' map. */

    odp_port_t odp_port;             /* Datapath port number or ODPP_NONE. */

    struct ovs_list bundle_node;     /* In parent xbundle (if it exists). */
    struct xbundle *xbundle;         /* Parent xbundle or null. */

    struct netdev *netdev;           /* 'ofport''s netdev. */

    struct xbridge *xbridge;         /* Parent bridge. */
    struct xport *peer;              /* Patch port peer or null. */

    enum ofputil_port_config config; /* OpenFlow port configuration. */
    enum ofputil_port_state state;   /* OpenFlow port state. */
    int stp_port_no;                 /* STP port number or -1 if not in use. */
    struct rstp_port *rstp_port;     /* RSTP port or null. */

    struct hmap skb_priorities;      /* Map of 'skb_priority_to_dscp's. */

    bool may_enable;                 /* May be enabled in bonds. */
    bool is_tunnel;                  /* Is a tunnel port. */
    bool is_layer3;                  /* Is a layer 3 port. */

    struct cfm *cfm;                 /* CFM handle or null. */
    struct bfd *bfd;                 /* BFD handle or null. */
};

struct xlate_ctx {
    struct xlate_in *xin;
    struct xlate_out *xout;

    const struct xbridge *xbridge;

    /* Flow at the last commit. */
    struct flow base_flow;

    /* Tunnel IP destination address as received.  This is stored separately
     * as the base_flow.tunnel is cleared on init to reflect the datapath
     * behavior.  Used to make sure not to send tunneled output to ourselves,
     * which might lead to an infinite loop.  This could happen easily
     * if a tunnel is marked as 'ip_remote=flow', and the flow does not
     * actually set the tun_dst field. */
    ovs_be32 orig_tunnel_ip_dst;

    /* Stack for the push and pop actions.  Each stack element is of type
     * "union mf_subvalue". */
    union mf_subvalue init_stack[1024 / sizeof(union mf_subvalue)];
    struct ofpbuf stack;

    /* The rule that we are currently translating, or NULL. */
    struct rule_dpif *rule;

    /* Resubmit statistics, via xlate_table_action(). */
    int recurse;                /* Current resubmit nesting depth. */
    int resubmits;              /* Total number of resubmits. */
    bool in_group;              /* Currently translating ofgroup, if true. */

    uint32_t orig_skb_priority; /* Priority when packet arrived. */
    uint8_t table_id;           /* OpenFlow table ID where flow was found. */
    uint32_t sflow_n_outputs;   /* Number of output ports. */
    odp_port_t sflow_odp_port;  /* Output port for composing sFlow action. */
    uint16_t user_cookie_offset;/* Used for user_action_cookie fixup. */
    bool exit;                  /* No further actions should be processed. */

    bool use_recirc;            /* Should generate recirc? */
    struct xlate_recirc recirc; /* Information used for generating
                                 * recirculation actions */

    /* True if a packet was but is no longer MPLS (due to an MPLS pop action).
     * This is a trigger for recirculation in cases where translating an action
     * or looking up a flow requires access to the fields of the packet after
     * the MPLS label stack that was originally present. */
    bool was_mpls;

    /* OpenFlow 1.1+ action set.
     *
     * 'action_set' accumulates "struct ofpact"s added by OFPACT_WRITE_ACTIONS.
     * When translation is otherwise complete, ofpacts_execute_action_set()
     * converts it to a set of "struct ofpact"s that can be translated into
     * datapath actions.   */
    bool action_set_has_group;  /* Action set contains OFPACT_GROUP? */
    struct ofpbuf action_set;   /* Action set. */
    uint64_t action_set_stub[1024 / 8];
};

/* A controller may use OFPP_NONE as the ingress port to indicate that
 * it did not arrive on a "real" port.  'ofpp_none_bundle' exists for
 * when an input bundle is needed for validation (e.g., mirroring or
 * OFPP_NORMAL processing).  It is not connected to an 'ofproto' or have
 * any 'port' structs, so care must be taken when dealing with it. */
static struct xbundle ofpp_none_bundle = {
    .name      = "OFPP_NONE",
    .vlan_mode = PORT_VLAN_TRUNK
};

/* Node in 'xport''s 'skb_priorities' map.  Used to maintain a map from
 * 'priority' (the datapath's term for QoS queue) to the dscp bits which all
 * traffic egressing the 'ofport' with that priority should be marked with. */
struct skb_priority_to_dscp {
    struct hmap_node hmap_node; /* Node in 'ofport_dpif''s 'skb_priorities'. */
    uint32_t skb_priority;      /* Priority of this queue (see struct flow). */

    uint8_t dscp;               /* DSCP bits to mark outgoing traffic with. */
};

enum xc_type {
    XC_RULE,
    XC_BOND,
    XC_NETDEV,
    XC_NETFLOW,
    XC_MIRROR,
    XC_LEARN,
    XC_NORMAL,
    XC_FIN_TIMEOUT,
    XC_GROUP,
    XC_TNL_ARP,
};

/* xlate_cache entries hold enough information to perform the side effects of
 * xlate_actions() for a rule, without needing to perform rule translation
 * from scratch. The primary usage of these is to submit statistics to objects
 * that a flow relates to, although they may be used for other effects as well
 * (for instance, refreshing hard timeouts for learned flows). */
struct xc_entry {
    enum xc_type type;
    union {
        struct rule_dpif *rule;
        struct {
            struct netdev *tx;
            struct netdev *rx;
            struct bfd *bfd;
        } dev;
        struct {
            struct netflow *netflow;
            struct flow *flow;
            ofp_port_t iface;
        } nf;
        struct {
            struct mbridge *mbridge;
            mirror_mask_t mirrors;
        } mirror;
        struct {
            struct bond *bond;
            struct flow *flow;
            uint16_t vid;
        } bond;
        struct {
            struct ofproto_dpif *ofproto;
            struct ofputil_flow_mod *fm;
            struct ofpbuf *ofpacts;
        } learn;
        struct {
            struct ofproto_dpif *ofproto;
            struct flow *flow;
            int vlan;
        } normal;
        struct {
            struct rule_dpif *rule;
            uint16_t idle;
            uint16_t hard;
        } fin;
        struct {
            struct group_dpif *group;
            struct ofputil_bucket *bucket;
        } group;
        struct {
            char br_name[IFNAMSIZ];
            ovs_be32 d_ip;
        } tnl_arp_cache;
    } u;
};

#define XC_ENTRY_FOR_EACH(entry, entries, xcache)               \
    entries = xcache->entries;                                  \
    for (entry = ofpbuf_try_pull(&entries, sizeof *entry);      \
         entry;                                                 \
         entry = ofpbuf_try_pull(&entries, sizeof *entry))

struct xlate_cache {
    struct ofpbuf entries;
};

/* Xlate config contains hash maps of all bridges, bundles and ports.
 * Xcfgp contains the pointer to the current xlate configuration.
 * When the main thread needs to change the configuration, it copies xcfgp to
 * new_xcfg and edits new_xcfg. This enables the use of RCU locking which
 * does not block handler and revalidator threads. */
struct xlate_cfg {
    struct hmap xbridges;
    struct hmap xbundles;
    struct hmap xports;
};
static OVSRCU_TYPE(struct xlate_cfg *) xcfgp = OVSRCU_INITIALIZER(NULL);
static struct xlate_cfg *new_xcfg = NULL;

static bool may_receive(const struct xport *, struct xlate_ctx *);
static void do_xlate_actions(const struct ofpact *, size_t ofpacts_len,
                             struct xlate_ctx *);
static void xlate_normal(struct xlate_ctx *);
static inline void xlate_report(struct xlate_ctx *, const char *);
static void xlate_table_action(struct xlate_ctx *, ofp_port_t in_port,
                               uint8_t table_id, bool may_packet_in,
                               bool honor_table_miss);
static bool input_vid_is_valid(uint16_t vid, struct xbundle *, bool warn);
static uint16_t input_vid_to_vlan(const struct xbundle *, uint16_t vid);
static void output_normal(struct xlate_ctx *, const struct xbundle *,
                          uint16_t vlan);
static void compose_output_action(struct xlate_ctx *, ofp_port_t ofp_port);

static struct xbridge *xbridge_lookup(struct xlate_cfg *,
                                      const struct ofproto_dpif *);
static struct xbundle *xbundle_lookup(struct xlate_cfg *,
                                      const struct ofbundle *);
static struct xport *xport_lookup(struct xlate_cfg *,
                                  const struct ofport_dpif *);
static struct xport *get_ofp_port(const struct xbridge *, ofp_port_t ofp_port);
static struct skb_priority_to_dscp *get_skb_priority(const struct xport *,
                                                     uint32_t skb_priority);
static void clear_skb_priorities(struct xport *);
static size_t count_skb_priorities(const struct xport *);
static bool dscp_from_skb_priority(const struct xport *, uint32_t skb_priority,
                                   uint8_t *dscp);

static struct xc_entry *xlate_cache_add_entry(struct xlate_cache *xc,
                                              enum xc_type type);
static void xlate_xbridge_init(struct xlate_cfg *, struct xbridge *);
static void xlate_xbundle_init(struct xlate_cfg *, struct xbundle *);
static void xlate_xport_init(struct xlate_cfg *, struct xport *);
static void xlate_xbridge_set(struct xbridge *, struct dpif *,
                              const struct mac_learning *, struct stp *,
                              struct rstp *, const struct mcast_snooping *,
                              const struct mbridge *,
                              const struct dpif_sflow *,
                              const struct dpif_ipfix *,
                              const struct netflow *,
                              bool forward_bpdu, bool has_in_band,
                              bool enable_recirc,
                              bool variable_length_userdata,
                              size_t max_mpls_depth,
                              bool masked_set_action);
static void xlate_xbundle_set(struct xbundle *xbundle,
                              enum port_vlan_mode vlan_mode, int vlan,
                              unsigned long *trunks, bool use_priority_tags,
                              const struct bond *bond, const struct lacp *lacp,
                              bool floodable);
static void xlate_xport_set(struct xport *xport, odp_port_t odp_port,
                            const struct netdev *netdev, const struct cfm *cfm,
                            const struct bfd *bfd, int stp_port_no,
                            const struct rstp_port *rstp_port,
                            enum ofputil_port_config config,
                            enum ofputil_port_state state, bool is_tunnel,
                            bool may_enable, bool is_layer3);
static void xlate_xbridge_remove(struct xlate_cfg *, struct xbridge *);
static void xlate_xbundle_remove(struct xlate_cfg *, struct xbundle *);
static void xlate_xport_remove(struct xlate_cfg *, struct xport *);
static void xlate_xbridge_copy(struct xbridge *);
static void xlate_xbundle_copy(struct xbridge *, struct xbundle *);
static void xlate_xport_copy(struct xbridge *, struct xbundle *,
                             struct xport *);
static void xlate_xcfg_free(struct xlate_cfg *);

static inline void
xlate_report(struct xlate_ctx *ctx, const char *s)
{
    if (OVS_UNLIKELY(ctx->xin->report_hook)) {
        ctx->xin->report_hook(ctx->xin, s, ctx->recurse);
    }
}

static void
xlate_xbridge_init(struct xlate_cfg *xcfg, struct xbridge *xbridge)
{
    list_init(&xbridge->xbundles);
    hmap_init(&xbridge->xports);
    hmap_insert(&xcfg->xbridges, &xbridge->hmap_node,
                hash_pointer(xbridge->ofproto, 0));
}

static void
xlate_xbundle_init(struct xlate_cfg *xcfg, struct xbundle *xbundle)
{
    list_init(&xbundle->xports);
    list_insert(&xbundle->xbridge->xbundles, &xbundle->list_node);
    hmap_insert(&xcfg->xbundles, &xbundle->hmap_node,
                hash_pointer(xbundle->ofbundle, 0));
}

static void
xlate_xport_init(struct xlate_cfg *xcfg, struct xport *xport)
{
    hmap_init(&xport->skb_priorities);
    hmap_insert(&xcfg->xports, &xport->hmap_node,
                hash_pointer(xport->ofport, 0));
    hmap_insert(&xport->xbridge->xports, &xport->ofp_node,
                hash_ofp_port(xport->ofp_port));
}

static void
xlate_xbridge_set(struct xbridge *xbridge,
                  struct dpif *dpif,
                  const struct mac_learning *ml, struct stp *stp,
                  struct rstp *rstp, const struct mcast_snooping *ms,
                  const struct mbridge *mbridge,
                  const struct dpif_sflow *sflow,
                  const struct dpif_ipfix *ipfix,
                  const struct netflow *netflow,
                  bool forward_bpdu, bool has_in_band,
                  bool enable_recirc,
                  bool variable_length_userdata,
                  size_t max_mpls_depth,
                  bool masked_set_action)
{
    if (xbridge->ml != ml) {
        mac_learning_unref(xbridge->ml);
        xbridge->ml = mac_learning_ref(ml);
    }

    if (xbridge->ms != ms) {
        mcast_snooping_unref(xbridge->ms);
        xbridge->ms = mcast_snooping_ref(ms);
    }

    if (xbridge->mbridge != mbridge) {
        mbridge_unref(xbridge->mbridge);
        xbridge->mbridge = mbridge_ref(mbridge);
    }

    if (xbridge->sflow != sflow) {
        dpif_sflow_unref(xbridge->sflow);
        xbridge->sflow = dpif_sflow_ref(sflow);
    }

    if (xbridge->ipfix != ipfix) {
        dpif_ipfix_unref(xbridge->ipfix);
        xbridge->ipfix = dpif_ipfix_ref(ipfix);
    }

    if (xbridge->stp != stp) {
        stp_unref(xbridge->stp);
        xbridge->stp = stp_ref(stp);
    }

    if (xbridge->rstp != rstp) {
        rstp_unref(xbridge->rstp);
        xbridge->rstp = rstp_ref(rstp);
    }

    if (xbridge->netflow != netflow) {
        netflow_unref(xbridge->netflow);
        xbridge->netflow = netflow_ref(netflow);
    }

    xbridge->dpif = dpif;
    xbridge->forward_bpdu = forward_bpdu;
    xbridge->has_in_band = has_in_band;
    xbridge->enable_recirc = enable_recirc;
    xbridge->variable_length_userdata = variable_length_userdata;
    xbridge->max_mpls_depth = max_mpls_depth;
    xbridge->masked_set_action = masked_set_action;
}

static void
xlate_xbundle_set(struct xbundle *xbundle,
                  enum port_vlan_mode vlan_mode, int vlan,
                  unsigned long *trunks, bool use_priority_tags,
                  const struct bond *bond, const struct lacp *lacp,
                  bool floodable)
{
    ovs_assert(xbundle->xbridge);

    xbundle->vlan_mode = vlan_mode;
    xbundle->vlan = vlan;
    xbundle->trunks = trunks;
    xbundle->use_priority_tags = use_priority_tags;
    xbundle->floodable = floodable;

    if (xbundle->bond != bond) {
        bond_unref(xbundle->bond);
        xbundle->bond = bond_ref(bond);
    }

    if (xbundle->lacp != lacp) {
        lacp_unref(xbundle->lacp);
        xbundle->lacp = lacp_ref(lacp);
    }
}

static void
xlate_xport_set(struct xport *xport, odp_port_t odp_port,
                const struct netdev *netdev, const struct cfm *cfm,
                const struct bfd *bfd, int stp_port_no,
                const struct rstp_port* rstp_port,
                enum ofputil_port_config config, enum ofputil_port_state state,
                bool is_tunnel, bool may_enable, bool is_layer3)
{
    xport->config = config;
    xport->state = state;
    xport->stp_port_no = stp_port_no;
    xport->is_tunnel = is_tunnel;
    xport->may_enable = may_enable;
    xport->is_layer3 = is_layer3;
    xport->odp_port = odp_port;

    if (xport->rstp_port != rstp_port) {
        rstp_port_unref(xport->rstp_port);
        xport->rstp_port = rstp_port_ref(rstp_port);
    }

    if (xport->cfm != cfm) {
        cfm_unref(xport->cfm);
        xport->cfm = cfm_ref(cfm);
    }

    if (xport->bfd != bfd) {
        bfd_unref(xport->bfd);
        xport->bfd = bfd_ref(bfd);
    }

    if (xport->netdev != netdev) {
        netdev_close(xport->netdev);
        xport->netdev = netdev_ref(netdev);
    }
}

static void
xlate_xbridge_copy(struct xbridge *xbridge)
{
    struct xbundle *xbundle;
    struct xport *xport;
    struct xbridge *new_xbridge = xzalloc(sizeof *xbridge);
    new_xbridge->ofproto = xbridge->ofproto;
    new_xbridge->name = xstrdup(xbridge->name);
    xlate_xbridge_init(new_xcfg, new_xbridge);

    xlate_xbridge_set(new_xbridge,
                      xbridge->dpif, xbridge->ml, xbridge->stp,
                      xbridge->rstp, xbridge->ms, xbridge->mbridge,
                      xbridge->sflow, xbridge->ipfix, xbridge->netflow,
                      xbridge->forward_bpdu,
                      xbridge->has_in_band, xbridge->enable_recirc,
                      xbridge->variable_length_userdata,
                      xbridge->max_mpls_depth, xbridge->masked_set_action);
    LIST_FOR_EACH (xbundle, list_node, &xbridge->xbundles) {
        xlate_xbundle_copy(new_xbridge, xbundle);
    }

    /* Copy xports which are not part of a xbundle */
    HMAP_FOR_EACH (xport, ofp_node, &xbridge->xports) {
        if (!xport->xbundle) {
            xlate_xport_copy(new_xbridge, NULL, xport);
        }
    }
}

static void
xlate_xbundle_copy(struct xbridge *xbridge, struct xbundle *xbundle)
{
    struct xport *xport;
    struct xbundle *new_xbundle = xzalloc(sizeof *xbundle);
    new_xbundle->ofbundle = xbundle->ofbundle;
    new_xbundle->xbridge = xbridge;
    new_xbundle->name = xstrdup(xbundle->name);
    xlate_xbundle_init(new_xcfg, new_xbundle);

    xlate_xbundle_set(new_xbundle, xbundle->vlan_mode,
                      xbundle->vlan, xbundle->trunks,
                      xbundle->use_priority_tags, xbundle->bond, xbundle->lacp,
                      xbundle->floodable);
    LIST_FOR_EACH (xport, bundle_node, &xbundle->xports) {
        xlate_xport_copy(xbridge, new_xbundle, xport);
    }
}

static void
xlate_xport_copy(struct xbridge *xbridge, struct xbundle *xbundle,
                 struct xport *xport)
{
    struct skb_priority_to_dscp *pdscp, *new_pdscp;
    struct xport *new_xport = xzalloc(sizeof *xport);
    new_xport->ofport = xport->ofport;
    new_xport->ofp_port = xport->ofp_port;
    new_xport->xbridge = xbridge;
    xlate_xport_init(new_xcfg, new_xport);

    xlate_xport_set(new_xport, xport->odp_port, xport->netdev, xport->cfm,
                    xport->bfd, xport->stp_port_no, xport->rstp_port,
                    xport->config, xport->state, xport->is_tunnel,
                    xport->may_enable, xport->is_layer3);

    if (xport->peer) {
        struct xport *peer = xport_lookup(new_xcfg, xport->peer->ofport);
        if (peer) {
            new_xport->peer = peer;
            new_xport->peer->peer = new_xport;
        }
    }

    if (xbundle) {
        new_xport->xbundle = xbundle;
        list_insert(&new_xport->xbundle->xports, &new_xport->bundle_node);
    }

    HMAP_FOR_EACH (pdscp, hmap_node, &xport->skb_priorities) {
        new_pdscp = xmalloc(sizeof *pdscp);
        new_pdscp->skb_priority = pdscp->skb_priority;
        new_pdscp->dscp = pdscp->dscp;
        hmap_insert(&new_xport->skb_priorities, &new_pdscp->hmap_node,
                    hash_int(new_pdscp->skb_priority, 0));
    }
}

/* Sets the current xlate configuration to new_xcfg and frees the old xlate
 * configuration in xcfgp.
 *
 * This needs to be called after editing the xlate configuration.
 *
 * Functions that edit the new xlate configuration are
 * xlate_<ofport/bundle/ofport>_set and xlate_<ofport/bundle/ofport>_remove.
 *
 * A sample workflow:
 *
 * xlate_txn_start();
 * ...
 * edit_xlate_configuration();
 * ...
 * xlate_txn_commit(); */
void
xlate_txn_commit(void)
{
    struct xlate_cfg *xcfg = ovsrcu_get(struct xlate_cfg *, &xcfgp);

    ovsrcu_set(&xcfgp, new_xcfg);
    ovsrcu_synchronize();
    xlate_xcfg_free(xcfg);
    new_xcfg = NULL;
}

/* Copies the current xlate configuration in xcfgp to new_xcfg.
 *
 * This needs to be called prior to editing the xlate configuration. */
void
xlate_txn_start(void)
{
    struct xbridge *xbridge;
    struct xlate_cfg *xcfg;

    ovs_assert(!new_xcfg);

    new_xcfg = xmalloc(sizeof *new_xcfg);
    hmap_init(&new_xcfg->xbridges);
    hmap_init(&new_xcfg->xbundles);
    hmap_init(&new_xcfg->xports);

    xcfg = ovsrcu_get(struct xlate_cfg *, &xcfgp);
    if (!xcfg) {
        return;
    }

    HMAP_FOR_EACH (xbridge, hmap_node, &xcfg->xbridges) {
        xlate_xbridge_copy(xbridge);
    }
}


static void
xlate_xcfg_free(struct xlate_cfg *xcfg)
{
    struct xbridge *xbridge, *next_xbridge;

    if (!xcfg) {
        return;
    }

    HMAP_FOR_EACH_SAFE (xbridge, next_xbridge, hmap_node, &xcfg->xbridges) {
        xlate_xbridge_remove(xcfg, xbridge);
    }

    hmap_destroy(&xcfg->xbridges);
    hmap_destroy(&xcfg->xbundles);
    hmap_destroy(&xcfg->xports);
    free(xcfg);
}

void
xlate_ofproto_set(struct ofproto_dpif *ofproto, const char *name,
                  struct dpif *dpif,
                  const struct mac_learning *ml, struct stp *stp,
                  struct rstp *rstp, const struct mcast_snooping *ms,
                  const struct mbridge *mbridge,
                  const struct dpif_sflow *sflow,
                  const struct dpif_ipfix *ipfix,
                  const struct netflow *netflow,
                  bool forward_bpdu, bool has_in_band, bool enable_recirc,
                  bool variable_length_userdata, size_t max_mpls_depth,
                  bool masked_set_action)
{
    struct xbridge *xbridge;

    ovs_assert(new_xcfg);

    xbridge = xbridge_lookup(new_xcfg, ofproto);
    if (!xbridge) {
        xbridge = xzalloc(sizeof *xbridge);
        xbridge->ofproto = ofproto;

        xlate_xbridge_init(new_xcfg, xbridge);
    }

    free(xbridge->name);
    xbridge->name = xstrdup(name);

    xlate_xbridge_set(xbridge, dpif, ml, stp, rstp, ms, mbridge, sflow, ipfix,
                      netflow, forward_bpdu, has_in_band, enable_recirc,
                      variable_length_userdata, max_mpls_depth,
                      masked_set_action);
}

static void
xlate_xbridge_remove(struct xlate_cfg *xcfg, struct xbridge *xbridge)
{
    struct xbundle *xbundle, *next_xbundle;
    struct xport *xport, *next_xport;

    if (!xbridge) {
        return;
    }

    HMAP_FOR_EACH_SAFE (xport, next_xport, ofp_node, &xbridge->xports) {
        xlate_xport_remove(xcfg, xport);
    }

    LIST_FOR_EACH_SAFE (xbundle, next_xbundle, list_node, &xbridge->xbundles) {
        xlate_xbundle_remove(xcfg, xbundle);
    }

    hmap_remove(&xcfg->xbridges, &xbridge->hmap_node);
    mac_learning_unref(xbridge->ml);
    mcast_snooping_unref(xbridge->ms);
    mbridge_unref(xbridge->mbridge);
    dpif_sflow_unref(xbridge->sflow);
    dpif_ipfix_unref(xbridge->ipfix);
    stp_unref(xbridge->stp);
    rstp_unref(xbridge->rstp);
    hmap_destroy(&xbridge->xports);
    free(xbridge->name);
    free(xbridge);
}

void
xlate_remove_ofproto(struct ofproto_dpif *ofproto)
{
    struct xbridge *xbridge;

    ovs_assert(new_xcfg);

    xbridge = xbridge_lookup(new_xcfg, ofproto);
    xlate_xbridge_remove(new_xcfg, xbridge);
}

void
xlate_bundle_set(struct ofproto_dpif *ofproto, struct ofbundle *ofbundle,
                 const char *name, enum port_vlan_mode vlan_mode, int vlan,
                 unsigned long *trunks, bool use_priority_tags,
                 const struct bond *bond, const struct lacp *lacp,
                 bool floodable)
{
    struct xbundle *xbundle;

    ovs_assert(new_xcfg);

    xbundle = xbundle_lookup(new_xcfg, ofbundle);
    if (!xbundle) {
        xbundle = xzalloc(sizeof *xbundle);
        xbundle->ofbundle = ofbundle;
        xbundle->xbridge = xbridge_lookup(new_xcfg, ofproto);

        xlate_xbundle_init(new_xcfg, xbundle);
    }

    free(xbundle->name);
    xbundle->name = xstrdup(name);

    xlate_xbundle_set(xbundle, vlan_mode, vlan, trunks,
                      use_priority_tags, bond, lacp, floodable);
}

static void
xlate_xbundle_remove(struct xlate_cfg *xcfg, struct xbundle *xbundle)
{
    struct xport *xport, *next;

    if (!xbundle) {
        return;
    }

    LIST_FOR_EACH_SAFE (xport, next, bundle_node, &xbundle->xports) {
        list_remove(&xport->bundle_node);
        xport->xbundle = NULL;
    }

    hmap_remove(&xcfg->xbundles, &xbundle->hmap_node);
    list_remove(&xbundle->list_node);
    bond_unref(xbundle->bond);
    lacp_unref(xbundle->lacp);
    free(xbundle->name);
    free(xbundle);
}

void
xlate_bundle_remove(struct ofbundle *ofbundle)
{
    struct xbundle *xbundle;

    ovs_assert(new_xcfg);

    xbundle = xbundle_lookup(new_xcfg, ofbundle);
    xlate_xbundle_remove(new_xcfg, xbundle);
}

void
xlate_ofport_set(struct ofproto_dpif *ofproto, struct ofbundle *ofbundle,
                 struct ofport_dpif *ofport, ofp_port_t ofp_port,
                 odp_port_t odp_port, const struct netdev *netdev,
                 const struct cfm *cfm, const struct bfd *bfd,
                 struct ofport_dpif *peer, int stp_port_no,
                 const struct rstp_port *rstp_port,
                 const struct ofproto_port_queue *qdscp_list, size_t n_qdscp,
                 enum ofputil_port_config config,
                 enum ofputil_port_state state, bool is_tunnel,
                 bool may_enable, bool is_layer3)
{
    size_t i;
    struct xport *xport;

    ovs_assert(new_xcfg);

    xport = xport_lookup(new_xcfg, ofport);
    if (!xport) {
        xport = xzalloc(sizeof *xport);
        xport->ofport = ofport;
        xport->xbridge = xbridge_lookup(new_xcfg, ofproto);
        xport->ofp_port = ofp_port;

        xlate_xport_init(new_xcfg, xport);
    }

    ovs_assert(xport->ofp_port == ofp_port);

    xlate_xport_set(xport, odp_port, netdev, cfm, bfd, stp_port_no,
                    rstp_port, config, state, is_tunnel, may_enable,
                    is_layer3);

    if (xport->peer) {
        xport->peer->peer = NULL;
    }
    xport->peer = xport_lookup(new_xcfg, peer);
    if (xport->peer) {
        xport->peer->peer = xport;
    }

    if (xport->xbundle) {
        list_remove(&xport->bundle_node);
    }
    xport->xbundle = xbundle_lookup(new_xcfg, ofbundle);
    if (xport->xbundle) {
        list_insert(&xport->xbundle->xports, &xport->bundle_node);
    }

    clear_skb_priorities(xport);
    for (i = 0; i < n_qdscp; i++) {
        struct skb_priority_to_dscp *pdscp;
        uint32_t skb_priority;

        if (dpif_queue_to_priority(xport->xbridge->dpif, qdscp_list[i].queue,
                                   &skb_priority)) {
            continue;
        }

        pdscp = xmalloc(sizeof *pdscp);
        pdscp->skb_priority = skb_priority;
        pdscp->dscp = (qdscp_list[i].dscp << 2) & IP_DSCP_MASK;
        hmap_insert(&xport->skb_priorities, &pdscp->hmap_node,
                    hash_int(pdscp->skb_priority, 0));
    }
}

static void
xlate_xport_remove(struct xlate_cfg *xcfg, struct xport *xport)
{
    if (!xport) {
        return;
    }

    if (xport->peer) {
        xport->peer->peer = NULL;
        xport->peer = NULL;
    }

    if (xport->xbundle) {
        list_remove(&xport->bundle_node);
    }

    clear_skb_priorities(xport);
    hmap_destroy(&xport->skb_priorities);

    hmap_remove(&xcfg->xports, &xport->hmap_node);
    hmap_remove(&xport->xbridge->xports, &xport->ofp_node);

    netdev_close(xport->netdev);
    rstp_port_unref(xport->rstp_port);
    cfm_unref(xport->cfm);
    bfd_unref(xport->bfd);
    free(xport);
}

void
xlate_ofport_remove(struct ofport_dpif *ofport)
{
    struct xport *xport;

    ovs_assert(new_xcfg);

    xport = xport_lookup(new_xcfg, ofport);
    xlate_xport_remove(new_xcfg, xport);
}

/* Given a datapath and flow metadata ('backer', and 'flow' respectively)
 * returns the corresponding struct xport, or NULL if none is found. */
static struct xport *
xlate_lookup_xport(const struct dpif_backer *backer, const struct flow *flow)
{
    struct xlate_cfg *xcfg = ovsrcu_get(struct xlate_cfg *, &xcfgp);

    return xport_lookup(xcfg, tnl_port_should_receive(flow)
                         ? tnl_port_receive(flow)
                         : odp_port_to_ofport(backer, flow->in_port.odp_port));
}

static struct ofproto_dpif *
xlate_lookup_ofproto_(const struct dpif_backer *backer, const struct flow *flow,
                      ofp_port_t *ofp_in_port, const struct xport **xportp)
{
    struct ofproto_dpif *recv_ofproto = NULL;
    struct ofproto_dpif *recirc_ofproto = NULL;
    const struct xport *xport;
    ofp_port_t in_port = OFPP_NONE;

    *xportp = xport = xlate_lookup_xport(backer, flow);

    if (xport) {
        recv_ofproto = xport->xbridge->ofproto;
        in_port = xport->ofp_port;
    }

    /* When recirc_id is set in 'flow', checks whether the ofproto_dpif that
     * corresponds to the recirc_id is same as the receiving bridge.  If they
     * are the same, uses the 'recv_ofproto' and keeps the 'ofp_in_port' as
     * assigned.  Otherwise, uses the 'recirc_ofproto' that owns recirc_id and
     * assigns OFPP_NONE to 'ofp_in_port'.  Doing this is in that, the
     * recirculated flow must be processced by the ofproto which originates
     * the recirculation, and as bridges can only see their own ports, the
     * in_port of the 'recv_ofproto' should not be passed to the
     * 'recirc_ofproto'.
     *
     * Admittedly, setting the 'ofp_in_port' to OFPP_NONE limits the
     * 'recirc_ofproto' from meaningfully matching on in_port of recirculated
     * flow, and should be fixed in the near future.
     *
     * TODO: Restore the original patch port.
     */
    if (recv_ofproto && flow->recirc_id) {
        recirc_ofproto = ofproto_dpif_recirc_get_ofproto(backer,
                                                         flow->recirc_id);
        if (recv_ofproto != recirc_ofproto) {
            *xportp = xport = NULL;
            in_port = OFPP_NONE;
        }
    }

    if (ofp_in_port) {
        *ofp_in_port = in_port;
    }

    return xport ? recv_ofproto : recirc_ofproto;
}

/* Given a datapath and flow metadata ('backer', and 'flow' respectively)
 * returns the corresponding struct ofproto_dpif and OpenFlow port number. */
struct ofproto_dpif *
xlate_lookup_ofproto(const struct dpif_backer *backer, const struct flow *flow,
                     ofp_port_t *ofp_in_port)
{
    const struct xport *xport;

    return xlate_lookup_ofproto_(backer, flow, ofp_in_port, &xport);
}

/* Given a datapath and flow metadata ('backer', and 'flow' respectively),
 * optionally populates 'ofproto' with the ofproto_dpif, 'ofp_in_port' with the
 * openflow in_port, and 'ipfix', 'sflow', and 'netflow' with the appropriate
 * handles for those protocols if they're enabled.  Caller may use the returned
 * pointers until quiescing, for longer term use additional references must
 * be taken.
 *
 * Returns 0 if successful, ENODEV if the parsed flow has no associated ofproto.
 */
int
xlate_lookup(const struct dpif_backer *backer, const struct flow *flow,
             struct ofproto_dpif **ofprotop, struct dpif_ipfix **ipfix,
             struct dpif_sflow **sflow, struct netflow **netflow,
             ofp_port_t *ofp_in_port)
{
    struct ofproto_dpif *ofproto;
    const struct xport *xport;

    ofproto = xlate_lookup_ofproto_(backer, flow, ofp_in_port, &xport);

    if (!ofproto) {
        return ENODEV;
    }

    if (ofprotop) {
        *ofprotop = ofproto;
    }

    if (ipfix) {
        *ipfix = xport ? xport->xbridge->ipfix : NULL;
    }

    if (sflow) {
        *sflow = xport ? xport->xbridge->sflow : NULL;
    }

    if (netflow) {
        *netflow = xport ? xport->xbridge->netflow : NULL;
    }

    return 0;
}

static struct xbridge *
xbridge_lookup(struct xlate_cfg *xcfg, const struct ofproto_dpif *ofproto)
{
    struct hmap *xbridges;
    struct xbridge *xbridge;

    if (!ofproto || !xcfg) {
        return NULL;
    }

    xbridges = &xcfg->xbridges;

    HMAP_FOR_EACH_IN_BUCKET (xbridge, hmap_node, hash_pointer(ofproto, 0),
                             xbridges) {
        if (xbridge->ofproto == ofproto) {
            return xbridge;
        }
    }
    return NULL;
}

static struct xbundle *
xbundle_lookup(struct xlate_cfg *xcfg, const struct ofbundle *ofbundle)
{
    struct hmap *xbundles;
    struct xbundle *xbundle;

    if (!ofbundle || !xcfg) {
        return NULL;
    }

    xbundles = &xcfg->xbundles;

    HMAP_FOR_EACH_IN_BUCKET (xbundle, hmap_node, hash_pointer(ofbundle, 0),
                             xbundles) {
        if (xbundle->ofbundle == ofbundle) {
            return xbundle;
        }
    }
    return NULL;
}

static struct xport *
xport_lookup(struct xlate_cfg *xcfg, const struct ofport_dpif *ofport)
{
    struct hmap *xports;
    struct xport *xport;

    if (!ofport || !xcfg) {
        return NULL;
    }

    xports = &xcfg->xports;

    HMAP_FOR_EACH_IN_BUCKET (xport, hmap_node, hash_pointer(ofport, 0),
                             xports) {
        if (xport->ofport == ofport) {
            return xport;
        }
    }
    return NULL;
}

static struct stp_port *
xport_get_stp_port(const struct xport *xport)
{
    return xport->xbridge->stp && xport->stp_port_no != -1
        ? stp_get_port(xport->xbridge->stp, xport->stp_port_no)
        : NULL;
}

static bool
xport_stp_learn_state(const struct xport *xport)
{
    struct stp_port *sp = xport_get_stp_port(xport);
    return sp
        ? stp_learn_in_state(stp_port_get_state(sp))
        : true;
}

static bool
xport_stp_forward_state(const struct xport *xport)
{
    struct stp_port *sp = xport_get_stp_port(xport);
    return sp
        ? stp_forward_in_state(stp_port_get_state(sp))
        : true;
}

static bool
xport_stp_should_forward_bpdu(const struct xport *xport)
{
    struct stp_port *sp = xport_get_stp_port(xport);
    return stp_should_forward_bpdu(sp ? stp_port_get_state(sp) : STP_DISABLED);
}

/* Returns true if STP should process 'flow'.  Sets fields in 'wc' that
 * were used to make the determination.*/
static bool
stp_should_process_flow(const struct flow *flow, struct flow_wildcards *wc)
{
    /* is_stp() also checks dl_type, but dl_type is always set in 'wc'. */
    memset(&wc->masks.dl_dst, 0xff, sizeof wc->masks.dl_dst);
    return is_stp(flow);
}

static void
stp_process_packet(const struct xport *xport, const struct ofpbuf *packet)
{
    struct stp_port *sp = xport_get_stp_port(xport);
    struct ofpbuf payload = *packet;
    struct eth_header *eth = ofpbuf_data(&payload);

    /* Sink packets on ports that have STP disabled when the bridge has
     * STP enabled. */
    if (!sp || stp_port_get_state(sp) == STP_DISABLED) {
        return;
    }

    /* Trim off padding on payload. */
    if (ofpbuf_size(&payload) > ntohs(eth->eth_type) + ETH_HEADER_LEN) {
        ofpbuf_set_size(&payload, ntohs(eth->eth_type) + ETH_HEADER_LEN);
    }

    if (ofpbuf_try_pull(&payload, ETH_HEADER_LEN + LLC_HEADER_LEN)) {
        stp_received_bpdu(sp, ofpbuf_data(&payload), ofpbuf_size(&payload));
    }
}

static enum rstp_state
xport_get_rstp_port_state(const struct xport *xport)
{
    return xport->rstp_port
        ? rstp_port_get_state(xport->rstp_port)
        : RSTP_DISABLED;
}

static bool
xport_rstp_learn_state(const struct xport *xport)
{
    return xport->xbridge->rstp && xport->rstp_port
        ? rstp_learn_in_state(xport_get_rstp_port_state(xport))
        : true;
}

static bool
xport_rstp_forward_state(const struct xport *xport)
{
    return xport->xbridge->rstp && xport->rstp_port
        ? rstp_forward_in_state(xport_get_rstp_port_state(xport))
        : true;
}

static bool
xport_rstp_should_manage_bpdu(const struct xport *xport)
{
    return rstp_should_manage_bpdu(xport_get_rstp_port_state(xport));
}

static void
rstp_process_packet(const struct xport *xport, const struct ofpbuf *packet)
{
    struct ofpbuf payload = *packet;
    struct eth_header *eth = ofpbuf_data(&payload);

    /* Sink packets on ports that have no RSTP. */
    if (!xport->rstp_port) {
        return;
    }

    /* Trim off padding on payload. */
    if (ofpbuf_size(&payload) > ntohs(eth->eth_type) + ETH_HEADER_LEN) {
        ofpbuf_set_size(&payload, ntohs(eth->eth_type) + ETH_HEADER_LEN);
    }

    if (ofpbuf_try_pull(&payload, ETH_HEADER_LEN + LLC_HEADER_LEN)) {
        rstp_port_received_bpdu(xport->rstp_port, ofpbuf_data(&payload),
                                ofpbuf_size(&payload));
    }
}

static struct xport *
get_ofp_port(const struct xbridge *xbridge, ofp_port_t ofp_port)
{
    struct xport *xport;

    HMAP_FOR_EACH_IN_BUCKET (xport, ofp_node, hash_ofp_port(ofp_port),
                             &xbridge->xports) {
        if (xport->ofp_port == ofp_port) {
            return xport;
        }
    }
    return NULL;
}

static odp_port_t
ofp_port_to_odp_port(const struct xbridge *xbridge, ofp_port_t ofp_port)
{
    const struct xport *xport = get_ofp_port(xbridge, ofp_port);
    return xport ? xport->odp_port : ODPP_NONE;
}

static bool
odp_port_is_alive(const struct xlate_ctx *ctx, ofp_port_t ofp_port)
{
    struct xport *xport = get_ofp_port(ctx->xbridge, ofp_port);
    return xport && xport->may_enable;
}

static struct ofputil_bucket *
group_first_live_bucket(const struct xlate_ctx *, const struct group_dpif *,
                        int depth);

static bool
group_is_alive(const struct xlate_ctx *ctx, uint32_t group_id, int depth)
{
    struct group_dpif *group;

    if (group_dpif_lookup(ctx->xbridge->ofproto, group_id, &group)) {
        struct ofputil_bucket *bucket;

        bucket = group_first_live_bucket(ctx, group, depth);
        group_dpif_unref(group);
        return bucket == NULL;
    }

    return false;
}

#define MAX_LIVENESS_RECURSION 128 /* Arbitrary limit */

static bool
bucket_is_alive(const struct xlate_ctx *ctx,
                struct ofputil_bucket *bucket, int depth)
{
    if (depth >= MAX_LIVENESS_RECURSION) {
        static struct vlog_rate_limit rl = VLOG_RATE_LIMIT_INIT(1, 1);

        VLOG_WARN_RL(&rl, "bucket chaining exceeded %d links",
                     MAX_LIVENESS_RECURSION);
        return false;
    }

    return (!ofputil_bucket_has_liveness(bucket)
            || (bucket->watch_port != OFPP_ANY
               && odp_port_is_alive(ctx, bucket->watch_port))
            || (bucket->watch_group != OFPG_ANY
               && group_is_alive(ctx, bucket->watch_group, depth + 1)));
}

static struct ofputil_bucket *
group_first_live_bucket(const struct xlate_ctx *ctx,
                        const struct group_dpif *group, int depth)
{
    struct ofputil_bucket *bucket;
    const struct ovs_list *buckets;

    group_dpif_get_buckets(group, &buckets);
    LIST_FOR_EACH (bucket, list_node, buckets) {
        if (bucket_is_alive(ctx, bucket, depth)) {
            return bucket;
        }
    }

    return NULL;
}

static struct ofputil_bucket *
group_best_live_bucket(const struct xlate_ctx *ctx,
                       const struct group_dpif *group,
                       uint32_t basis)
{
    struct ofputil_bucket *best_bucket = NULL;
    uint32_t best_score = 0;
    int i = 0;

    struct ofputil_bucket *bucket;
    const struct ovs_list *buckets;

    group_dpif_get_buckets(group, &buckets);
    LIST_FOR_EACH (bucket, list_node, buckets) {
        if (bucket_is_alive(ctx, bucket, 0)) {
            uint32_t score = (hash_int(i, basis) & 0xffff) * bucket->weight;
            if (score >= best_score) {
                best_bucket = bucket;
                best_score = score;
            }
        }
        i++;
    }

    return best_bucket;
}

static bool
xbundle_trunks_vlan(const struct xbundle *bundle, uint16_t vlan)
{
    return (bundle->vlan_mode != PORT_VLAN_ACCESS
            && (!bundle->trunks || bitmap_is_set(bundle->trunks, vlan)));
}

static bool
xbundle_includes_vlan(const struct xbundle *xbundle, uint16_t vlan)
{
    return vlan == xbundle->vlan || xbundle_trunks_vlan(xbundle, vlan);
}

static mirror_mask_t
xbundle_mirror_out(const struct xbridge *xbridge, struct xbundle *xbundle)
{
    return xbundle != &ofpp_none_bundle
        ? mirror_bundle_out(xbridge->mbridge, xbundle->ofbundle)
        : 0;
}

static mirror_mask_t
xbundle_mirror_src(const struct xbridge *xbridge, struct xbundle *xbundle)
{
    return xbundle != &ofpp_none_bundle
        ? mirror_bundle_src(xbridge->mbridge, xbundle->ofbundle)
        : 0;
}

static mirror_mask_t
xbundle_mirror_dst(const struct xbridge *xbridge, struct xbundle *xbundle)
{
    return xbundle != &ofpp_none_bundle
        ? mirror_bundle_dst(xbridge->mbridge, xbundle->ofbundle)
        : 0;
}

static struct xbundle *
lookup_input_bundle(const struct xbridge *xbridge, ofp_port_t in_port,
                    bool warn, struct xport **in_xportp)
{
    struct xport *xport;

    /* Find the port and bundle for the received packet. */
    xport = get_ofp_port(xbridge, in_port);
    if (in_xportp) {
        *in_xportp = xport;
    }
    if (xport && xport->xbundle) {
        return xport->xbundle;
    }

    /* Special-case OFPP_NONE (OF1.0) and OFPP_CONTROLLER (OF1.1+),
     * which a controller may use as the ingress port for traffic that
     * it is sourcing. */
    if (in_port == OFPP_CONTROLLER || in_port == OFPP_NONE) {
        return &ofpp_none_bundle;
    }

    /* Odd.  A few possible reasons here:
     *
     * - We deleted a port but there are still a few packets queued up
     *   from it.
     *
     * - Someone externally added a port (e.g. "ovs-dpctl add-if") that
     *   we don't know about.
     *
     * - The ofproto client didn't configure the port as part of a bundle.
     *   This is particularly likely to happen if a packet was received on the
     *   port after it was created, but before the client had a chance to
     *   configure its bundle.
     */
    if (warn) {
        static struct vlog_rate_limit rl = VLOG_RATE_LIMIT_INIT(1, 5);

        VLOG_WARN_RL(&rl, "bridge %s: received packet on unknown "
                     "port %"PRIu16, xbridge->name, in_port);
    }
    return NULL;
}

static void
add_mirror_actions(struct xlate_ctx *ctx, const struct flow *orig_flow)
{
    const struct xbridge *xbridge = ctx->xbridge;
    mirror_mask_t mirrors;
    struct xbundle *in_xbundle;
    uint16_t vlan;
    uint16_t vid;

    mirrors = ctx->xout->mirrors;
    ctx->xout->mirrors = 0;

    in_xbundle = lookup_input_bundle(xbridge, orig_flow->in_port.ofp_port,
                                     ctx->xin->packet != NULL, NULL);
    if (!in_xbundle) {
        return;
    }
    mirrors |= xbundle_mirror_src(xbridge, in_xbundle);

    /* Drop frames on bundles reserved for mirroring. */
    if (xbundle_mirror_out(xbridge, in_xbundle)) {
        if (ctx->xin->packet != NULL) {
            static struct vlog_rate_limit rl = VLOG_RATE_LIMIT_INIT(1, 5);
            VLOG_WARN_RL(&rl, "bridge %s: dropping packet received on port "
                         "%s, which is reserved exclusively for mirroring",
                         ctx->xbridge->name, in_xbundle->name);
        }
        ofpbuf_clear(ctx->xout->odp_actions);
        return;
    }

    /* Check VLAN. */
    vid = vlan_tci_to_vid(orig_flow->vlan_tci);
    if (!input_vid_is_valid(vid, in_xbundle, ctx->xin->packet != NULL)) {
        return;
    }
    vlan = input_vid_to_vlan(in_xbundle, vid);

    if (!mirrors) {
        return;
    }

    /* Restore the original packet before adding the mirror actions. */
    ctx->xin->flow = *orig_flow;

    while (mirrors) {
        mirror_mask_t dup_mirrors;
        struct ofbundle *out;
        unsigned long *vlans;
        bool vlan_mirrored;
        bool has_mirror;
        int out_vlan;

        has_mirror = mirror_get(xbridge->mbridge, raw_ctz(mirrors),
                                &vlans, &dup_mirrors, &out, &out_vlan);
        ovs_assert(has_mirror);

        if (vlans) {
            ctx->xout->wc.masks.vlan_tci |= htons(VLAN_CFI | VLAN_VID_MASK);
        }
        vlan_mirrored = !vlans || bitmap_is_set(vlans, vlan);
        free(vlans);

        if (!vlan_mirrored) {
            mirrors = zero_rightmost_1bit(mirrors);
            continue;
        }

        mirrors &= ~dup_mirrors;
        ctx->xout->mirrors |= dup_mirrors;
        if (out) {
            struct xlate_cfg *xcfg = ovsrcu_get(struct xlate_cfg *, &xcfgp);
            struct xbundle *out_xbundle = xbundle_lookup(xcfg, out);
            if (out_xbundle) {
                output_normal(ctx, out_xbundle, vlan);
            }
        } else if (vlan != out_vlan
                   && !eth_addr_is_reserved(orig_flow->dl_dst)) {
            struct xbundle *xbundle;

            LIST_FOR_EACH (xbundle, list_node, &xbridge->xbundles) {
                if (xbundle_includes_vlan(xbundle, out_vlan)
                    && !xbundle_mirror_out(xbridge, xbundle)) {
                    output_normal(ctx, xbundle, out_vlan);
                }
            }
        }
    }
}

/* Given 'vid', the VID obtained from the 802.1Q header that was received as
 * part of a packet (specify 0 if there was no 802.1Q header), and 'in_xbundle',
 * the bundle on which the packet was received, returns the VLAN to which the
 * packet belongs.
 *
 * Both 'vid' and the return value are in the range 0...4095. */
static uint16_t
input_vid_to_vlan(const struct xbundle *in_xbundle, uint16_t vid)
{
    switch (in_xbundle->vlan_mode) {
    case PORT_VLAN_ACCESS:
        return in_xbundle->vlan;
        break;

    case PORT_VLAN_TRUNK:
        return vid;

    case PORT_VLAN_NATIVE_UNTAGGED:
    case PORT_VLAN_NATIVE_TAGGED:
        return vid ? vid : in_xbundle->vlan;

    default:
        OVS_NOT_REACHED();
    }
}

/* Checks whether a packet with the given 'vid' may ingress on 'in_xbundle'.
 * If so, returns true.  Otherwise, returns false and, if 'warn' is true, logs
 * a warning.
 *
 * 'vid' should be the VID obtained from the 802.1Q header that was received as
 * part of a packet (specify 0 if there was no 802.1Q header), in the range
 * 0...4095. */
static bool
input_vid_is_valid(uint16_t vid, struct xbundle *in_xbundle, bool warn)
{
    /* Allow any VID on the OFPP_NONE port. */
    if (in_xbundle == &ofpp_none_bundle) {
        return true;
    }

    switch (in_xbundle->vlan_mode) {
    case PORT_VLAN_ACCESS:
        if (vid) {
            if (warn) {
                static struct vlog_rate_limit rl = VLOG_RATE_LIMIT_INIT(1, 5);
                VLOG_WARN_RL(&rl, "dropping VLAN %"PRIu16" tagged "
                             "packet received on port %s configured as VLAN "
                             "%"PRIu16" access port", vid, in_xbundle->name,
                             in_xbundle->vlan);
            }
            return false;
        }
        return true;

    case PORT_VLAN_NATIVE_UNTAGGED:
    case PORT_VLAN_NATIVE_TAGGED:
        if (!vid) {
            /* Port must always carry its native VLAN. */
            return true;
        }
        /* Fall through. */
    case PORT_VLAN_TRUNK:
        if (!xbundle_includes_vlan(in_xbundle, vid)) {
            if (warn) {
                static struct vlog_rate_limit rl = VLOG_RATE_LIMIT_INIT(1, 5);
                VLOG_WARN_RL(&rl, "dropping VLAN %"PRIu16" packet "
                             "received on port %s not configured for trunking "
                             "VLAN %"PRIu16, vid, in_xbundle->name, vid);
            }
            return false;
        }
        return true;

    default:
        OVS_NOT_REACHED();
    }

}

/* Given 'vlan', the VLAN that a packet belongs to, and
 * 'out_xbundle', a bundle on which the packet is to be output, returns the VID
 * that should be included in the 802.1Q header.  (If the return value is 0,
 * then the 802.1Q header should only be included in the packet if there is a
 * nonzero PCP.)
 *
 * Both 'vlan' and the return value are in the range 0...4095. */
static uint16_t
output_vlan_to_vid(const struct xbundle *out_xbundle, uint16_t vlan)
{
    switch (out_xbundle->vlan_mode) {
    case PORT_VLAN_ACCESS:
        return 0;

    case PORT_VLAN_TRUNK:
    case PORT_VLAN_NATIVE_TAGGED:
        return vlan;

    case PORT_VLAN_NATIVE_UNTAGGED:
        return vlan == out_xbundle->vlan ? 0 : vlan;

    default:
        OVS_NOT_REACHED();
    }
}

static void
output_normal(struct xlate_ctx *ctx, const struct xbundle *out_xbundle,
              uint16_t vlan)
{
    ovs_be16 *flow_tci = &ctx->xin->flow.vlan_tci;
    uint16_t vid;
    ovs_be16 tci, old_tci;
    struct xport *xport;

    vid = output_vlan_to_vid(out_xbundle, vlan);
    if (list_is_empty(&out_xbundle->xports)) {
        /* Partially configured bundle with no slaves.  Drop the packet. */
        return;
    } else if (!out_xbundle->bond) {
        ctx->use_recirc = false;
        xport = CONTAINER_OF(list_front(&out_xbundle->xports), struct xport,
                             bundle_node);
    } else {
        struct xlate_cfg *xcfg = ovsrcu_get(struct xlate_cfg *, &xcfgp);
        struct flow_wildcards *wc = &ctx->xout->wc;
        struct xlate_recirc *xr = &ctx->recirc;
        struct ofport_dpif *ofport;

        if (ctx->xbridge->enable_recirc) {
            ctx->use_recirc = bond_may_recirc(
                out_xbundle->bond, &xr->recirc_id, &xr->hash_basis);

            if (ctx->use_recirc) {
                /* Only TCP mode uses recirculation. */
                xr->hash_alg = OVS_HASH_ALG_L4;
                bond_update_post_recirc_rules(out_xbundle->bond, false);

                /* Recirculation does not require unmasking hash fields. */
                wc = NULL;
            }
        }

        ofport = bond_choose_output_slave(out_xbundle->bond,
                                          &ctx->xin->flow, wc, vid);
        xport = xport_lookup(xcfg, ofport);

        if (!xport) {
            /* No slaves enabled, so drop packet. */
            return;
        }

        /* If ctx->xout->use_recirc is set, the main thread will handle stats
         * accounting for this bond. */
        if (!ctx->use_recirc) {
            if (ctx->xin->resubmit_stats) {
                bond_account(out_xbundle->bond, &ctx->xin->flow, vid,
                             ctx->xin->resubmit_stats->n_bytes);
            }
            if (ctx->xin->xcache) {
                struct xc_entry *entry;
                struct flow *flow;

                flow = &ctx->xin->flow;
                entry = xlate_cache_add_entry(ctx->xin->xcache, XC_BOND);
                entry->u.bond.bond = bond_ref(out_xbundle->bond);
                entry->u.bond.flow = xmemdup(flow, sizeof *flow);
                entry->u.bond.vid = vid;
            }
        }
    }

    old_tci = *flow_tci;
    tci = htons(vid);
    if (tci || out_xbundle->use_priority_tags) {
        tci |= *flow_tci & htons(VLAN_PCP_MASK);
        if (tci) {
            tci |= htons(VLAN_CFI);
        }
    }
    *flow_tci = tci;

    compose_output_action(ctx, xport->ofp_port);
    *flow_tci = old_tci;
}

/* A VM broadcasts a gratuitous ARP to indicate that it has resumed after
 * migration.  Older Citrix-patched Linux DomU used gratuitous ARP replies to
 * indicate this; newer upstream kernels use gratuitous ARP requests. */
static bool
is_gratuitous_arp(const struct flow *flow, struct flow_wildcards *wc)
{
    if (flow->dl_type != htons(ETH_TYPE_ARP)) {
        return false;
    }

    memset(&wc->masks.dl_dst, 0xff, sizeof wc->masks.dl_dst);
    if (!eth_addr_is_broadcast(flow->dl_dst)) {
        return false;
    }

    memset(&wc->masks.nw_proto, 0xff, sizeof wc->masks.nw_proto);
    if (flow->nw_proto == ARP_OP_REPLY) {
        return true;
    } else if (flow->nw_proto == ARP_OP_REQUEST) {
        memset(&wc->masks.nw_src, 0xff, sizeof wc->masks.nw_src);
        memset(&wc->masks.nw_dst, 0xff, sizeof wc->masks.nw_dst);

        return flow->nw_src == flow->nw_dst;
    } else {
        return false;
    }
}

/* Determines whether packets in 'flow' within 'xbridge' should be forwarded or
 * dropped.  Returns true if they may be forwarded, false if they should be
 * dropped.
 *
 * 'in_port' must be the xport that corresponds to flow->in_port.
 * 'in_port' must be part of a bundle (e.g. in_port->bundle must be nonnull).
 *
 * 'vlan' must be the VLAN that corresponds to flow->vlan_tci on 'in_port', as
 * returned by input_vid_to_vlan().  It must be a valid VLAN for 'in_port', as
 * checked by input_vid_is_valid().
 *
 * May also add tags to '*tags', although the current implementation only does
 * so in one special case.
 */
static bool
is_admissible(struct xlate_ctx *ctx, struct xport *in_port,
              uint16_t vlan)
{
    struct xbundle *in_xbundle = in_port->xbundle;
    const struct xbridge *xbridge = ctx->xbridge;
    struct flow *flow = &ctx->xin->flow;

    /* Drop frames for reserved multicast addresses
     * only if forward_bpdu option is absent. */
    if (!xbridge->forward_bpdu && eth_addr_is_reserved(flow->dl_dst)) {
        xlate_report(ctx, "packet has reserved destination MAC, dropping");
        return false;
    }

    if (in_xbundle->bond) {
        struct mac_entry *mac;

        switch (bond_check_admissibility(in_xbundle->bond, in_port->ofport,
                                         flow->dl_dst)) {
        case BV_ACCEPT:
            break;

        case BV_DROP:
            xlate_report(ctx, "bonding refused admissibility, dropping");
            return false;

        case BV_DROP_IF_MOVED:
            ovs_rwlock_rdlock(&xbridge->ml->rwlock);
            mac = mac_learning_lookup(xbridge->ml, flow->dl_src, vlan);
            if (mac && mac->port.p != in_xbundle->ofbundle &&
                (!is_gratuitous_arp(flow, &ctx->xout->wc)
                 || mac_entry_is_grat_arp_locked(mac))) {
                ovs_rwlock_unlock(&xbridge->ml->rwlock);
                xlate_report(ctx, "SLB bond thinks this packet looped back, "
                             "dropping");
                return false;
            }
            ovs_rwlock_unlock(&xbridge->ml->rwlock);
            break;
        }
    }

    return true;
}

/* Checks whether a MAC learning update is necessary for MAC learning table
 * 'ml' given that a packet matching 'flow' was received  on 'in_xbundle' in
 * 'vlan'.
 *
 * Most packets processed through the MAC learning table do not actually
 * change it in any way.  This function requires only a read lock on the MAC
 * learning table, so it is much cheaper in this common case.
 *
 * Keep the code here synchronized with that in update_learning_table__()
 * below. */
static bool
is_mac_learning_update_needed(const struct mac_learning *ml,
                              const struct flow *flow,
                              struct flow_wildcards *wc,
                              int vlan, struct xbundle *in_xbundle)
OVS_REQ_RDLOCK(ml->rwlock)
{
    struct mac_entry *mac;

    if (!mac_learning_may_learn(ml, flow->dl_src, vlan)) {
        return false;
    }

    mac = mac_learning_lookup(ml, flow->dl_src, vlan);
    if (!mac || mac_entry_age(ml, mac)) {
        return true;
    }

    if (is_gratuitous_arp(flow, wc)) {
        /* We don't want to learn from gratuitous ARP packets that are
         * reflected back over bond slaves so we lock the learning table. */
        if (!in_xbundle->bond) {
            return true;
        } else if (mac_entry_is_grat_arp_locked(mac)) {
            return false;
        }
    }

    return mac->port.p != in_xbundle->ofbundle;
}


/* Updates MAC learning table 'ml' given that a packet matching 'flow' was
 * received on 'in_xbundle' in 'vlan'.
 *
 * This code repeats all the checks in is_mac_learning_update_needed() because
 * the lock was released between there and here and thus the MAC learning state
 * could have changed.
 *
 * Keep the code here synchronized with that in is_mac_learning_update_needed()
 * above. */
static void
update_learning_table__(const struct xbridge *xbridge,
                        const struct flow *flow, struct flow_wildcards *wc,
                        int vlan, struct xbundle *in_xbundle)
OVS_REQ_WRLOCK(xbridge->ml->rwlock)
{
    struct mac_entry *mac;

    if (!mac_learning_may_learn(xbridge->ml, flow->dl_src, vlan)) {
        return;
    }

    mac = mac_learning_insert(xbridge->ml, flow->dl_src, vlan);
    if (is_gratuitous_arp(flow, wc)) {
        /* We don't want to learn from gratuitous ARP packets that are
         * reflected back over bond slaves so we lock the learning table. */
        if (!in_xbundle->bond) {
            mac_entry_set_grat_arp_lock(mac);
        } else if (mac_entry_is_grat_arp_locked(mac)) {
            return;
        }
    }

    if (mac->port.p != in_xbundle->ofbundle) {
        /* The log messages here could actually be useful in debugging,
         * so keep the rate limit relatively high. */
        static struct vlog_rate_limit rl = VLOG_RATE_LIMIT_INIT(30, 300);

        VLOG_DBG_RL(&rl, "bridge %s: learned that "ETH_ADDR_FMT" is "
                    "on port %s in VLAN %d",
                    xbridge->name, ETH_ADDR_ARGS(flow->dl_src),
                    in_xbundle->name, vlan);

        mac->port.p = in_xbundle->ofbundle;
        mac_learning_changed(xbridge->ml);
    }
}

static void
update_learning_table(const struct xbridge *xbridge,
                      const struct flow *flow, struct flow_wildcards *wc,
                      int vlan, struct xbundle *in_xbundle)
{
    bool need_update;

    /* Don't learn the OFPP_NONE port. */
    if (in_xbundle == &ofpp_none_bundle) {
        return;
    }

    /* First try the common case: no change to MAC learning table. */
    ovs_rwlock_rdlock(&xbridge->ml->rwlock);
    need_update = is_mac_learning_update_needed(xbridge->ml, flow, wc, vlan,
                                                in_xbundle);
    ovs_rwlock_unlock(&xbridge->ml->rwlock);

    if (need_update) {
        /* Slow path: MAC learning table might need an update. */
        ovs_rwlock_wrlock(&xbridge->ml->rwlock);
        update_learning_table__(xbridge, flow, wc, vlan, in_xbundle);
        ovs_rwlock_unlock(&xbridge->ml->rwlock);
    }
}

/* Updates multicast snooping table 'ms' given that a packet matching 'flow'
 * was received on 'in_xbundle' in 'vlan' and is either Report or Query. */
static void
update_mcast_snooping_table__(const struct xbridge *xbridge,
                              const struct flow *flow,
                              struct mcast_snooping *ms,
                              ovs_be32 ip4, int vlan,
                              struct xbundle *in_xbundle)
    OVS_REQ_WRLOCK(ms->rwlock)
{
    static struct vlog_rate_limit rl = VLOG_RATE_LIMIT_INIT(60, 30);

    switch (ntohs(flow->tp_src)) {
    case IGMP_HOST_MEMBERSHIP_REPORT:
    case IGMPV2_HOST_MEMBERSHIP_REPORT:
        if (mcast_snooping_add_group(ms, ip4, vlan, in_xbundle->ofbundle)) {
            VLOG_DBG_RL(&rl, "bridge %s: multicast snooping learned that "
                        IP_FMT" is on port %s in VLAN %d",
                        xbridge->name, IP_ARGS(ip4), in_xbundle->name, vlan);
        }
        break;
    case IGMP_HOST_LEAVE_MESSAGE:
        if (mcast_snooping_leave_group(ms, ip4, vlan, in_xbundle->ofbundle)) {
            VLOG_DBG_RL(&rl, "bridge %s: multicast snooping leaving "
                        IP_FMT" is on port %s in VLAN %d",
                        xbridge->name, IP_ARGS(ip4), in_xbundle->name, vlan);
        }
        break;
    case IGMP_HOST_MEMBERSHIP_QUERY:
        if (flow->nw_src && mcast_snooping_add_mrouter(ms, vlan,
            in_xbundle->ofbundle)) {
            VLOG_DBG_RL(&rl, "bridge %s: multicast snooping query from "
                        IP_FMT" is on port %s in VLAN %d",
                        xbridge->name, IP_ARGS(flow->nw_src),
                        in_xbundle->name, vlan);
        }
        break;
    }
}

/* Updates multicast snooping table 'ms' given that a packet matching 'flow'
 * was received on 'in_xbundle' in 'vlan'. */
static void
update_mcast_snooping_table(const struct xbridge *xbridge,
                            const struct flow *flow, int vlan,
                            struct xbundle *in_xbundle)
{
    struct mcast_snooping *ms = xbridge->ms;
    struct xlate_cfg *xcfg;
    struct xbundle *mcast_xbundle;
    struct mcast_fport_bundle *fport;

    /* Don't learn the OFPP_NONE port. */
    if (in_xbundle == &ofpp_none_bundle) {
        return;
    }

    /* Don't learn from flood ports */
    mcast_xbundle = NULL;
    ovs_rwlock_wrlock(&ms->rwlock);
    xcfg = ovsrcu_get(struct xlate_cfg *, &xcfgp);
    LIST_FOR_EACH(fport, fport_node, &ms->fport_list) {
        mcast_xbundle = xbundle_lookup(xcfg, fport->port);
        if (mcast_xbundle == in_xbundle) {
            break;
        }
    }

    if (!mcast_xbundle || mcast_xbundle != in_xbundle) {
        update_mcast_snooping_table__(xbridge, flow, ms, flow->igmp_group_ip4,
                                      vlan, in_xbundle);
    }
    ovs_rwlock_unlock(&ms->rwlock);
}

/* send the packet to ports having the multicast group learned */
static void
xlate_normal_mcast_send_group(struct xlate_ctx *ctx,
                              struct mcast_snooping *ms OVS_UNUSED,
                              struct mcast_group *grp,
                              struct xbundle *in_xbundle, uint16_t vlan)
    OVS_REQ_RDLOCK(ms->rwlock)
{
    struct xlate_cfg *xcfg;
    struct mcast_group_bundle *b;
    struct xbundle *mcast_xbundle;

    xcfg = ovsrcu_get(struct xlate_cfg *, &xcfgp);
    LIST_FOR_EACH(b, bundle_node, &grp->bundle_lru) {
        mcast_xbundle = xbundle_lookup(xcfg, b->port);
        if (mcast_xbundle && mcast_xbundle != in_xbundle) {
            xlate_report(ctx, "forwarding to mcast group port");
            output_normal(ctx, mcast_xbundle, vlan);
        } else if (!mcast_xbundle) {
            xlate_report(ctx, "mcast group port is unknown, dropping");
        } else {
            xlate_report(ctx, "mcast group port is input port, dropping");
        }
    }
}

/* send the packet to ports connected to multicast routers */
static void
xlate_normal_mcast_send_mrouters(struct xlate_ctx *ctx,
                                 struct mcast_snooping *ms,
                                 struct xbundle *in_xbundle, uint16_t vlan)
    OVS_REQ_RDLOCK(ms->rwlock)
{
    struct xlate_cfg *xcfg;
    struct mcast_mrouter_bundle *mrouter;
    struct xbundle *mcast_xbundle;

    xcfg = ovsrcu_get(struct xlate_cfg *, &xcfgp);
    LIST_FOR_EACH(mrouter, mrouter_node, &ms->mrouter_lru) {
        mcast_xbundle = xbundle_lookup(xcfg, mrouter->port);
        if (mcast_xbundle && mcast_xbundle != in_xbundle) {
            xlate_report(ctx, "forwarding to mcast router port");
            output_normal(ctx, mcast_xbundle, vlan);
        } else if (!mcast_xbundle) {
            xlate_report(ctx, "mcast router port is unknown, dropping");
        } else {
            xlate_report(ctx, "mcast router port is input port, dropping");
        }
    }
}

/* send the packet to ports flagged to be flooded */
static void
xlate_normal_mcast_send_fports(struct xlate_ctx *ctx,
                               struct mcast_snooping *ms,
                               struct xbundle *in_xbundle, uint16_t vlan)
    OVS_REQ_RDLOCK(ms->rwlock)
{
    struct xlate_cfg *xcfg;
    struct mcast_fport_bundle *fport;
    struct xbundle *mcast_xbundle;

    xcfg = ovsrcu_get(struct xlate_cfg *, &xcfgp);
    LIST_FOR_EACH(fport, fport_node, &ms->fport_list) {
        mcast_xbundle = xbundle_lookup(xcfg, fport->port);
        if (mcast_xbundle && mcast_xbundle != in_xbundle) {
            xlate_report(ctx, "forwarding to mcast flood port");
            output_normal(ctx, mcast_xbundle, vlan);
        } else if (!mcast_xbundle) {
            xlate_report(ctx, "mcast flood port is unknown, dropping");
        } else {
            xlate_report(ctx, "mcast flood port is input port, dropping");
        }
    }
}

static void
xlate_normal_flood(struct xlate_ctx *ctx, struct xbundle *in_xbundle,
                   uint16_t vlan)
{
    struct xbundle *xbundle;

    LIST_FOR_EACH (xbundle, list_node, &ctx->xbridge->xbundles) {
        if (xbundle != in_xbundle
            && xbundle_includes_vlan(xbundle, vlan)
            && xbundle->floodable
            && !xbundle_mirror_out(ctx->xbridge, xbundle)) {
            output_normal(ctx, xbundle, vlan);
        }
    }
    ctx->xout->nf_output_iface = NF_OUT_FLOOD;
}

static void
xlate_normal(struct xlate_ctx *ctx)
{
    struct flow_wildcards *wc = &ctx->xout->wc;
    struct flow *flow = &ctx->xin->flow;
    struct xbundle *in_xbundle;
    struct xport *in_port;
    struct mac_entry *mac;
    void *mac_port;
    uint16_t vlan;
    uint16_t vid;

    ctx->xout->has_normal = true;

    memset(&wc->masks.dl_src, 0xff, sizeof wc->masks.dl_src);
    memset(&wc->masks.dl_dst, 0xff, sizeof wc->masks.dl_dst);
    wc->masks.vlan_tci |= htons(VLAN_VID_MASK | VLAN_CFI);

    in_xbundle = lookup_input_bundle(ctx->xbridge, flow->in_port.ofp_port,
                                     ctx->xin->packet != NULL, &in_port);
    if (!in_xbundle) {
        xlate_report(ctx, "no input bundle, dropping");
        return;
    }

    /* Drop malformed frames. */
    if (flow->dl_type == htons(ETH_TYPE_VLAN) &&
        !(flow->vlan_tci & htons(VLAN_CFI))) {
        if (ctx->xin->packet != NULL) {
            static struct vlog_rate_limit rl = VLOG_RATE_LIMIT_INIT(1, 5);
            VLOG_WARN_RL(&rl, "bridge %s: dropping packet with partial "
                         "VLAN tag received on port %s",
                         ctx->xbridge->name, in_xbundle->name);
        }
        xlate_report(ctx, "partial VLAN tag, dropping");
        return;
    }

    /* Drop frames on bundles reserved for mirroring. */
    if (xbundle_mirror_out(ctx->xbridge, in_xbundle)) {
        if (ctx->xin->packet != NULL) {
            static struct vlog_rate_limit rl = VLOG_RATE_LIMIT_INIT(1, 5);
            VLOG_WARN_RL(&rl, "bridge %s: dropping packet received on port "
                         "%s, which is reserved exclusively for mirroring",
                         ctx->xbridge->name, in_xbundle->name);
        }
        xlate_report(ctx, "input port is mirror output port, dropping");
        return;
    }

    /* Check VLAN. */
    vid = vlan_tci_to_vid(flow->vlan_tci);
    if (!input_vid_is_valid(vid, in_xbundle, ctx->xin->packet != NULL)) {
        xlate_report(ctx, "disallowed VLAN VID for this input port, dropping");
        return;
    }
    vlan = input_vid_to_vlan(in_xbundle, vid);

    /* Check other admissibility requirements. */
    if (in_port && !is_admissible(ctx, in_port, vlan)) {
        return;
    }

    /* Learn source MAC. */
    if (ctx->xin->may_learn && !(in_port->is_layer3)) {
        update_learning_table(ctx->xbridge, flow, wc, vlan, in_xbundle);
    }
    if (ctx->xin->xcache) {
        struct xc_entry *entry;

        /* Save enough info to update mac learning table later. */
        entry = xlate_cache_add_entry(ctx->xin->xcache, XC_NORMAL);
        entry->u.normal.ofproto = ctx->xbridge->ofproto;
        entry->u.normal.flow = xmemdup(flow, sizeof *flow);
        entry->u.normal.vlan = vlan;
    }

    /* Determine output bundle. */
    if (mcast_snooping_enabled(ctx->xbridge->ms)
        && !eth_addr_is_broadcast(flow->dl_dst)
        && eth_addr_is_multicast(flow->dl_dst)
        && flow->dl_type == htons(ETH_TYPE_IP)) {
        struct mcast_snooping *ms = ctx->xbridge->ms;
        struct mcast_group *grp;

        if (flow->nw_proto == IPPROTO_IGMP) {
            if (ctx->xin->may_learn) {
                if (mcast_snooping_is_membership(flow->tp_src) ||
                    mcast_snooping_is_query(flow->tp_src)) {
                    update_mcast_snooping_table(ctx->xbridge, flow, vlan,
                                                in_xbundle);
                    }
            }

            if (mcast_snooping_is_membership(flow->tp_src)) {
                ovs_rwlock_rdlock(&ms->rwlock);
                xlate_normal_mcast_send_mrouters(ctx, ms, in_xbundle, vlan);
                ovs_rwlock_unlock(&ms->rwlock);
            } else {
                xlate_report(ctx, "multicast traffic, flooding");
                xlate_normal_flood(ctx, in_xbundle, vlan);
            }
            return;
        } else {
            if (ip_is_local_multicast(flow->nw_dst)) {
                /* RFC4541: section 2.1.2, item 2: Packets with a dst IP
                 * address in the 224.0.0.x range which are not IGMP must
                 * be forwarded on all ports */
                xlate_report(ctx, "RFC4541: section 2.1.2, item 2, flooding");
                xlate_normal_flood(ctx, in_xbundle, vlan);
                return;
            }
        }

        /* forwarding to group base ports */
        ovs_rwlock_rdlock(&ms->rwlock);
        grp = mcast_snooping_lookup(ms, flow->nw_dst, vlan);
        if (grp) {
            xlate_normal_mcast_send_group(ctx, ms, grp, in_xbundle, vlan);
            xlate_normal_mcast_send_fports(ctx, ms, in_xbundle, vlan);
            xlate_normal_mcast_send_mrouters(ctx, ms, in_xbundle, vlan);
        } else {
            if (mcast_snooping_flood_unreg(ms)) {
                xlate_report(ctx, "unregistered multicast, flooding");
                xlate_normal_flood(ctx, in_xbundle, vlan);
            } else {
                xlate_normal_mcast_send_mrouters(ctx, ms, in_xbundle, vlan);
                xlate_normal_mcast_send_fports(ctx, ms, in_xbundle, vlan);
            }
        }
        ovs_rwlock_unlock(&ms->rwlock);
    } else {
        ovs_rwlock_rdlock(&ctx->xbridge->ml->rwlock);
        mac = mac_learning_lookup(ctx->xbridge->ml, flow->dl_dst, vlan);
        mac_port = mac ? mac->port.p : NULL;
        ovs_rwlock_unlock(&ctx->xbridge->ml->rwlock);

        if (mac_port) {
            struct xlate_cfg *xcfg = ovsrcu_get(struct xlate_cfg *, &xcfgp);
            struct xbundle *mac_xbundle = xbundle_lookup(xcfg, mac_port);
            if (mac_xbundle && mac_xbundle != in_xbundle) {
                xlate_report(ctx, "forwarding to learned port");
                output_normal(ctx, mac_xbundle, vlan);
            } else if (!mac_xbundle) {
                xlate_report(ctx, "learned port is unknown, dropping");
            } else {
                xlate_report(ctx, "learned port is input port, dropping");
            }
        } else {
            xlate_report(ctx, "no learned MAC for destination, flooding");
            xlate_normal_flood(ctx, in_xbundle, vlan);
        }
    }
}

/* Compose SAMPLE action for sFlow or IPFIX.  The given probability is
 * the number of packets out of UINT32_MAX to sample.  The given
 * cookie is passed back in the callback for each sampled packet.
 */
static size_t
compose_sample_action(const struct xbridge *xbridge,
                      struct ofpbuf *odp_actions,
                      const struct flow *flow,
                      const uint32_t probability,
                      const union user_action_cookie *cookie,
                      const size_t cookie_size,
                      const odp_port_t tunnel_out_port)
{
    size_t sample_offset, actions_offset;
    odp_port_t odp_port;
    int cookie_offset;
    uint32_t pid;

    sample_offset = nl_msg_start_nested(odp_actions, OVS_ACTION_ATTR_SAMPLE);

    nl_msg_put_u32(odp_actions, OVS_SAMPLE_ATTR_PROBABILITY, probability);

    actions_offset = nl_msg_start_nested(odp_actions, OVS_SAMPLE_ATTR_ACTIONS);

    odp_port = ofp_port_to_odp_port(xbridge, flow->in_port.ofp_port);
    pid = dpif_port_get_pid(xbridge->dpif, odp_port,
                            flow_hash_5tuple(flow, 0));
    cookie_offset = odp_put_userspace_action(pid, cookie, cookie_size,
                                             tunnel_out_port, odp_actions);

    nl_msg_end_nested(odp_actions, actions_offset);
    nl_msg_end_nested(odp_actions, sample_offset);
    return cookie_offset;
}

static void
compose_sflow_cookie(const struct xbridge *xbridge, ovs_be16 vlan_tci,
                     odp_port_t odp_port, unsigned int n_outputs,
                     union user_action_cookie *cookie)
{
    int ifindex;

    cookie->type = USER_ACTION_COOKIE_SFLOW;
    cookie->sflow.vlan_tci = vlan_tci;

    /* See http://www.sflow.org/sflow_version_5.txt (search for "Input/output
     * port information") for the interpretation of cookie->output. */
    switch (n_outputs) {
    case 0:
        /* 0x40000000 | 256 means "packet dropped for unknown reason". */
        cookie->sflow.output = 0x40000000 | 256;
        break;

    case 1:
        ifindex = dpif_sflow_odp_port_to_ifindex(xbridge->sflow, odp_port);
        if (ifindex) {
            cookie->sflow.output = ifindex;
            break;
        }
        /* Fall through. */
    default:
        /* 0x80000000 means "multiple output ports. */
        cookie->sflow.output = 0x80000000 | n_outputs;
        break;
    }
}

/* Compose SAMPLE action for sFlow bridge sampling. */
static size_t
compose_sflow_action(const struct xbridge *xbridge,
                     struct ofpbuf *odp_actions,
                     const struct flow *flow,
                     odp_port_t odp_port)
{
    uint32_t probability;
    union user_action_cookie cookie;

    if (!xbridge->sflow || flow->in_port.ofp_port == OFPP_NONE) {
        return 0;
    }

    probability = dpif_sflow_get_probability(xbridge->sflow);
    compose_sflow_cookie(xbridge, htons(0), odp_port,
                         odp_port == ODPP_NONE ? 0 : 1, &cookie);

    return compose_sample_action(xbridge, odp_actions, flow,  probability,
                                 &cookie, sizeof cookie.sflow, ODPP_NONE);
}

static void
compose_flow_sample_cookie(uint16_t probability, uint32_t collector_set_id,
                           uint32_t obs_domain_id, uint32_t obs_point_id,
                           union user_action_cookie *cookie)
{
    cookie->type = USER_ACTION_COOKIE_FLOW_SAMPLE;
    cookie->flow_sample.probability = probability;
    cookie->flow_sample.collector_set_id = collector_set_id;
    cookie->flow_sample.obs_domain_id = obs_domain_id;
    cookie->flow_sample.obs_point_id = obs_point_id;
}

static void
compose_ipfix_cookie(union user_action_cookie *cookie,
                     odp_port_t output_odp_port)
{
    cookie->type = USER_ACTION_COOKIE_IPFIX;
    cookie->ipfix.output_odp_port = output_odp_port;
}

/* Compose SAMPLE action for IPFIX bridge sampling. */
static void
compose_ipfix_action(const struct xbridge *xbridge,
                     struct ofpbuf *odp_actions,
                     const struct flow *flow,
                     odp_port_t output_odp_port)
{
    uint32_t probability;
    union user_action_cookie cookie;
    odp_port_t tunnel_out_port = ODPP_NONE;

    if (!xbridge->ipfix || flow->in_port.ofp_port == OFPP_NONE) {
        return;
    }

    /* For input case, output_odp_port is ODPP_NONE, which is an invalid port
     * number. */
    if (output_odp_port == ODPP_NONE &&
        !dpif_ipfix_get_bridge_exporter_input_sampling(xbridge->ipfix)) {
        return;
    }

    /* For output case, output_odp_port is valid*/
    if (output_odp_port != ODPP_NONE) {
        if (!dpif_ipfix_get_bridge_exporter_output_sampling(xbridge->ipfix)) {
            return;
        }
        /* If tunnel sampling is enabled, put an additional option attribute:
         * OVS_USERSPACE_ATTR_TUNNEL_OUT_PORT
         */
        if (dpif_ipfix_get_bridge_exporter_tunnel_sampling(xbridge->ipfix) &&
            dpif_ipfix_get_tunnel_port(xbridge->ipfix, output_odp_port) ) {
           tunnel_out_port = output_odp_port;
        }
    }

    probability = dpif_ipfix_get_bridge_exporter_probability(xbridge->ipfix);
    compose_ipfix_cookie(&cookie, output_odp_port);

    compose_sample_action(xbridge, odp_actions, flow,  probability,
                          &cookie, sizeof cookie.ipfix, tunnel_out_port);
}

/* SAMPLE action for sFlow must be first action in any given list of
 * actions.  At this point we do not have all information required to
 * build it. So try to build sample action as complete as possible. */
static void
add_sflow_action(struct xlate_ctx *ctx)
{
    ctx->user_cookie_offset = compose_sflow_action(ctx->xbridge,
                                                   ctx->xout->odp_actions,
                                                   &ctx->xin->flow, ODPP_NONE);
    ctx->sflow_odp_port = 0;
    ctx->sflow_n_outputs = 0;
}

/* SAMPLE action for IPFIX must be 1st or 2nd action in any given list
 * of actions, eventually after the SAMPLE action for sFlow. */
static void
add_ipfix_action(struct xlate_ctx *ctx)
{
    compose_ipfix_action(ctx->xbridge, ctx->xout->odp_actions,
                         &ctx->xin->flow, ODPP_NONE);
}

static void
add_ipfix_output_action(struct xlate_ctx *ctx, odp_port_t port)
{
    compose_ipfix_action(ctx->xbridge, ctx->xout->odp_actions,
                         &ctx->xin->flow, port);
}

/* Fix SAMPLE action according to data collected while composing ODP actions.
 * We need to fix SAMPLE actions OVS_SAMPLE_ATTR_ACTIONS attribute, i.e. nested
 * USERSPACE action's user-cookie which is required for sflow. */
static void
fix_sflow_action(struct xlate_ctx *ctx)
{
    const struct flow *base = &ctx->base_flow;
    union user_action_cookie *cookie;

    if (!ctx->user_cookie_offset) {
        return;
    }

    cookie = ofpbuf_at(ctx->xout->odp_actions, ctx->user_cookie_offset,
                       sizeof cookie->sflow);
    ovs_assert(cookie->type == USER_ACTION_COOKIE_SFLOW);

    compose_sflow_cookie(ctx->xbridge, base->vlan_tci,
                         ctx->sflow_odp_port, ctx->sflow_n_outputs, cookie);
}

static enum slow_path_reason
process_special(struct xlate_ctx *ctx, const struct flow *flow,
                const struct xport *xport, const struct ofpbuf *packet)
{
    struct flow_wildcards *wc = &ctx->xout->wc;
    const struct xbridge *xbridge = ctx->xbridge;

    if (!xport) {
        return 0;
    } else if (xport->cfm && cfm_should_process_flow(xport->cfm, flow, wc)) {
        if (packet) {
            cfm_process_heartbeat(xport->cfm, packet);
        }
        return SLOW_CFM;
    } else if (xport->bfd && bfd_should_process_flow(xport->bfd, flow, wc)) {
        if (packet) {
            bfd_process_packet(xport->bfd, flow, packet);
            /* If POLL received, immediately sends FINAL back. */
            if (bfd_should_send_packet(xport->bfd)) {
                ofproto_dpif_monitor_port_send_soon(xport->ofport);
            }
        }
        return SLOW_BFD;
    } else if (xport->xbundle && xport->xbundle->lacp
               && flow->dl_type == htons(ETH_TYPE_LACP)) {
        if (packet) {
            lacp_process_packet(xport->xbundle->lacp, xport->ofport, packet);
        }
        return SLOW_LACP;
    } else if ((xbridge->stp || xbridge->rstp) &&
               stp_should_process_flow(flow, wc)) {
        if (packet) {
            xbridge->stp
                ? stp_process_packet(xport, packet)
                : rstp_process_packet(xport, packet);
        }
        return SLOW_STP;
    } else {
        return 0;
    }
}

static int
tnl_route_lookup_flow(const struct flow *oflow,
                      ovs_be32 *ip, struct xport **out_port)
{
    char out_dev[IFNAMSIZ];
    struct xbridge *xbridge;
    struct xlate_cfg *xcfg;
    ovs_be32 gw;

    if (!ovs_router_lookup(oflow->tunnel.ip_dst, out_dev, &gw)) {
        return -ENOENT;
    }

    if (gw) {
        *ip = gw;
    } else {
        *ip = oflow->tunnel.ip_dst;
    }

    xcfg = ovsrcu_get(struct xlate_cfg *, &xcfgp);
    ovs_assert(xcfg);

    HMAP_FOR_EACH (xbridge, hmap_node, &xcfg->xbridges) {
        if (!strncmp(xbridge->name, out_dev, IFNAMSIZ)) {
            struct xport *port;

            HMAP_FOR_EACH (port, ofp_node, &xbridge->xports) {
                if (!strncmp(netdev_get_name(port->netdev), out_dev, IFNAMSIZ)) {
                    *out_port = port;
                    return 0;
                }
            }
        }
    }
    return -ENOENT;
}

static int
xlate_flood_packet(struct xbridge *xbridge, struct ofpbuf *packet)
{
    struct ofpact_output output;
    struct flow flow;

    ofpact_init(&output.ofpact, OFPACT_OUTPUT, sizeof output);
    /* Use OFPP_NONE as the in_port to avoid special packet processing. */
    flow_extract(packet, NULL, &flow);
    flow.in_port.ofp_port = OFPP_NONE;
    output.port = OFPP_FLOOD;
    output.max_len = 0;

    return ofproto_dpif_execute_actions(xbridge->ofproto, &flow, NULL,
                                        &output.ofpact, sizeof output,
                                        packet);
}

static void
tnl_send_arp_request(const struct xport *out_dev, const uint8_t eth_src[ETH_ADDR_LEN],
                     ovs_be32 ip_src, ovs_be32 ip_dst)
{
    struct xbridge *xbridge = out_dev->xbridge;
    struct ofpbuf packet;

    ofpbuf_init(&packet, 0);
    compose_arp(&packet, eth_src, ip_src, ip_dst);

    xlate_flood_packet(xbridge, &packet);
    ofpbuf_uninit(&packet);
}

static int
build_tunnel_send(const struct xlate_ctx *ctx, const struct xport *xport,
                  const struct flow *flow, odp_port_t tunnel_odp_port)
{
    struct ovs_action_push_tnl tnl_push_data;
    struct xport *out_dev = NULL;
    ovs_be32 s_ip, d_ip = 0;
    uint8_t smac[ETH_ADDR_LEN];
    uint8_t dmac[ETH_ADDR_LEN];
    int err;

    VLOG_WARN("build_tunnel_send");

    err = tnl_route_lookup_flow(flow, &d_ip, &out_dev);
    if (err) {
        return err;
    }

    /* Use mac addr of bridge port of the peer. */
    err = netdev_get_etheraddr(out_dev->netdev, smac);
    if (err) {
        return err;
    }

    err = netdev_get_in4(out_dev->netdev, (struct in_addr *) &s_ip, NULL);
    if (err) {
        return err;
    }

    err = tnl_arp_lookup(out_dev->xbridge->name, d_ip, dmac);
    if (err) {
        tnl_send_arp_request(out_dev, smac, s_ip, d_ip);
        return err;
    }
    if (ctx->xin->xcache) {
        struct xc_entry *entry;

        entry = xlate_cache_add_entry(ctx->xin->xcache, XC_TNL_ARP);
        strncpy(entry->u.tnl_arp_cache.br_name, out_dev->xbridge->name, IFNAMSIZ);
        entry->u.tnl_arp_cache.d_ip = d_ip;
    }
    err = tnl_port_build_header(xport->ofport, flow,
                                dmac, smac, s_ip, &tnl_push_data);
    if (err) {
        return err;
    }
    tnl_push_data.tnl_port = odp_to_u32(tunnel_odp_port);
    tnl_push_data.out_port = odp_to_u32(out_dev->odp_port);
    odp_put_tnl_push_action(ctx->xout->odp_actions, &tnl_push_data);
    VLOG_WARN("build_tunnel_send, success");
    return 0;
}

static void
compose_output_action__(struct xlate_ctx *ctx, ofp_port_t ofp_port,
                        bool check_stp)
{
    const struct xport *xport = get_ofp_port(ctx->xbridge, ofp_port);
    struct flow_wildcards *wc = &ctx->xout->wc;
    struct flow *flow = &ctx->xin->flow;
    struct flow_tnl flow_tnl;
    const struct xport *in_xport = get_ofp_port(ctx->xbridge, flow->in_port.ofp_port);
    ovs_be16 flow_vlan_tci;
    uint32_t flow_pkt_mark;
    uint8_t flow_nw_tos;
    odp_port_t out_port, odp_port;
    bool tnl_push_pop_send = false;
    uint8_t dscp;

    VLOG_WARN("compose output action...");

    /* If 'struct flow' gets additional metadata, we'll need to zero it out
     * before traversing a patch port. */
    BUILD_ASSERT_DECL(FLOW_WC_SEQ == 31);
    memset(&flow_tnl, 0, sizeof flow_tnl);

    if (!xport) {
        xlate_report(ctx, "Nonexistent output port");
        return;
    } else if (xport->config & OFPUTIL_PC_NO_FWD) {
        xlate_report(ctx, "OFPPC_NO_FWD set, skipping output");
        return;
    } else if (check_stp) {
        if (is_stp(&ctx->base_flow)) {
            if (!xport_stp_should_forward_bpdu(xport) &&
                !xport_rstp_should_manage_bpdu(xport)) {
                if (ctx->xbridge->stp != NULL) {
                    xlate_report(ctx, "STP not in listening state, "
                            "skipping bpdu output");
                } else if (ctx->xbridge->rstp != NULL) {
                    xlate_report(ctx, "RSTP not managing BPDU in this state, "
                            "skipping bpdu output");
                }
                return;
            }
        } else if (!xport_stp_forward_state(xport) ||
                   !xport_rstp_forward_state(xport)) {
            if (ctx->xbridge->stp != NULL) {
                xlate_report(ctx, "STP not in forwarding state, "
                        "skipping output");
            } else if (ctx->xbridge->rstp != NULL) {
                xlate_report(ctx, "RSTP not in forwarding state, "
                        "skipping output");
            }
            return;
        }
    }

    if (mbridge_has_mirrors(ctx->xbridge->mbridge) && xport->xbundle) {
        ctx->xout->mirrors |= xbundle_mirror_dst(xport->xbundle->xbridge,
                                                 xport->xbundle);
    }

    /* Add the appropriate {pop,push}_eth datapath action to packets swicthing
     * between layer 2 and layer 3 ports */
    if (in_xport) {
        if (!in_xport->is_layer3 && xport->is_layer3) {
            odp_put_pop_eth_action(ctx->xout->odp_actions);
        } else if (in_xport && in_xport->is_layer3 && !xport->is_layer3) {
            const uint8_t eth_addr_zeroes[ETH_ADDR_LEN]
                = { 0x00, 0x00, 0x00, 0x00, 0x00, 0x00 };

<<<<<<< HEAD
    	    VLOG_WARN("build_tunnel_send, pop/push eth if mismatching ports");

=======
>>>>>>> 99121a0e
            odp_put_push_eth_action(ctx->xout->odp_actions, eth_addr_zeroes,
                                    eth_addr_zeroes, flow->dl_type);
        }
    }

    if (xport->peer) {
        const struct xport *peer = xport->peer;
        struct flow old_flow = ctx->xin->flow;
        enum slow_path_reason special;
        uint8_t table_id = rule_dpif_lookup_get_init_table_id(&ctx->xin->flow);

        ctx->xbridge = peer->xbridge;
        flow->in_port.ofp_port = peer->ofp_port;
        flow->metadata = htonll(0);
        memset(&flow->tunnel, 0, sizeof flow->tunnel);
        memset(flow->regs, 0, sizeof flow->regs);
        flow->actset_output = OFPP_UNSET;

        special = process_special(ctx, &ctx->xin->flow, peer,
                                  ctx->xin->packet);
        if (special) {
            ctx->xout->slow |= special;
        } else if (may_receive(peer, ctx)) {
            if (xport_stp_forward_state(peer) && xport_rstp_forward_state(peer)) {
                xlate_table_action(ctx, flow->in_port.ofp_port, table_id,
                                   true, true);
            } else {
                /* Forwarding is disabled by STP and RSTP.  Let OFPP_NORMAL and
                 * the learning action look at the packet, then drop it. */
                struct flow old_base_flow = ctx->base_flow;
                size_t old_size = ofpbuf_size(ctx->xout->odp_actions);
                mirror_mask_t old_mirrors = ctx->xout->mirrors;
                xlate_table_action(ctx, flow->in_port.ofp_port, table_id,
                                   true, true);
                ctx->xout->mirrors = old_mirrors;
                ctx->base_flow = old_base_flow;
                ofpbuf_set_size(ctx->xout->odp_actions, old_size);
            }
        }

        ctx->xin->flow = old_flow;
        ctx->xbridge = xport->xbridge;

        if (ctx->xin->resubmit_stats) {
            netdev_vport_inc_tx(xport->netdev, ctx->xin->resubmit_stats);
            netdev_vport_inc_rx(peer->netdev, ctx->xin->resubmit_stats);
            if (peer->bfd) {
                bfd_account_rx(peer->bfd, ctx->xin->resubmit_stats);
            }
        }
        if (ctx->xin->xcache) {
            struct xc_entry *entry;

            entry = xlate_cache_add_entry(ctx->xin->xcache, XC_NETDEV);
            entry->u.dev.tx = netdev_ref(xport->netdev);
            entry->u.dev.rx = netdev_ref(peer->netdev);
            entry->u.dev.bfd = bfd_ref(peer->bfd);
        }
        return;
    }

    flow_vlan_tci = flow->vlan_tci;
    flow_pkt_mark = flow->pkt_mark;
    flow_nw_tos = flow->nw_tos;

    if (count_skb_priorities(xport)) {
        memset(&wc->masks.skb_priority, 0xff, sizeof wc->masks.skb_priority);
        if (dscp_from_skb_priority(xport, flow->skb_priority, &dscp)) {
            wc->masks.nw_tos |= IP_DSCP_MASK;
            flow->nw_tos &= ~IP_DSCP_MASK;
            flow->nw_tos |= dscp;
        }
    }

    if (xport->is_tunnel) {
         /* Save tunnel metadata so that changes made due to
          * the Logical (tunnel) Port are not visible for any further
          * matches, while explicit set actions on tunnel metadata are.
          */
        flow_tnl = flow->tunnel;
        odp_port = tnl_port_send(xport->ofport, flow, &ctx->xout->wc);
        if (odp_port == ODPP_NONE) {
            xlate_report(ctx, "Tunneling decided against output");
            goto out; /* restore flow_nw_tos */
        }
        if (flow->tunnel.ip_dst == ctx->orig_tunnel_ip_dst) {
            xlate_report(ctx, "Not tunneling to our own address");
            goto out; /* restore flow_nw_tos */
        }
        if (ctx->xin->resubmit_stats) {
            netdev_vport_inc_tx(xport->netdev, ctx->xin->resubmit_stats);
        }
        if (ctx->xin->xcache) {
            struct xc_entry *entry;

            entry = xlate_cache_add_entry(ctx->xin->xcache, XC_NETDEV);
            entry->u.dev.tx = netdev_ref(xport->netdev);
        }
        out_port = odp_port;
        if (ovs_native_tunneling_is_on(ctx->xbridge->ofproto)) {
            tnl_push_pop_send = true;
        } else {
            commit_odp_tunnel_action(flow, &ctx->base_flow,
                                     ctx->xout->odp_actions);
            flow->tunnel = flow_tnl; /* Restore tunnel metadata */
        }
    } else {
        odp_port = xport->odp_port;
        out_port = odp_port;
        if (ofproto_has_vlan_splinters(ctx->xbridge->ofproto)) {
            ofp_port_t vlandev_port;

            wc->masks.vlan_tci |= htons(VLAN_VID_MASK | VLAN_CFI);
            vlandev_port = vsp_realdev_to_vlandev(ctx->xbridge->ofproto,
                                                  ofp_port, flow->vlan_tci);
            if (vlandev_port != ofp_port) {
                out_port = ofp_port_to_odp_port(ctx->xbridge, vlandev_port);
                flow->vlan_tci = htons(0);
            }
        }
    }

    if (out_port != ODPP_NONE) {
        ctx->xout->slow |= commit_odp_actions(flow, &ctx->base_flow,
                                              ctx->xout->odp_actions,
                                              wc,
                                              ctx->xbridge->masked_set_action);

        if (ctx->use_recirc) {
            struct ovs_action_hash *act_hash;
            struct xlate_recirc *xr = &ctx->recirc;

            /* Hash action. */
            act_hash = nl_msg_put_unspec_uninit(ctx->xout->odp_actions,
                                                OVS_ACTION_ATTR_HASH,
                                                sizeof *act_hash);
            act_hash->hash_alg = xr->hash_alg;
            act_hash->hash_basis = xr->hash_basis;

            /* Recirc action. */
            nl_msg_put_u32(ctx->xout->odp_actions, OVS_ACTION_ATTR_RECIRC,
                           xr->recirc_id);
        } else {

            if (tnl_push_pop_send) {
                build_tunnel_send(ctx, xport, flow, odp_port);
                flow->tunnel = flow_tnl; /* Restore tunnel metadata */
            } else {
                odp_port_t odp_tnl_port = ODPP_NONE;

                /* XXX: Write better Filter for tunnel port. We can use inport
                * int tunnel-port flow to avoid these checks completely. */
                if (ofp_port == OFPP_LOCAL &&
                    ovs_native_tunneling_is_on(ctx->xbridge->ofproto)) {

                    odp_tnl_port = tnl_port_map_lookup(flow, wc);
                }

                if (odp_tnl_port != ODPP_NONE) {
                    nl_msg_put_odp_port(ctx->xout->odp_actions,
                                        OVS_ACTION_ATTR_TUNNEL_POP,
                                        odp_tnl_port);
                } else {
                    /* Tunnel push-pop action is not compatible with
                     * IPFIX action. */
                    add_ipfix_output_action(ctx, out_port);
                    nl_msg_put_odp_port(ctx->xout->odp_actions,
                                        OVS_ACTION_ATTR_OUTPUT,
                                        out_port);
               }
           }
        }

        ctx->sflow_odp_port = odp_port;
        ctx->sflow_n_outputs++;
        ctx->xout->nf_output_iface = ofp_port;
    }

    VLOG_WARN("compose output action, end");
 out:
    /* Restore flow */
    flow->vlan_tci = flow_vlan_tci;
    flow->pkt_mark = flow_pkt_mark;
    flow->nw_tos = flow_nw_tos;
}

static void
compose_output_action(struct xlate_ctx *ctx, ofp_port_t ofp_port)
{
    compose_output_action__(ctx, ofp_port, true);
}

static void
xlate_recursively(struct xlate_ctx *ctx, struct rule_dpif *rule)
{
    struct rule_dpif *old_rule = ctx->rule;
    const struct rule_actions *actions;

    if (ctx->xin->resubmit_stats) {
        rule_dpif_credit_stats(rule, ctx->xin->resubmit_stats);
    }

    ctx->resubmits++;
    ctx->recurse++;
    ctx->rule = rule;
    actions = rule_dpif_get_actions(rule);
    do_xlate_actions(actions->ofpacts, actions->ofpacts_len, ctx);
    ctx->rule = old_rule;
    ctx->recurse--;
}

static bool
xlate_resubmit_resource_check(struct xlate_ctx *ctx)
{
    static struct vlog_rate_limit rl = VLOG_RATE_LIMIT_INIT(1, 1);

    if (ctx->recurse >= MAX_RESUBMIT_RECURSION + MAX_INTERNAL_RESUBMITS) {
        VLOG_ERR_RL(&rl, "resubmit actions recursed over %d times",
                    MAX_RESUBMIT_RECURSION);
    } else if (ctx->resubmits >= MAX_RESUBMITS + MAX_INTERNAL_RESUBMITS) {
        VLOG_ERR_RL(&rl, "over %d resubmit actions", MAX_RESUBMITS);
    } else if (ofpbuf_size(ctx->xout->odp_actions) > UINT16_MAX) {
        VLOG_ERR_RL(&rl, "resubmits yielded over 64 kB of actions");
    } else if (ofpbuf_size(&ctx->stack) >= 65536) {
        VLOG_ERR_RL(&rl, "resubmits yielded over 64 kB of stack");
    } else {
        return true;
    }

    return false;
}

static void
xlate_table_action(struct xlate_ctx *ctx, ofp_port_t in_port, uint8_t table_id,
                   bool may_packet_in, bool honor_table_miss)
{
    if (xlate_resubmit_resource_check(ctx)) {
        struct flow_wildcards *wc;
        uint8_t old_table_id = ctx->table_id;
        struct rule_dpif *rule;

        ctx->table_id = table_id;
        wc = (ctx->xin->skip_wildcards) ? NULL : &ctx->xout->wc;

        rule = rule_dpif_lookup_from_table(ctx->xbridge->ofproto,
                                           &ctx->xin->flow, wc,
                                           ctx->xin->xcache != NULL,
                                           ctx->xin->resubmit_stats,
                                           &ctx->table_id, in_port,
                                           may_packet_in, honor_table_miss);

        if (OVS_UNLIKELY(ctx->xin->resubmit_hook)) {
            ctx->xin->resubmit_hook(ctx->xin, rule, ctx->recurse + 1);
        }

        if (rule) {
            /* Fill in the cache entry here instead of xlate_recursively
             * to make the reference counting more explicit.  We take a
             * reference in the lookups above if we are going to cache the
             * rule. */
            if (ctx->xin->xcache) {
                struct xc_entry *entry;

                entry = xlate_cache_add_entry(ctx->xin->xcache, XC_RULE);
                entry->u.rule = rule;
            }
            xlate_recursively(ctx, rule);
        }

        ctx->table_id = old_table_id;
        return;
    }

    ctx->exit = true;
}

static void
xlate_group_stats(struct xlate_ctx *ctx, struct group_dpif *group,
                  struct ofputil_bucket *bucket)
{
    if (ctx->xin->resubmit_stats) {
        group_dpif_credit_stats(group, bucket, ctx->xin->resubmit_stats);
    }
    if (ctx->xin->xcache) {
        struct xc_entry *entry;

        entry = xlate_cache_add_entry(ctx->xin->xcache, XC_GROUP);
        entry->u.group.group = group_dpif_ref(group);
        entry->u.group.bucket = bucket;
    }
}

static void
xlate_group_bucket(struct xlate_ctx *ctx, struct ofputil_bucket *bucket)
{
    uint64_t action_list_stub[1024 / 8];
    struct ofpbuf action_list, action_set;

    ofpbuf_use_const(&action_set, bucket->ofpacts, bucket->ofpacts_len);
    ofpbuf_use_stub(&action_list, action_list_stub, sizeof action_list_stub);

    ofpacts_execute_action_set(&action_list, &action_set);
    ctx->recurse++;
    do_xlate_actions(ofpbuf_data(&action_list), ofpbuf_size(&action_list), ctx);
    ctx->recurse--;

    ofpbuf_uninit(&action_set);
    ofpbuf_uninit(&action_list);
}

static void
xlate_all_group(struct xlate_ctx *ctx, struct group_dpif *group)
{
    struct ofputil_bucket *bucket;
    const struct ovs_list *buckets;
    struct flow old_flow = ctx->xin->flow;

    group_dpif_get_buckets(group, &buckets);

    LIST_FOR_EACH (bucket, list_node, buckets) {
        xlate_group_bucket(ctx, bucket);
        /* Roll back flow to previous state.
         * This is equivalent to cloning the packet for each bucket.
         *
         * As a side effect any subsequently applied actions will
         * also effectively be applied to a clone of the packet taken
         * just before applying the all or indirect group. */
        ctx->xin->flow = old_flow;
    }
    xlate_group_stats(ctx, group, NULL);
}

static void
xlate_ff_group(struct xlate_ctx *ctx, struct group_dpif *group)
{
    struct ofputil_bucket *bucket;

    bucket = group_first_live_bucket(ctx, group, 0);
    if (bucket) {
        xlate_group_bucket(ctx, bucket);
        xlate_group_stats(ctx, group, bucket);
    }
}

static void
xlate_select_group(struct xlate_ctx *ctx, struct group_dpif *group)
{
    struct flow_wildcards *wc = &ctx->xout->wc;
    struct ofputil_bucket *bucket;
    uint32_t basis;

    basis = flow_hash_symmetric_l4(&ctx->xin->flow, 0);
    bucket = group_best_live_bucket(ctx, group, basis);
    if (bucket) {
        memset(&wc->masks.dl_dst, 0xff, sizeof wc->masks.dl_dst);
        memset(&wc->masks.dl_src, 0xff, sizeof wc->masks.dl_src);
        memset(&wc->masks.dl_type, 0xff, sizeof wc->masks.dl_type);
        memset(&wc->masks.nw_dst, 0xff, sizeof wc->masks.nw_dst);
        memset(&wc->masks.nw_proto, 0xff, sizeof wc->masks.nw_proto);
        memset(&wc->masks.nw_src, 0xff, sizeof wc->masks.nw_src);
        memset(&wc->masks.tp_dst, 0xff, sizeof wc->masks.tp_dst);
        memset(&wc->masks.tp_src, 0xff, sizeof wc->masks.tp_src);
        memset(&wc->masks.vlan_tci, 0xff, sizeof wc->masks.vlan_tci);

        xlate_group_bucket(ctx, bucket);
        xlate_group_stats(ctx, group, bucket);
    }
}

static void
xlate_group_action__(struct xlate_ctx *ctx, struct group_dpif *group)
{
    ctx->in_group = true;

    switch (group_dpif_get_type(group)) {
    case OFPGT11_ALL:
    case OFPGT11_INDIRECT:
        xlate_all_group(ctx, group);
        break;
    case OFPGT11_SELECT:
        xlate_select_group(ctx, group);
        break;
    case OFPGT11_FF:
        xlate_ff_group(ctx, group);
        break;
    default:
        OVS_NOT_REACHED();
    }
    group_dpif_unref(group);

    ctx->in_group = false;
}

static bool
xlate_group_resource_check(struct xlate_ctx *ctx)
{
    if (!xlate_resubmit_resource_check(ctx)) {
        return false;
    } else if (ctx->in_group) {
        /* Prevent nested translation of OpenFlow groups.
         *
         * OpenFlow allows this restriction.  We enforce this restriction only
         * because, with the current architecture, we would otherwise have to
         * take a possibly recursive read lock on the ofgroup rwlock, which is
         * unsafe given that POSIX allows taking a read lock to block if there
         * is a thread blocked on taking the write lock.  Other solutions
         * without this restriction are also possible, but seem unwarranted
         * given the current limited use of groups. */
        static struct vlog_rate_limit rl = VLOG_RATE_LIMIT_INIT(1, 1);

        VLOG_ERR_RL(&rl, "cannot recursively translate OpenFlow group");
        return false;
    } else {
        return true;
    }
}

static bool
xlate_group_action(struct xlate_ctx *ctx, uint32_t group_id)
{
    if (xlate_group_resource_check(ctx)) {
        struct group_dpif *group;
        bool got_group;

        got_group = group_dpif_lookup(ctx->xbridge->ofproto, group_id, &group);
        if (got_group) {
            xlate_group_action__(ctx, group);
        } else {
            return true;
        }
    }

    return false;
}

static void
xlate_ofpact_resubmit(struct xlate_ctx *ctx,
                      const struct ofpact_resubmit *resubmit)
{
    ofp_port_t in_port;
    uint8_t table_id;
    bool may_packet_in = false;
    bool honor_table_miss = false;

    if (ctx->rule && rule_dpif_is_internal(ctx->rule)) {
        /* Still allow missed packets to be sent to the controller
         * if resubmitting from an internal table. */
        may_packet_in = true;
        honor_table_miss = true;
    }

    in_port = resubmit->in_port;
    if (in_port == OFPP_IN_PORT) {
        in_port = ctx->xin->flow.in_port.ofp_port;
    }

    table_id = resubmit->table_id;
    if (table_id == 255) {
        table_id = ctx->table_id;
    }

    xlate_table_action(ctx, in_port, table_id, may_packet_in,
                       honor_table_miss);
}

static void
flood_packets(struct xlate_ctx *ctx, bool all)
{
    const struct xport *xport;

    HMAP_FOR_EACH (xport, ofp_node, &ctx->xbridge->xports) {
        if (xport->ofp_port == ctx->xin->flow.in_port.ofp_port) {
            continue;
        }

        if (all) {
            compose_output_action__(ctx, xport->ofp_port, false);
        } else if (!(xport->config & OFPUTIL_PC_NO_FLOOD)) {
            compose_output_action(ctx, xport->ofp_port);
        }
    }

    ctx->xout->nf_output_iface = NF_OUT_FLOOD;
}

static void
execute_controller_action(struct xlate_ctx *ctx, int len,
                          enum ofp_packet_in_reason reason,
                          uint16_t controller_id)
{
    struct ofproto_packet_in *pin;
    struct dpif_packet *packet;

    ctx->xout->slow |= SLOW_CONTROLLER;
    if (!ctx->xin->packet) {
        return;
    }

    packet = dpif_packet_clone_from_ofpbuf(ctx->xin->packet);

    ctx->xout->slow |= commit_odp_actions(&ctx->xin->flow, &ctx->base_flow,
                                          ctx->xout->odp_actions,
                                          &ctx->xout->wc,
                                          ctx->xbridge->masked_set_action);

    odp_execute_actions(NULL, &packet, 1, false,
                        ofpbuf_data(ctx->xout->odp_actions),
                        ofpbuf_size(ctx->xout->odp_actions), NULL);

    pin = xmalloc(sizeof *pin);
    pin->up.packet_len = ofpbuf_size(&packet->ofpbuf);
    pin->up.packet = ofpbuf_steal_data(&packet->ofpbuf);
    pin->up.reason = reason;
    pin->up.table_id = ctx->table_id;
    pin->up.cookie = (ctx->rule
                      ? rule_dpif_get_flow_cookie(ctx->rule)
                      : OVS_BE64_MAX);

    flow_get_metadata(&ctx->xin->flow, &pin->up.fmd);

    pin->controller_id = controller_id;
    pin->send_len = len;
    /* If a rule is a table-miss rule then this is
     * a table-miss handled by a table-miss rule.
     *
     * Else, if rule is internal and has a controller action,
     * the later being implied by the rule being processed here,
     * then this is a table-miss handled without a table-miss rule.
     *
     * Otherwise this is not a table-miss. */
    pin->miss_type = OFPROTO_PACKET_IN_NO_MISS;
    if (ctx->rule) {
        if (rule_dpif_is_table_miss(ctx->rule)) {
            pin->miss_type = OFPROTO_PACKET_IN_MISS_FLOW;
        } else if (rule_dpif_is_internal(ctx->rule)) {
            pin->miss_type = OFPROTO_PACKET_IN_MISS_WITHOUT_FLOW;
        }
    }
    ofproto_dpif_send_packet_in(ctx->xbridge->ofproto, pin);
    dpif_packet_delete(packet);
}

static void
compose_recirculate_action(struct xlate_ctx *ctx,
                           const struct ofpact *ofpacts_base,
                           const struct ofpact *ofpact_current,
                           size_t ofpacts_base_len)
{
    uint32_t id;
    int error;
    unsigned ofpacts_len;
    struct match match;
    struct rule *rule;
    struct ofpbuf ofpacts;

    ctx->exit = true;

    ofpacts_len = ofpacts_base_len -
        ((uint8_t *)ofpact_current - (uint8_t *)ofpacts_base);

    if (ctx->rule) {
        id = rule_dpif_get_recirc_id(ctx->rule);
    } else {
        /* In the case where ctx has no rule then allocate a recirc id.
         * The life-cycle of this recirc id is managed by associating it
         * with the internal rule that is created to to handle
         * recirculation below.
         *
         * The known use-case of this is packet_out which
         * translates actions without a rule */
        id = ofproto_dpif_alloc_recirc_id(ctx->xbridge->ofproto);
    }
    if (!id) {
        static struct vlog_rate_limit rl = VLOG_RATE_LIMIT_INIT(1, 5);
        VLOG_ERR_RL(&rl, "Failed to allocate recirculation id");
        return;
    }

    match_init_catchall(&match);
    match_set_recirc_id(&match, id);
    ofpbuf_use_const(&ofpacts, ofpact_current, ofpacts_len);
    error = ofproto_dpif_add_internal_flow(ctx->xbridge->ofproto, &match,
                                           RECIRC_RULE_PRIORITY,
                                           RECIRC_TIMEOUT, &ofpacts, &rule);
    if (error) {
        static struct vlog_rate_limit rl = VLOG_RATE_LIMIT_INIT(1, 5);
        VLOG_ERR_RL(&rl, "Failed to add post recirculation flow %s",
                    match_to_string(&match, 0));
        return;
    }
    /* If ctx has no rule then associate the recirc id, which
     * was allocated above, with the internal rule. This allows
     * the recirc id to be released when the internal rule times out. */
    if (!ctx->rule) {
        rule_set_recirc_id(rule, id);
    }

    ctx->xout->slow |= commit_odp_actions(&ctx->xin->flow, &ctx->base_flow,
                                          ctx->xout->odp_actions,
                                          &ctx->xout->wc,
                                          ctx->xbridge->masked_set_action);
    nl_msg_put_u32(ctx->xout->odp_actions, OVS_ACTION_ATTR_RECIRC, id);
}

static void
compose_mpls_push_action(struct xlate_ctx *ctx, struct ofpact_push_mpls *mpls)
{
    struct flow_wildcards *wc = &ctx->xout->wc;
    struct flow *flow = &ctx->xin->flow;
    int n;

    ovs_assert(eth_type_mpls(mpls->ethertype));

    n = flow_count_mpls_labels(flow, wc);
    if (!n) {
        ctx->xout->slow |= commit_odp_actions(flow, &ctx->base_flow,
                                              ctx->xout->odp_actions,
                                              &ctx->xout->wc,
                                              ctx->xbridge->masked_set_action);
    } else if (n >= FLOW_MAX_MPLS_LABELS) {
        if (ctx->xin->packet != NULL) {
            static struct vlog_rate_limit rl = VLOG_RATE_LIMIT_INIT(1, 5);
            VLOG_WARN_RL(&rl, "bridge %s: dropping packet on which an "
                         "MPLS push action can't be performed as it would "
                         "have more MPLS LSEs than the %d supported.",
                         ctx->xbridge->name, FLOW_MAX_MPLS_LABELS);
        }
        ctx->exit = true;
        return;
    }

    flow_push_mpls(flow, n, mpls->ethertype, wc);
}

static void
compose_mpls_pop_action(struct xlate_ctx *ctx, ovs_be16 eth_type)
{
    struct flow_wildcards *wc = &ctx->xout->wc;
    struct flow *flow = &ctx->xin->flow;
    int n = flow_count_mpls_labels(flow, wc);

    if (flow_pop_mpls(flow, n, eth_type, wc)) {
        if (ctx->xbridge->enable_recirc) {
            ctx->was_mpls = true;
        }
    } else if (n >= FLOW_MAX_MPLS_LABELS) {
        if (ctx->xin->packet != NULL) {
            static struct vlog_rate_limit rl = VLOG_RATE_LIMIT_INIT(1, 5);
            VLOG_WARN_RL(&rl, "bridge %s: dropping packet on which an "
                         "MPLS pop action can't be performed as it has "
                         "more MPLS LSEs than the %d supported.",
                         ctx->xbridge->name, FLOW_MAX_MPLS_LABELS);
        }
        ctx->exit = true;
        ofpbuf_clear(ctx->xout->odp_actions);
    }
}

static bool
compose_dec_ttl(struct xlate_ctx *ctx, struct ofpact_cnt_ids *ids)
{
    struct flow *flow = &ctx->xin->flow;

    if (!is_ip_any(flow)) {
        return false;
    }

    ctx->xout->wc.masks.nw_ttl = 0xff;
    if (flow->nw_ttl > 1) {
        flow->nw_ttl--;
        return false;
    } else {
        size_t i;

        for (i = 0; i < ids->n_controllers; i++) {
            execute_controller_action(ctx, UINT16_MAX, OFPR_INVALID_TTL,
                                      ids->cnt_ids[i]);
        }

        /* Stop processing for current table. */
        return true;
    }
}

static void
compose_set_mpls_label_action(struct xlate_ctx *ctx, ovs_be32 label)
{
    if (eth_type_mpls(ctx->xin->flow.dl_type)) {
        ctx->xout->wc.masks.mpls_lse[0] |= htonl(MPLS_LABEL_MASK);
        set_mpls_lse_label(&ctx->xin->flow.mpls_lse[0], label);
    }
}

static void
compose_set_mpls_tc_action(struct xlate_ctx *ctx, uint8_t tc)
{
    if (eth_type_mpls(ctx->xin->flow.dl_type)) {
        ctx->xout->wc.masks.mpls_lse[0] |= htonl(MPLS_TC_MASK);
        set_mpls_lse_tc(&ctx->xin->flow.mpls_lse[0], tc);
    }
}

static void
compose_set_mpls_ttl_action(struct xlate_ctx *ctx, uint8_t ttl)
{
    if (eth_type_mpls(ctx->xin->flow.dl_type)) {
        ctx->xout->wc.masks.mpls_lse[0] |= htonl(MPLS_TTL_MASK);
        set_mpls_lse_ttl(&ctx->xin->flow.mpls_lse[0], ttl);
    }
}

static bool
compose_dec_mpls_ttl_action(struct xlate_ctx *ctx)
{
    struct flow *flow = &ctx->xin->flow;
    struct flow_wildcards *wc = &ctx->xout->wc;

    if (eth_type_mpls(flow->dl_type)) {
        uint8_t ttl = mpls_lse_to_ttl(flow->mpls_lse[0]);

        wc->masks.mpls_lse[0] |= htonl(MPLS_TTL_MASK);
        if (ttl > 1) {
            ttl--;
            set_mpls_lse_ttl(&flow->mpls_lse[0], ttl);
            return false;
        } else {
            execute_controller_action(ctx, UINT16_MAX, OFPR_INVALID_TTL, 0);
        }
    }

    /* Stop processing for current table. */
    return true;
}

static void
xlate_output_action(struct xlate_ctx *ctx,
                    ofp_port_t port, uint16_t max_len, bool may_packet_in)
{
    ofp_port_t prev_nf_output_iface = ctx->xout->nf_output_iface;

    ctx->xout->nf_output_iface = NF_OUT_DROP;

    switch (port) {
    case OFPP_IN_PORT:
        compose_output_action(ctx, ctx->xin->flow.in_port.ofp_port);
        break;
    case OFPP_TABLE:
        xlate_table_action(ctx, ctx->xin->flow.in_port.ofp_port,
                           0, may_packet_in, true);
        break;
    case OFPP_NORMAL:
        xlate_normal(ctx);
        break;
    case OFPP_FLOOD:
        flood_packets(ctx,  false);
        break;
    case OFPP_ALL:
        flood_packets(ctx, true);
        break;
    case OFPP_CONTROLLER:
        execute_controller_action(ctx, max_len,
                                  ctx->in_group ? OFPR_GROUP : OFPR_ACTION, 0);
        break;
    case OFPP_NONE:
        break;
    case OFPP_LOCAL:
    default:
        if (port != ctx->xin->flow.in_port.ofp_port) {
            compose_output_action(ctx, port);
        } else {
            xlate_report(ctx, "skipping output to input port");
        }
        break;
    }

    if (prev_nf_output_iface == NF_OUT_FLOOD) {
        ctx->xout->nf_output_iface = NF_OUT_FLOOD;
    } else if (ctx->xout->nf_output_iface == NF_OUT_DROP) {
        ctx->xout->nf_output_iface = prev_nf_output_iface;
    } else if (prev_nf_output_iface != NF_OUT_DROP &&
               ctx->xout->nf_output_iface != NF_OUT_FLOOD) {
        ctx->xout->nf_output_iface = NF_OUT_MULTI;
    }
}

static void
xlate_output_reg_action(struct xlate_ctx *ctx,
                        const struct ofpact_output_reg *or)
{
    uint64_t port = mf_get_subfield(&or->src, &ctx->xin->flow);
    if (port <= UINT16_MAX) {
        union mf_subvalue value;

        memset(&value, 0xff, sizeof value);
        mf_write_subfield_flow(&or->src, &value, &ctx->xout->wc.masks);
        xlate_output_action(ctx, u16_to_ofp(port),
                            or->max_len, false);
    }
}

static void
xlate_enqueue_action(struct xlate_ctx *ctx,
                     const struct ofpact_enqueue *enqueue)
{
    ofp_port_t ofp_port = enqueue->port;
    uint32_t queue_id = enqueue->queue;
    uint32_t flow_priority, priority;
    int error;

    /* Translate queue to priority. */
    error = dpif_queue_to_priority(ctx->xbridge->dpif, queue_id, &priority);
    if (error) {
        /* Fall back to ordinary output action. */
        xlate_output_action(ctx, enqueue->port, 0, false);
        return;
    }

    /* Check output port. */
    if (ofp_port == OFPP_IN_PORT) {
        ofp_port = ctx->xin->flow.in_port.ofp_port;
    } else if (ofp_port == ctx->xin->flow.in_port.ofp_port) {
        return;
    }

    /* Add datapath actions. */
    flow_priority = ctx->xin->flow.skb_priority;
    ctx->xin->flow.skb_priority = priority;
    compose_output_action(ctx, ofp_port);
    ctx->xin->flow.skb_priority = flow_priority;

    /* Update NetFlow output port. */
    if (ctx->xout->nf_output_iface == NF_OUT_DROP) {
        ctx->xout->nf_output_iface = ofp_port;
    } else if (ctx->xout->nf_output_iface != NF_OUT_FLOOD) {
        ctx->xout->nf_output_iface = NF_OUT_MULTI;
    }
}

static void
xlate_set_queue_action(struct xlate_ctx *ctx, uint32_t queue_id)
{
    uint32_t skb_priority;

    if (!dpif_queue_to_priority(ctx->xbridge->dpif, queue_id, &skb_priority)) {
        ctx->xin->flow.skb_priority = skb_priority;
    } else {
        /* Couldn't translate queue to a priority.  Nothing to do.  A warning
         * has already been logged. */
    }
}

static bool
slave_enabled_cb(ofp_port_t ofp_port, void *xbridge_)
{
    const struct xbridge *xbridge = xbridge_;
    struct xport *port;

    switch (ofp_port) {
    case OFPP_IN_PORT:
    case OFPP_TABLE:
    case OFPP_NORMAL:
    case OFPP_FLOOD:
    case OFPP_ALL:
    case OFPP_NONE:
        return true;
    case OFPP_CONTROLLER: /* Not supported by the bundle action. */
        return false;
    default:
        port = get_ofp_port(xbridge, ofp_port);
        return port ? port->may_enable : false;
    }
}

static void
xlate_bundle_action(struct xlate_ctx *ctx,
                    const struct ofpact_bundle *bundle)
{
    ofp_port_t port;

    port = bundle_execute(bundle, &ctx->xin->flow, &ctx->xout->wc,
                          slave_enabled_cb,
                          CONST_CAST(struct xbridge *, ctx->xbridge));
    if (bundle->dst.field) {
        nxm_reg_load(&bundle->dst, ofp_to_u16(port), &ctx->xin->flow,
                     &ctx->xout->wc);
    } else {
        xlate_output_action(ctx, port, 0, false);
    }
}

static void
xlate_learn_action__(struct xlate_ctx *ctx, const struct ofpact_learn *learn,
                     struct ofputil_flow_mod *fm, struct ofpbuf *ofpacts)
{
    learn_execute(learn, &ctx->xin->flow, fm, ofpacts);
    if (ctx->xin->may_learn) {
        ofproto_dpif_flow_mod(ctx->xbridge->ofproto, fm);
    }
}

static void
xlate_learn_action(struct xlate_ctx *ctx, const struct ofpact_learn *learn)
{
    ctx->xout->has_learn = true;
    learn_mask(learn, &ctx->xout->wc);

    if (ctx->xin->xcache) {
        struct xc_entry *entry;

        entry = xlate_cache_add_entry(ctx->xin->xcache, XC_LEARN);
        entry->u.learn.ofproto = ctx->xbridge->ofproto;
        entry->u.learn.fm = xmalloc(sizeof *entry->u.learn.fm);
        entry->u.learn.ofpacts = ofpbuf_new(64);
        xlate_learn_action__(ctx, learn, entry->u.learn.fm,
                             entry->u.learn.ofpacts);
    } else if (ctx->xin->may_learn) {
        uint64_t ofpacts_stub[1024 / 8];
        struct ofputil_flow_mod fm;
        struct ofpbuf ofpacts;

        ofpbuf_use_stub(&ofpacts, ofpacts_stub, sizeof ofpacts_stub);
        xlate_learn_action__(ctx, learn, &fm, &ofpacts);
        ofpbuf_uninit(&ofpacts);
    }
}

static void
xlate_fin_timeout__(struct rule_dpif *rule, uint16_t tcp_flags,
                    uint16_t idle_timeout, uint16_t hard_timeout)
{
    if (tcp_flags & (TCP_FIN | TCP_RST)) {
        rule_dpif_reduce_timeouts(rule, idle_timeout, hard_timeout);
    }
}

static void
xlate_fin_timeout(struct xlate_ctx *ctx,
                  const struct ofpact_fin_timeout *oft)
{
    if (ctx->rule) {
        xlate_fin_timeout__(ctx->rule, ctx->xin->tcp_flags,
                            oft->fin_idle_timeout, oft->fin_hard_timeout);
        if (ctx->xin->xcache) {
            struct xc_entry *entry;

            entry = xlate_cache_add_entry(ctx->xin->xcache, XC_FIN_TIMEOUT);
            /* XC_RULE already holds a reference on the rule, none is taken
             * here. */
            entry->u.fin.rule = ctx->rule;
            entry->u.fin.idle = oft->fin_idle_timeout;
            entry->u.fin.hard = oft->fin_hard_timeout;
        }
    }
}

static void
xlate_sample_action(struct xlate_ctx *ctx,
                    const struct ofpact_sample *os)
{
  union user_action_cookie cookie;
  /* Scale the probability from 16-bit to 32-bit while representing
   * the same percentage. */
  uint32_t probability = (os->probability << 16) | os->probability;

  if (!ctx->xbridge->variable_length_userdata) {
      static struct vlog_rate_limit rl = VLOG_RATE_LIMIT_INIT(1, 1);

      VLOG_ERR_RL(&rl, "ignoring NXAST_SAMPLE action because datapath "
                  "lacks support (needs Linux 3.10+ or kernel module from "
                  "OVS 1.11+)");
      return;
  }

  ctx->xout->slow |= commit_odp_actions(&ctx->xin->flow, &ctx->base_flow,
                                        ctx->xout->odp_actions,
                                        &ctx->xout->wc,
                                        ctx->xbridge->masked_set_action);

  compose_flow_sample_cookie(os->probability, os->collector_set_id,
                             os->obs_domain_id, os->obs_point_id, &cookie);
  compose_sample_action(ctx->xbridge, ctx->xout->odp_actions, &ctx->xin->flow,
                        probability, &cookie, sizeof cookie.flow_sample,
                        ODPP_NONE);
}

static bool
may_receive(const struct xport *xport, struct xlate_ctx *ctx)
{
    if (xport->config & (is_stp(&ctx->xin->flow)
                         ? OFPUTIL_PC_NO_RECV_STP
                         : OFPUTIL_PC_NO_RECV)) {
        return false;
    }

    /* Only drop packets here if both forwarding and learning are
     * disabled.  If just learning is enabled, we need to have
     * OFPP_NORMAL and the learning action have a look at the packet
     * before we can drop it. */
    if ((!xport_stp_forward_state(xport) && !xport_stp_learn_state(xport)) ||
        (!xport_rstp_forward_state(xport) && !xport_rstp_learn_state(xport))) {
        return false;
    }

    return true;
}

static void
xlate_write_actions(struct xlate_ctx *ctx, const struct ofpact *a)
{
    const struct ofpact_nest *on = ofpact_get_WRITE_ACTIONS(a);
    size_t on_len = ofpact_nest_get_action_len(on);
    const struct ofpact *inner;

    /* Maintain actset_output depending on the contents of the action set:
     *
     *   - OFPP_UNSET, if there is no "output" action.
     *
     *   - The output port, if there is an "output" action and no "group"
     *     action.
     *
     *   - OFPP_UNSET, if there is a "group" action.
     */
    if (!ctx->action_set_has_group) {
        OFPACT_FOR_EACH (inner, on->actions, on_len) {
            if (inner->type == OFPACT_OUTPUT) {
                ctx->xin->flow.actset_output = ofpact_get_OUTPUT(inner)->port;
            } else if (inner->type == OFPACT_GROUP) {
                ctx->xin->flow.actset_output = OFPP_UNSET;
                ctx->action_set_has_group = true;
            }
        }
    }

    ofpbuf_put(&ctx->action_set, on->actions, on_len);
    ofpact_pad(&ctx->action_set);
}

static void
xlate_action_set(struct xlate_ctx *ctx)
{
    uint64_t action_list_stub[1024 / 64];
    struct ofpbuf action_list;

    ofpbuf_use_stub(&action_list, action_list_stub, sizeof action_list_stub);
    ofpacts_execute_action_set(&action_list, &ctx->action_set);
    do_xlate_actions(ofpbuf_data(&action_list), ofpbuf_size(&action_list), ctx);
    ofpbuf_uninit(&action_list);
}

static bool
ofpact_needs_recirculation_after_mpls(const struct ofpact *a, struct xlate_ctx *ctx)
{
    struct flow_wildcards *wc = &ctx->xout->wc;
    struct flow *flow = &ctx->xin->flow;

    if (!ctx->was_mpls) {
        return false;
    }

    switch (a->type) {
    case OFPACT_OUTPUT:
    case OFPACT_GROUP:
    case OFPACT_CONTROLLER:
    case OFPACT_STRIP_VLAN:
    case OFPACT_SET_VLAN_PCP:
    case OFPACT_SET_VLAN_VID:
    case OFPACT_ENQUEUE:
    case OFPACT_PUSH_VLAN:
    case OFPACT_SET_ETH_SRC:
    case OFPACT_SET_ETH_DST:
    case OFPACT_SET_TUNNEL:
    case OFPACT_SET_QUEUE:
    case OFPACT_POP_QUEUE:
    case OFPACT_CONJUNCTION:
    case OFPACT_NOTE:
    case OFPACT_OUTPUT_REG:
    case OFPACT_EXIT:
    case OFPACT_METER:
    case OFPACT_WRITE_METADATA:
    case OFPACT_WRITE_ACTIONS:
    case OFPACT_CLEAR_ACTIONS:
    case OFPACT_SAMPLE:
        return false;

    case OFPACT_POP_MPLS:
    case OFPACT_DEC_MPLS_TTL:
    case OFPACT_SET_MPLS_TTL:
    case OFPACT_SET_MPLS_TC:
    case OFPACT_SET_MPLS_LABEL:
    case OFPACT_SET_IPV4_SRC:
    case OFPACT_SET_IPV4_DST:
    case OFPACT_SET_IP_DSCP:
    case OFPACT_SET_IP_ECN:
    case OFPACT_SET_IP_TTL:
    case OFPACT_SET_L4_SRC_PORT:
    case OFPACT_SET_L4_DST_PORT:
    case OFPACT_RESUBMIT:
    case OFPACT_STACK_PUSH:
    case OFPACT_STACK_POP:
    case OFPACT_DEC_TTL:
    case OFPACT_MULTIPATH:
    case OFPACT_BUNDLE:
    case OFPACT_LEARN:
    case OFPACT_FIN_TIMEOUT:
    case OFPACT_GOTO_TABLE:
        return true;

    case OFPACT_REG_MOVE:
        return (mf_is_l3_or_higher(ofpact_get_REG_MOVE(a)->dst.field) ||
                mf_is_l3_or_higher(ofpact_get_REG_MOVE(a)->src.field));

    case OFPACT_SET_FIELD:
        return mf_is_l3_or_higher(ofpact_get_SET_FIELD(a)->field);

    case OFPACT_PUSH_MPLS:
        /* Recirculate if it is an IP packet with a zero ttl.  This may
         * indicate that the packet was previously MPLS and an MPLS pop action
         * converted it to IP. In this case recirculating should reveal the IP
         * TTL which is used as the basis for a new MPLS LSE. */
        return (!flow_count_mpls_labels(flow, wc)
                && flow->nw_ttl == 0
                && is_ip_any(flow));
    }

    OVS_NOT_REACHED();
}

static void
do_xlate_actions(const struct ofpact *ofpacts, size_t ofpacts_len,
                 struct xlate_ctx *ctx)
{
    struct flow_wildcards *wc = &ctx->xout->wc;
    struct flow *flow = &ctx->xin->flow;
    const struct ofpact *a;

    char *mask_str;

    if (ovs_native_tunneling_is_on(ctx->xbridge->ofproto)) {
        tnl_arp_snoop(flow, wc, ctx->xbridge->name);
    }
    /* dl_type already in the mask, not set below. */

    VLOG_WARN("do_xlate_actions... len: %d", ofpacts_len);

    OFPACT_FOR_EACH (a, ofpacts, ofpacts_len) {
        struct ofpact_controller *controller;
        const struct ofpact_metadata *metadata;
        const struct ofpact_set_field *set_field;
        const struct mf_field *mf;

        if (ctx->exit) {
            break;
        }

        if (ofpact_needs_recirculation_after_mpls(a, ctx)) {
            compose_recirculate_action(ctx, ofpacts, a, ofpacts_len);
            return;
        }

        VLOG_WARN("do_xlate_actions loop: %d",a->type);

        switch (a->type) {
        case OFPACT_OUTPUT:
            VLOG_WARN("do_xlate_actions / output");
            xlate_output_action(ctx, ofpact_get_OUTPUT(a)->port,
                                ofpact_get_OUTPUT(a)->max_len, true);
            break;

        case OFPACT_GROUP:
            if (xlate_group_action(ctx, ofpact_get_GROUP(a)->group_id)) {
                return;
            }
            break;

        case OFPACT_CONTROLLER:
            controller = ofpact_get_CONTROLLER(a);
            execute_controller_action(ctx, controller->max_len,
                                      controller->reason,
                                      controller->controller_id);
            break;

        case OFPACT_ENQUEUE:
            memset(&wc->masks.skb_priority, 0xff,
                   sizeof wc->masks.skb_priority);
            xlate_enqueue_action(ctx, ofpact_get_ENQUEUE(a));
            break;

        case OFPACT_SET_VLAN_VID:
            wc->masks.vlan_tci |= htons(VLAN_VID_MASK | VLAN_CFI);
            if (flow->vlan_tci & htons(VLAN_CFI) ||
                ofpact_get_SET_VLAN_VID(a)->push_vlan_if_needed) {
                flow->vlan_tci &= ~htons(VLAN_VID_MASK);
                flow->vlan_tci |= (htons(ofpact_get_SET_VLAN_VID(a)->vlan_vid)
                                   | htons(VLAN_CFI));
            }
            break;

        case OFPACT_SET_VLAN_PCP:
            wc->masks.vlan_tci |= htons(VLAN_PCP_MASK | VLAN_CFI);
            if (flow->vlan_tci & htons(VLAN_CFI) ||
                ofpact_get_SET_VLAN_PCP(a)->push_vlan_if_needed) {
                flow->vlan_tci &= ~htons(VLAN_PCP_MASK);
                flow->vlan_tci |= htons((ofpact_get_SET_VLAN_PCP(a)->vlan_pcp
                                         << VLAN_PCP_SHIFT) | VLAN_CFI);
            }
            break;

        case OFPACT_STRIP_VLAN:
            memset(&wc->masks.vlan_tci, 0xff, sizeof wc->masks.vlan_tci);
            flow->vlan_tci = htons(0);
            break;

        case OFPACT_PUSH_VLAN:
            /* XXX 802.1AD(QinQ) */
            memset(&wc->masks.vlan_tci, 0xff, sizeof wc->masks.vlan_tci);
            flow->vlan_tci = htons(VLAN_CFI);
            break;

        case OFPACT_SET_ETH_SRC:
            memset(&wc->masks.dl_src, 0xff, sizeof wc->masks.dl_src);
            memcpy(flow->dl_src, ofpact_get_SET_ETH_SRC(a)->mac, ETH_ADDR_LEN);
            break;

        case OFPACT_SET_ETH_DST:
            memset(&wc->masks.dl_dst, 0xff, sizeof wc->masks.dl_dst);
            memcpy(flow->dl_dst, ofpact_get_SET_ETH_DST(a)->mac, ETH_ADDR_LEN);
            break;

        case OFPACT_SET_IPV4_SRC:
            if (flow->dl_type == htons(ETH_TYPE_IP)) {
                memset(&wc->masks.nw_src, 0xff, sizeof wc->masks.nw_src);
                flow->nw_src = ofpact_get_SET_IPV4_SRC(a)->ipv4;
            }
            break;

        case OFPACT_SET_IPV4_DST:
            if (flow->dl_type == htons(ETH_TYPE_IP)) {
                memset(&wc->masks.nw_dst, 0xff, sizeof wc->masks.nw_dst);
                flow->nw_dst = ofpact_get_SET_IPV4_DST(a)->ipv4;
            }
            break;

        case OFPACT_SET_IP_DSCP:
            if (is_ip_any(flow)) {
                wc->masks.nw_tos |= IP_DSCP_MASK;
                flow->nw_tos &= ~IP_DSCP_MASK;
                flow->nw_tos |= ofpact_get_SET_IP_DSCP(a)->dscp;
            }
            break;

        case OFPACT_SET_IP_ECN:
            if (is_ip_any(flow)) {
                wc->masks.nw_tos |= IP_ECN_MASK;
                flow->nw_tos &= ~IP_ECN_MASK;
                flow->nw_tos |= ofpact_get_SET_IP_ECN(a)->ecn;
            }
            break;

        case OFPACT_SET_IP_TTL:
            if (is_ip_any(flow)) {
                wc->masks.nw_ttl = 0xff;
                flow->nw_ttl = ofpact_get_SET_IP_TTL(a)->ttl;
            }
            break;

        case OFPACT_SET_L4_SRC_PORT:
            if (is_ip_any(flow) && !(flow->nw_frag & FLOW_NW_FRAG_LATER)) {
                memset(&wc->masks.nw_proto, 0xff, sizeof wc->masks.nw_proto);
                memset(&wc->masks.tp_src, 0xff, sizeof wc->masks.tp_src);
                flow->tp_src = htons(ofpact_get_SET_L4_SRC_PORT(a)->port);
            }
            break;

        case OFPACT_SET_L4_DST_PORT:
            if (is_ip_any(flow) && !(flow->nw_frag & FLOW_NW_FRAG_LATER)) {
                memset(&wc->masks.nw_proto, 0xff, sizeof wc->masks.nw_proto);
                memset(&wc->masks.tp_dst, 0xff, sizeof wc->masks.tp_dst);
                flow->tp_dst = htons(ofpact_get_SET_L4_DST_PORT(a)->port);
            }
            break;

        case OFPACT_RESUBMIT:
            xlate_ofpact_resubmit(ctx, ofpact_get_RESUBMIT(a));
            break;

        case OFPACT_SET_TUNNEL:
            flow->tunnel.tun_id = htonll(ofpact_get_SET_TUNNEL(a)->tun_id);
            break;

        case OFPACT_SET_QUEUE:
            memset(&wc->masks.skb_priority, 0xff,
                   sizeof wc->masks.skb_priority);
            xlate_set_queue_action(ctx, ofpact_get_SET_QUEUE(a)->queue_id);
            break;

        case OFPACT_POP_QUEUE:
            memset(&wc->masks.skb_priority, 0xff,
                   sizeof wc->masks.skb_priority);
            flow->skb_priority = ctx->orig_skb_priority;
            break;

        case OFPACT_REG_MOVE:
            nxm_execute_reg_move(ofpact_get_REG_MOVE(a), flow, wc);
            break;

        case OFPACT_SET_FIELD:
            set_field = ofpact_get_SET_FIELD(a);
            mf = set_field->field;

            /* Set field action only ever overwrites packet's outermost
             * applicable header fields.  Do nothing if no header exists. */
            if (mf->id == MFF_VLAN_VID) {
                wc->masks.vlan_tci |= htons(VLAN_CFI);
                if (!(flow->vlan_tci & htons(VLAN_CFI))) {
                    break;
                }
            } else if ((mf->id == MFF_MPLS_LABEL || mf->id == MFF_MPLS_TC)
                       /* 'dl_type' is already unwildcarded. */
                       && !eth_type_mpls(flow->dl_type)) {
                break;
            }
            /* A flow may wildcard nw_frag.  Do nothing if setting a trasport
             * header field on a packet that does not have them. */
            mf_mask_field_and_prereqs(mf, &wc->masks);
            if (mf_are_prereqs_ok(mf, flow)) {
                mf_set_flow_value_masked(mf, &set_field->value,
                                         &set_field->mask, flow);
            }
            break;

        case OFPACT_STACK_PUSH:
            nxm_execute_stack_push(ofpact_get_STACK_PUSH(a), flow, wc,
                                   &ctx->stack);
            break;

        case OFPACT_STACK_POP:
            nxm_execute_stack_pop(ofpact_get_STACK_POP(a), flow, wc,
                                  &ctx->stack);
            break;

        case OFPACT_PUSH_MPLS:
            compose_mpls_push_action(ctx, ofpact_get_PUSH_MPLS(a));
            break;

        case OFPACT_POP_MPLS:
            VLOG_WARN("do_xlate_actions / pop_mpls");
            compose_mpls_pop_action(ctx, ofpact_get_POP_MPLS(a)->ethertype);
            break;

        case OFPACT_SET_MPLS_LABEL:
            compose_set_mpls_label_action(
                ctx, ofpact_get_SET_MPLS_LABEL(a)->label);
        break;

        case OFPACT_SET_MPLS_TC:
            compose_set_mpls_tc_action(ctx, ofpact_get_SET_MPLS_TC(a)->tc);
            break;

        case OFPACT_SET_MPLS_TTL:
            compose_set_mpls_ttl_action(ctx, ofpact_get_SET_MPLS_TTL(a)->ttl);
            break;

        case OFPACT_DEC_MPLS_TTL:
            if (compose_dec_mpls_ttl_action(ctx)) {
                return;
            }
            break;

        case OFPACT_DEC_TTL:
            wc->masks.nw_ttl = 0xff;
            if (compose_dec_ttl(ctx, ofpact_get_DEC_TTL(a))) {
                return;
            }
            break;

        case OFPACT_NOTE:
            /* Nothing to do. */
            break;

        case OFPACT_MULTIPATH:
            multipath_execute(ofpact_get_MULTIPATH(a), flow, wc);
            break;

        case OFPACT_BUNDLE:
            xlate_bundle_action(ctx, ofpact_get_BUNDLE(a));
            break;

        case OFPACT_OUTPUT_REG:
            xlate_output_reg_action(ctx, ofpact_get_OUTPUT_REG(a));
            break;

        case OFPACT_LEARN:
            xlate_learn_action(ctx, ofpact_get_LEARN(a));
            break;

        case OFPACT_CONJUNCTION: {
            /* A flow with a "conjunction" action represents part of a special
             * kind of "set membership match".  Such a flow should not actually
             * get executed, but it could via, say, a "packet-out", even though
             * that wouldn't be useful.  Log it to help debugging. */
            static struct vlog_rate_limit rl = VLOG_RATE_LIMIT_INIT(1, 1);
            VLOG_INFO_RL(&rl, "executing no-op conjunction action");
            break;
        }

        case OFPACT_EXIT:
            ctx->exit = true;
            break;

        case OFPACT_FIN_TIMEOUT:
            memset(&wc->masks.nw_proto, 0xff, sizeof wc->masks.nw_proto);
            ctx->xout->has_fin_timeout = true;
            xlate_fin_timeout(ctx, ofpact_get_FIN_TIMEOUT(a));
            break;

        case OFPACT_CLEAR_ACTIONS:
            ofpbuf_clear(&ctx->action_set);
            ctx->xin->flow.actset_output = OFPP_UNSET;
            ctx->action_set_has_group = false;
            break;

        case OFPACT_WRITE_ACTIONS:
            xlate_write_actions(ctx, a);
            break;

        case OFPACT_WRITE_METADATA:
            metadata = ofpact_get_WRITE_METADATA(a);
            flow->metadata &= ~metadata->mask;
            flow->metadata |= metadata->metadata & metadata->mask;
            break;

        case OFPACT_METER:
            /* Not implemented yet. */
            break;

        case OFPACT_GOTO_TABLE: {
            struct ofpact_goto_table *ogt = ofpact_get_GOTO_TABLE(a);

            /* Allow ctx->table_id == TBL_INTERNAL, which will be greater
             * than ogt->table_id. This is to allow goto_table actions that
             * triggered recirculation: ctx->table_id will be TBL_INTERNAL
             * after recirculation. */
            ovs_assert(ctx->table_id == TBL_INTERNAL
                       || ctx->table_id < ogt->table_id);
            xlate_table_action(ctx, ctx->xin->flow.in_port.ofp_port,
                               ogt->table_id, true, true);
            break;
        }

        case OFPACT_SAMPLE:
            xlate_sample_action(ctx, ofpact_get_SAMPLE(a));
            break;
	default:
            VLOG_WARN("do_xlate_actions / default");
        }
    VLOG_WARN("do_xlate_actions / end case");
    }
    mask_str = flow_to_string(&wc->masks);
    VLOG_WARN("do_xlate_actions loop: wc->masks: 0x%x",mask_str);
    free(mask_str);
}

void
xlate_in_init(struct xlate_in *xin, struct ofproto_dpif *ofproto,
              const struct flow *flow, ofp_port_t in_port,
              struct rule_dpif *rule, uint16_t tcp_flags,
              const struct ofpbuf *packet)
{
    xin->ofproto = ofproto;
    xin->flow = *flow;
    xin->flow.in_port.ofp_port = in_port;
    xin->flow.actset_output = OFPP_UNSET;
    xin->packet = packet;
    xin->may_learn = packet != NULL;
    xin->rule = rule;
    xin->xcache = NULL;
    xin->ofpacts = NULL;
    xin->ofpacts_len = 0;
    xin->tcp_flags = tcp_flags;
    xin->resubmit_hook = NULL;
    xin->report_hook = NULL;
    xin->resubmit_stats = NULL;
    xin->skip_wildcards = false;
    xin->odp_actions = NULL;
}

void
xlate_out_uninit(struct xlate_out *xout)
{
    if (xout && xout->odp_actions == &xout->odp_actions_buf) {
        ofpbuf_uninit(xout->odp_actions);
    }
}

/* Translates the 'ofpacts_len' bytes of "struct ofpact"s starting at 'ofpacts'
 * into datapath actions, using 'ctx', and discards the datapath actions. */
void
xlate_actions_for_side_effects(struct xlate_in *xin)
{
    struct xlate_out xout;

    xlate_actions(xin, &xout);
    xlate_out_uninit(&xout);
}

void
xlate_out_copy(struct xlate_out *dst, const struct xlate_out *src)
{
    dst->wc = src->wc;
    dst->slow = src->slow;
    dst->has_learn = src->has_learn;
    dst->has_normal = src->has_normal;
    dst->has_fin_timeout = src->has_fin_timeout;
    dst->nf_output_iface = src->nf_output_iface;
    dst->mirrors = src->mirrors;

    dst->odp_actions = &dst->odp_actions_buf;
    ofpbuf_use_stub(dst->odp_actions, dst->odp_actions_stub,
                    sizeof dst->odp_actions_stub);
    ofpbuf_put(dst->odp_actions, ofpbuf_data(src->odp_actions),
               ofpbuf_size(src->odp_actions));
}

static struct skb_priority_to_dscp *
get_skb_priority(const struct xport *xport, uint32_t skb_priority)
{
    struct skb_priority_to_dscp *pdscp;
    uint32_t hash;

    hash = hash_int(skb_priority, 0);
    HMAP_FOR_EACH_IN_BUCKET (pdscp, hmap_node, hash, &xport->skb_priorities) {
        if (pdscp->skb_priority == skb_priority) {
            return pdscp;
        }
    }
    return NULL;
}

static bool
dscp_from_skb_priority(const struct xport *xport, uint32_t skb_priority,
                       uint8_t *dscp)
{
    struct skb_priority_to_dscp *pdscp = get_skb_priority(xport, skb_priority);
    *dscp = pdscp ? pdscp->dscp : 0;
    return pdscp != NULL;
}

static size_t
count_skb_priorities(const struct xport *xport)
{
    return hmap_count(&xport->skb_priorities);
}

static void
clear_skb_priorities(struct xport *xport)
{
    struct skb_priority_to_dscp *pdscp, *next;

    HMAP_FOR_EACH_SAFE (pdscp, next, hmap_node, &xport->skb_priorities) {
        hmap_remove(&xport->skb_priorities, &pdscp->hmap_node);
        free(pdscp);
    }
}

static bool
actions_output_to_local_port(const struct xlate_ctx *ctx)
{
    odp_port_t local_odp_port = ofp_port_to_odp_port(ctx->xbridge, OFPP_LOCAL);
    const struct nlattr *a;
    unsigned int left;

    NL_ATTR_FOR_EACH_UNSAFE (a, left, ofpbuf_data(ctx->xout->odp_actions),
                             ofpbuf_size(ctx->xout->odp_actions)) {
        if (nl_attr_type(a) == OVS_ACTION_ATTR_OUTPUT
            && nl_attr_get_odp_port(a) == local_odp_port) {
            return true;
        }
    }
    return false;
}

#if defined(__linux__)
/* Returns the maximum number of packets that the Linux kernel is willing to
 * queue up internally to certain kinds of software-implemented ports, or the
 * default (and rarely modified) value if it cannot be determined. */
static int
netdev_max_backlog(void)
{
    static struct ovsthread_once once = OVSTHREAD_ONCE_INITIALIZER;
    static int max_backlog = 1000; /* The normal default value. */

    if (ovsthread_once_start(&once)) {
        static const char filename[] = "/proc/sys/net/core/netdev_max_backlog";
        FILE *stream;
        int n;

        stream = fopen(filename, "r");
        if (!stream) {
            VLOG_WARN("%s: open failed (%s)", filename, ovs_strerror(errno));
        } else {
            if (fscanf(stream, "%d", &n) != 1) {
                VLOG_WARN("%s: read error", filename);
            } else if (n <= 100) {
                VLOG_WARN("%s: unexpectedly small value %d", filename, n);
            } else {
                max_backlog = n;
            }
            fclose(stream);
        }
        ovsthread_once_done(&once);

        VLOG_DBG("%s: using %d max_backlog", filename, max_backlog);
    }

    return max_backlog;
}

/* Counts and returns the number of OVS_ACTION_ATTR_OUTPUT actions in
 * 'odp_actions'. */
static int
count_output_actions(const struct ofpbuf *odp_actions)
{
    const struct nlattr *a;
    size_t left;
    int n = 0;

    NL_ATTR_FOR_EACH_UNSAFE (a, left, ofpbuf_data(odp_actions),
                             ofpbuf_size(odp_actions)) {
        if (a->nla_type == OVS_ACTION_ATTR_OUTPUT) {
            n++;
        }
    }
    return n;
}
#endif /* defined(__linux__) */

/* Returns true if 'odp_actions' contains more output actions than the datapath
 * can reliably handle in one go.  On Linux, this is the value of the
 * net.core.netdev_max_backlog sysctl, which limits the maximum number of
 * packets that the kernel is willing to queue up for processing while the
 * datapath is processing a set of actions. */
static bool
too_many_output_actions(const struct ofpbuf *odp_actions OVS_UNUSED)
{
#ifdef __linux__
    return (ofpbuf_size(odp_actions) / NL_A_U32_SIZE > netdev_max_backlog()
            && count_output_actions(odp_actions) > netdev_max_backlog());
#else
    /* OSes other than Linux might have similar limits, but we don't know how
     * to determine them.*/
    return false;
#endif
}

/* Translates the 'ofpacts_len' bytes of "struct ofpacts" starting at 'ofpacts'
 * into datapath actions in 'odp_actions', using 'ctx'.
 *
 * The caller must take responsibility for eventually freeing 'xout', with
 * xlate_out_uninit(). */
void
xlate_actions(struct xlate_in *xin, struct xlate_out *xout)
{
    struct xlate_cfg *xcfg = ovsrcu_get(struct xlate_cfg *, &xcfgp);
    struct flow_wildcards *wc = &xout->wc;
    struct flow *flow = &xin->flow;
    struct rule_dpif *rule = NULL;

    enum slow_path_reason special;
    const struct ofpact *ofpacts;
    struct xport *in_port;
    struct flow orig_flow;
    struct xlate_ctx ctx;
    size_t ofpacts_len;
    bool tnl_may_send;
    bool is_icmp;
    struct ds key_ds;

    VLOG_WARN("xlate_actions");

    COVERAGE_INC(xlate_actions);

    /* Flow initialization rules:
     * - 'base_flow' must match the kernel's view of the packet at the
     *   time that action processing starts.  'flow' represents any
     *   transformations we wish to make through actions.
     * - By default 'base_flow' and 'flow' are the same since the input
     *   packet matches the output before any actions are applied.
     * - When using VLAN splinters, 'base_flow''s VLAN is set to the value
     *   of the received packet as seen by the kernel.  If we later output
     *   to another device without any modifications this will cause us to
     *   insert a new tag since the original one was stripped off by the
     *   VLAN device.
     * - Tunnel metadata as received is retained in 'flow'. This allows
     *   tunnel metadata matching also in later tables.
     *   Since a kernel action for setting the tunnel metadata will only be
     *   generated with actual tunnel output, changing the tunnel metadata
     *   values in 'flow' (such as tun_id) will only have effect with a later
     *   tunnel output action.
     * - Tunnel 'base_flow' is completely cleared since that is what the
     *   kernel does.  If we wish to maintain the original values an action
     *   needs to be generated. */

    ctx.xin = xin;
    ctx.xout = xout;
    ctx.xout->slow = 0;
    ctx.xout->has_learn = false;
    ctx.xout->has_normal = false;
    ctx.xout->has_fin_timeout = false;
    ctx.xout->nf_output_iface = NF_OUT_DROP;
    ctx.xout->mirrors = 0;

    xout->odp_actions = xin->odp_actions;
    if (!xout->odp_actions) {
        xout->odp_actions = &xout->odp_actions_buf;
        ofpbuf_use_stub(xout->odp_actions, xout->odp_actions_stub,
                        sizeof xout->odp_actions_stub);
    }
    ofpbuf_reserve(xout->odp_actions, NL_A_U32_SIZE);

    ctx.xbridge = xbridge_lookup(xcfg, xin->ofproto);
    if (!ctx.xbridge) {
        return;
    }

    ctx.rule = xin->rule;

    ctx.base_flow = *flow;
    memset(&ctx.base_flow.tunnel, 0, sizeof ctx.base_flow.tunnel);
    ctx.orig_tunnel_ip_dst = flow->tunnel.ip_dst;

    flow_wildcards_init_catchall(wc);
    memset(&wc->masks.in_port, 0xff, sizeof wc->masks.in_port);
    memset(&wc->masks.base_layer, 0xff, sizeof wc->masks.base_layer);
    memset(&wc->masks.dl_type, 0xff, sizeof wc->masks.dl_type);
    if (is_ip_any(flow)) {
        wc->masks.nw_frag |= FLOW_NW_FRAG_MASK;
    }
    is_icmp = is_icmpv4(flow) || is_icmpv6(flow);

    tnl_may_send = tnl_xlate_init(&ctx.base_flow, flow, wc);
    if (ctx.xbridge->netflow) {
        netflow_mask_wc(flow, wc);
    }

    ctx.recurse = 0;
    ctx.resubmits = 0;
    ctx.in_group = false;
    ctx.orig_skb_priority = flow->skb_priority;
    ctx.table_id = 0;
    ctx.exit = false;
    ctx.use_recirc = false;
    ctx.was_mpls = false;

    if (!xin->ofpacts && !ctx.rule) {
        char *flow_str = flow_to_string(flow);
        VLOG_WARN("xlate_actions: flow: %s", flow_str);
        free(flow_str);

        VLOG_WARN("xlate_actions: before rule_dpif_lookup");
        rule = rule_dpif_lookup(ctx.xbridge->ofproto, flow,
                                xin->skip_wildcards ? NULL : wc,
                                ctx.xin->xcache != NULL,
                                ctx.xin->resubmit_stats, &ctx.table_id);
        if (ctx.xin->resubmit_stats) {
            rule_dpif_credit_stats(rule, ctx.xin->resubmit_stats);
        }
        if (ctx.xin->xcache) {
            struct xc_entry *entry;

            entry = xlate_cache_add_entry(ctx.xin->xcache, XC_RULE);
            entry->u.rule = rule;
        }
        ctx.rule = rule;
        VLOG_WARN("xlate_actions: ctx.rule: %x",ctx.rule);

        if (OVS_UNLIKELY(ctx.xin->resubmit_hook)) {
            ctx.xin->resubmit_hook(ctx.xin, rule, 0);
        }
    }
    xout->fail_open = ctx.rule && rule_dpif_is_fail_open(ctx.rule);

    if (xin->ofpacts) {
        VLOG_WARN("xlate_actions: actions from xin->ofpacts");
        ofpacts = xin->ofpacts;
        ofpacts_len = xin->ofpacts_len;
    } else if (ctx.rule) {
        const struct rule_actions *actions = rule_dpif_get_actions(ctx.rule);

        VLOG_WARN("xlate_actions: actions from rule_dpif_get_actions: %x",actions->ofpacts);

        ofpacts = actions->ofpacts;
        ofpacts_len = actions->ofpacts_len;
    } else {
        OVS_NOT_REACHED();
    }

    ofpbuf_use_stub(&ctx.stack, ctx.init_stack, sizeof ctx.init_stack);

    ctx.action_set_has_group = false;
    ofpbuf_use_stub(&ctx.action_set,
                    ctx.action_set_stub, sizeof ctx.action_set_stub);

    if (mbridge_has_mirrors(ctx.xbridge->mbridge)) {
        /* Do this conditionally because the copy is expensive enough that it
         * shows up in profiles. */
        orig_flow = *flow;
    }

    in_port = get_ofp_port(ctx.xbridge, flow->in_port.ofp_port);
    if (in_port && in_port->is_tunnel) {
        if (ctx.xin->resubmit_stats) {
            netdev_vport_inc_rx(in_port->netdev, ctx.xin->resubmit_stats);
            if (in_port->bfd) {
                bfd_account_rx(in_port->bfd, ctx.xin->resubmit_stats);
            }
        }
        if (ctx.xin->xcache) {
            struct xc_entry *entry;

            entry = xlate_cache_add_entry(ctx.xin->xcache, XC_NETDEV);
            entry->u.dev.rx = netdev_ref(in_port->netdev);
            entry->u.dev.bfd = bfd_ref(in_port->bfd);
        }
    }

    special = process_special(&ctx, flow, in_port, ctx.xin->packet);
    if (special) {
        ctx.xout->slow |= special;
    } else {
        size_t sample_actions_len;

        if (flow->in_port.ofp_port
            != vsp_realdev_to_vlandev(ctx.xbridge->ofproto,
                                      flow->in_port.ofp_port,
                                      flow->vlan_tci)) {
            ctx.base_flow.vlan_tci = 0;
        }

        add_sflow_action(&ctx);
        add_ipfix_action(&ctx);
        sample_actions_len = ofpbuf_size(ctx.xout->odp_actions);

        VLOG_WARN("xlate_actions: before test X2");
        if (tnl_may_send && (!in_port || may_receive(in_port, &ctx))) {
            VLOG_WARN("xlate_actions: before do_xlate_actions X2");
            do_xlate_actions(ofpacts, ofpacts_len, &ctx);

            /* We've let OFPP_NORMAL and the learning action look at the
             * packet, so drop it now if forwarding is disabled. */
            if (in_port && (!xport_stp_forward_state(in_port) ||
                            !xport_rstp_forward_state(in_port))) {
                ofpbuf_set_size(ctx.xout->odp_actions, sample_actions_len);
            }
        }

        if (ofpbuf_size(&ctx.action_set)) {
            xlate_action_set(&ctx);
        }

        if (ctx.xbridge->has_in_band
            && in_band_must_output_to_local_port(flow)
            && !actions_output_to_local_port(&ctx)) {
            compose_output_action(&ctx, OFPP_LOCAL);
        }

        fix_sflow_action(&ctx);

        if (mbridge_has_mirrors(ctx.xbridge->mbridge)) {
            add_mirror_actions(&ctx, &orig_flow);
        }
    }

    if (nl_attr_oversized(ofpbuf_size(ctx.xout->odp_actions))) {
        /* These datapath actions are too big for a Netlink attribute, so we
         * can't hand them to the kernel directly.  dpif_execute() can execute
         * them one by one with help, so just mark the result as SLOW_ACTION to
         * prevent the flow from being installed. */
        COVERAGE_INC(xlate_actions_oversize);
        ctx.xout->slow |= SLOW_ACTION;
    } else if (too_many_output_actions(ctx.xout->odp_actions)) {
        COVERAGE_INC(xlate_actions_too_many_output);
        ctx.xout->slow |= SLOW_ACTION;
    }

    if (mbridge_has_mirrors(ctx.xbridge->mbridge)) {
        if (ctx.xin->resubmit_stats) {
            mirror_update_stats(ctx.xbridge->mbridge, xout->mirrors,
                                ctx.xin->resubmit_stats->n_packets,
                                ctx.xin->resubmit_stats->n_bytes);
        }
        if (ctx.xin->xcache) {
            struct xc_entry *entry;

            entry = xlate_cache_add_entry(ctx.xin->xcache, XC_MIRROR);
            entry->u.mirror.mbridge = mbridge_ref(ctx.xbridge->mbridge);
            entry->u.mirror.mirrors = xout->mirrors;
        }
    }

    if (ctx.xbridge->netflow) {
        /* Only update netflow if we don't have controller flow.  We don't
         * report NetFlow expiration messages for such facets because they
         * are just part of the control logic for the network, not real
         * traffic. */
        if (ofpacts_len == 0
            || ofpacts->type != OFPACT_CONTROLLER
            || ofpact_next(ofpacts) < ofpact_end(ofpacts, ofpacts_len)) {
            if (ctx.xin->resubmit_stats) {
                netflow_flow_update(ctx.xbridge->netflow, flow,
                                    xout->nf_output_iface,
                                    ctx.xin->resubmit_stats);
            }
            if (ctx.xin->xcache) {
                struct xc_entry *entry;

                entry = xlate_cache_add_entry(ctx.xin->xcache, XC_NETFLOW);
                entry->u.nf.netflow = netflow_ref(ctx.xbridge->netflow);
                entry->u.nf.flow = xmemdup(flow, sizeof *flow);
                entry->u.nf.iface = xout->nf_output_iface;
            }
        }
    }

    ofpbuf_uninit(&ctx.stack);
    ofpbuf_uninit(&ctx.action_set);

    /* Clear the metadata and register wildcard masks, because we won't
     * use non-header fields as part of the cache. */
    flow_wildcards_clear_non_packet_fields(wc);

    /* ICMPv4 and ICMPv6 have 8-bit "type" and "code" fields.  struct flow uses
     * the low 8 bits of the 16-bit tp_src and tp_dst members to represent
     * these fields.  The datapath interface, on the other hand, represents
     * them with just 8 bits each.  This means that if the high 8 bits of the
     * masks for these fields somehow become set, then they will get chopped
     * off by a round trip through the datapath, and revalidation will spot
     * that as an inconsistency and delete the flow.  Avoid the problem here by
     * making sure that only the low 8 bits of either field can be unwildcarded
     * for ICMP.
     */
    if (is_icmp) {
        wc->masks.tp_src &= htons(UINT8_MAX);
        wc->masks.tp_dst &= htons(UINT8_MAX);
    }
}

/* Sends 'packet' out 'ofport'.
 * May modify 'packet'.
 * Returns 0 if successful, otherwise a positive errno value. */
int
xlate_send_packet(const struct ofport_dpif *ofport, struct ofpbuf *packet)
{
    struct xlate_cfg *xcfg = ovsrcu_get(struct xlate_cfg *, &xcfgp);
    struct xport *xport;
    struct ofpact_output output;
    struct flow flow;

    ofpact_init(&output.ofpact, OFPACT_OUTPUT, sizeof output);
    /* Use OFPP_NONE as the in_port to avoid special packet processing. */
    flow_extract(packet, NULL, &flow);
    flow.in_port.ofp_port = OFPP_NONE;

    xport = xport_lookup(xcfg, ofport);
    if (!xport) {
        return EINVAL;
    }
    output.port = xport->ofp_port;
    output.max_len = 0;

    return ofproto_dpif_execute_actions(xport->xbridge->ofproto, &flow, NULL,
                                        &output.ofpact, sizeof output,
                                        packet);
}

struct xlate_cache *
xlate_cache_new(void)
{
    struct xlate_cache *xcache = xmalloc(sizeof *xcache);

    ofpbuf_init(&xcache->entries, 512);
    return xcache;
}

static struct xc_entry *
xlate_cache_add_entry(struct xlate_cache *xcache, enum xc_type type)
{
    struct xc_entry *entry;

    entry = ofpbuf_put_zeros(&xcache->entries, sizeof *entry);
    entry->type = type;

    return entry;
}

static void
xlate_cache_netdev(struct xc_entry *entry, const struct dpif_flow_stats *stats)
{
    if (entry->u.dev.tx) {
        netdev_vport_inc_tx(entry->u.dev.tx, stats);
    }
    if (entry->u.dev.rx) {
        netdev_vport_inc_rx(entry->u.dev.rx, stats);
    }
    if (entry->u.dev.bfd) {
        bfd_account_rx(entry->u.dev.bfd, stats);
    }
}

static void
xlate_cache_normal(struct ofproto_dpif *ofproto, struct flow *flow, int vlan)
{
    struct xlate_cfg *xcfg = ovsrcu_get(struct xlate_cfg *, &xcfgp);
    struct xbridge *xbridge;
    struct xbundle *xbundle;
    struct flow_wildcards wc;

    xbridge = xbridge_lookup(xcfg, ofproto);
    if (!xbridge) {
        return;
    }

    xbundle = lookup_input_bundle(xbridge, flow->in_port.ofp_port, false,
                                  NULL);
    if (!xbundle) {
        return;
    }

    update_learning_table(xbridge, flow, &wc, vlan, xbundle);
}

/* Push stats and perform side effects of flow translation. */
void
xlate_push_stats(struct xlate_cache *xcache,
                 const struct dpif_flow_stats *stats)
{
    struct xc_entry *entry;
    struct ofpbuf entries = xcache->entries;
    uint8_t dmac[ETH_ADDR_LEN];

    if (!stats->n_packets) {
        return;
    }

    XC_ENTRY_FOR_EACH (entry, entries, xcache) {
        switch (entry->type) {
        case XC_RULE:
            rule_dpif_credit_stats(entry->u.rule, stats);
            break;
        case XC_BOND:
            bond_account(entry->u.bond.bond, entry->u.bond.flow,
                         entry->u.bond.vid, stats->n_bytes);
            break;
        case XC_NETDEV:
            xlate_cache_netdev(entry, stats);
            break;
        case XC_NETFLOW:
            netflow_flow_update(entry->u.nf.netflow, entry->u.nf.flow,
                                entry->u.nf.iface, stats);
            break;
        case XC_MIRROR:
            mirror_update_stats(entry->u.mirror.mbridge,
                                entry->u.mirror.mirrors,
                                stats->n_packets, stats->n_bytes);
            break;
        case XC_LEARN:
            ofproto_dpif_flow_mod(entry->u.learn.ofproto, entry->u.learn.fm);
            break;
        case XC_NORMAL:
            xlate_cache_normal(entry->u.normal.ofproto, entry->u.normal.flow,
                               entry->u.normal.vlan);
            break;
        case XC_FIN_TIMEOUT:
            xlate_fin_timeout__(entry->u.fin.rule, stats->tcp_flags,
                                entry->u.fin.idle, entry->u.fin.hard);
            break;
        case XC_GROUP:
            group_dpif_credit_stats(entry->u.group.group, entry->u.group.bucket,
                                    stats);
            break;
        case XC_TNL_ARP:
            /* Lookup arp to avoid arp timeout. */
            tnl_arp_lookup(entry->u.tnl_arp_cache.br_name, entry->u.tnl_arp_cache.d_ip, dmac);
            break;
        default:
            OVS_NOT_REACHED();
        }
    }
}

static void
xlate_dev_unref(struct xc_entry *entry)
{
    if (entry->u.dev.tx) {
        netdev_close(entry->u.dev.tx);
    }
    if (entry->u.dev.rx) {
        netdev_close(entry->u.dev.rx);
    }
    if (entry->u.dev.bfd) {
        bfd_unref(entry->u.dev.bfd);
    }
}

static void
xlate_cache_clear_netflow(struct netflow *netflow, struct flow *flow)
{
    netflow_flow_clear(netflow, flow);
    netflow_unref(netflow);
    free(flow);
}

void
xlate_cache_clear(struct xlate_cache *xcache)
{
    struct xc_entry *entry;
    struct ofpbuf entries;

    if (!xcache) {
        return;
    }

    XC_ENTRY_FOR_EACH (entry, entries, xcache) {
        switch (entry->type) {
        case XC_RULE:
            rule_dpif_unref(entry->u.rule);
            break;
        case XC_BOND:
            free(entry->u.bond.flow);
            bond_unref(entry->u.bond.bond);
            break;
        case XC_NETDEV:
            xlate_dev_unref(entry);
            break;
        case XC_NETFLOW:
            xlate_cache_clear_netflow(entry->u.nf.netflow, entry->u.nf.flow);
            break;
        case XC_MIRROR:
            mbridge_unref(entry->u.mirror.mbridge);
            break;
        case XC_LEARN:
            free(entry->u.learn.fm);
            ofpbuf_delete(entry->u.learn.ofpacts);
            break;
        case XC_NORMAL:
            free(entry->u.normal.flow);
            break;
        case XC_FIN_TIMEOUT:
            /* 'u.fin.rule' is always already held as a XC_RULE, which
             * has already released it's reference above. */
            break;
        case XC_GROUP:
            group_dpif_unref(entry->u.group.group);
            break;
        case XC_TNL_ARP:
            break;
        default:
            OVS_NOT_REACHED();
        }
    }

    ofpbuf_clear(&xcache->entries);
}

void
xlate_cache_delete(struct xlate_cache *xcache)
{
    xlate_cache_clear(xcache);
    ofpbuf_uninit(&xcache->entries);
    free(xcache);
}<|MERGE_RESOLUTION|>--- conflicted
+++ resolved
@@ -2694,11 +2694,6 @@
             const uint8_t eth_addr_zeroes[ETH_ADDR_LEN]
                 = { 0x00, 0x00, 0x00, 0x00, 0x00, 0x00 };
 
-<<<<<<< HEAD
-    	    VLOG_WARN("build_tunnel_send, pop/push eth if mismatching ports");
-
-=======
->>>>>>> 99121a0e
             odp_put_push_eth_action(ctx->xout->odp_actions, eth_addr_zeroes,
                                     eth_addr_zeroes, flow->dl_type);
         }
