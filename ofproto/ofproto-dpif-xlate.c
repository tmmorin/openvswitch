--- conflicted
+++ resolved
@@ -2661,16 +2661,11 @@
         if (!in_xport->is_layer3 && xport->is_layer3) {
             odp_put_pop_eth_action(ctx->xout->odp_actions);
         } else if (in_xport && in_xport->is_layer3 && !xport->is_layer3) {
-<<<<<<< HEAD
-            odp_put_push_eth_action(ctx->xout->odp_actions, flow->dl_src,
-                                    flow->dl_dst, flow->dl_type);
-=======
             const uint8_t eth_addr_zeroes[ETH_ADDR_LEN]
                 = { 0x00, 0x00, 0x00, 0x00, 0x00, 0x00 };
 
             odp_put_push_eth_action(ctx->xout->odp_actions, eth_addr_zeroes,
                                     eth_addr_zeroes, flow->dl_type);
->>>>>>> f627ba2f
         }
     }
 
