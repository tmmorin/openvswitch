/*
 * Copyright (c) 2008, 2009 Nicira Networks.
 *
 * Licensed under the Apache License, Version 2.0 (the "License");
 * you may not use this file except in compliance with the License.
 * You may obtain a copy of the License at:
 *
 *     http://www.apache.org/licenses/LICENSE-2.0
 *
 * Unless required by applicable law or agreed to in writing, software
 * distributed under the License is distributed on an "AS IS" BASIS,
 * WITHOUT WARRANTIES OR CONDITIONS OF ANY KIND, either express or implied.
 * See the License for the specific language governing permissions and
 * limitations under the License.
 */

#include <config.h>
#include <arpa/inet.h>
#include <errno.h>
#include <getopt.h>
#include <inttypes.h>
#include <net/if.h>
#include <netinet/in.h>
#include <signal.h>
#include <stdarg.h>
#include <stdlib.h>
#include <string.h>
#include <unistd.h>
#include <sys/stat.h>
#include <sys/time.h>

#include "command-line.h"
#include "compiler.h"
#include "dirs.h"
#include "dpif.h"
#include "dynamic-string.h"
#include "netdev.h"
#include "netlink.h"
#include "odp-util.h"
#include "ofp-print.h"
#include "ofpbuf.h"
#include "openflow/nicira-ext.h"
#include "openflow/openflow.h"
#include "packets.h"
#include "random.h"
#include "socket-util.h"
#include "stream-ssl.h"
#include "timeval.h"
#include "util.h"
#include "vconn.h"

#include "vlog.h"
#define THIS_MODULE VLM_ofctl

#define DEFAULT_IDLE_TIMEOUT 60

#define MOD_PORT_CMD_UP      "up"
#define MOD_PORT_CMD_DOWN    "down"
#define MOD_PORT_CMD_FLOOD   "flood"
#define MOD_PORT_CMD_NOFLOOD "noflood"

/* Use strict matching for flow mod commands? */
static bool strict;

static const struct command all_commands[];

static void usage(void) NO_RETURN;
static void parse_options(int argc, char *argv[]);

int
main(int argc, char *argv[])
{
    set_program_name(argv[0]);
    time_init();
    vlog_init();
    parse_options(argc, argv);
    signal(SIGPIPE, SIG_IGN);
    run_command(argc - optind, argv + optind, all_commands);
    return 0;
}

static void
parse_options(int argc, char *argv[])
{
    enum {
        OPT_STRICT = UCHAR_MAX + 1,
        VLOG_OPTION_ENUMS
    };
    static struct option long_options[] = {
        {"timeout", required_argument, 0, 't'},
        {"strict", no_argument, 0, OPT_STRICT},
        {"help", no_argument, 0, 'h'},
        {"version", no_argument, 0, 'V'},
<<<<<<< HEAD
        STREAM_SSL_LONG_OPTIONS
=======
        VLOG_LONG_OPTIONS,
        VCONN_SSL_LONG_OPTIONS
>>>>>>> 5819a7cd
        {0, 0, 0, 0},
    };
    char *short_options = long_options_to_short_options(long_options);

    for (;;) {
        unsigned long int timeout;
        int c;

        c = getopt_long(argc, argv, short_options, long_options, NULL);
        if (c == -1) {
            break;
        }

        switch (c) {
        case 't':
            timeout = strtoul(optarg, NULL, 10);
            if (timeout <= 0) {
                ovs_fatal(0, "value %s on -t or --timeout is not at least 1",
                          optarg);
            } else {
                time_alarm(timeout);
            }
            break;

        case 'h':
            usage();

        case 'V':
            OVS_PRINT_VERSION(OFP_VERSION, OFP_VERSION);
            exit(EXIT_SUCCESS);

        case OPT_STRICT:
            strict = true;
            break;

<<<<<<< HEAD
        STREAM_SSL_OPTION_HANDLERS
=======
        VLOG_OPTION_HANDLERS
        VCONN_SSL_OPTION_HANDLERS
>>>>>>> 5819a7cd

        case '?':
            exit(EXIT_FAILURE);

        default:
            abort();
        }
    }
    free(short_options);
}

static void
usage(void)
{
    printf("%s: OpenFlow switch management utility\n"
           "usage: %s [OPTIONS] COMMAND [ARG...]\n"
           "\nFor OpenFlow switches:\n"
           "  show SWITCH                 show OpenFlow information\n"
           "  status SWITCH [KEY]         report statistics (about KEY)\n"
           "  dump-desc SWITCH            print switch description\n"
           "  dump-tables SWITCH          print table stats\n"
           "  mod-port SWITCH IFACE ACT   modify port behavior\n"
           "  dump-ports SWITCH           print port statistics\n"
           "  dump-flows SWITCH           print all flow entries\n"
           "  dump-flows SWITCH FLOW      print matching FLOWs\n"
           "  dump-aggregate SWITCH       print aggregate flow statistics\n"
           "  dump-aggregate SWITCH FLOW  print aggregate stats for FLOWs\n"
           "  add-flow SWITCH FLOW        add flow described by FLOW\n"
           "  add-flows SWITCH FILE       add flows from FILE\n"
           "  mod-flows SWITCH FLOW       modify actions of matching FLOWs\n"
           "  del-flows SWITCH [FLOW]     delete matching FLOWs\n"
           "  monitor SWITCH MISSLEN EXP  print packets received from SWITCH\n"
           "\nFor OpenFlow switches and controllers:\n"
           "  probe VCONN                 probe whether VCONN is up\n"
           "  ping VCONN [N]              latency of N-byte echos\n"
           "  benchmark VCONN N COUNT     bandwidth of COUNT N-byte echos\n"
           "where each SWITCH is an active OpenFlow connection method.\n",
           program_name, program_name);
    vconn_usage(true, false, false);
    vlog_usage();
    printf("\nOther options:\n"
           "  --strict                    use strict match for flow commands\n"
           "  -t, --timeout=SECS          give up after SECS seconds\n"
           "  -h, --help                  display this help message\n"
           "  -V, --version               display version information\n");
    exit(EXIT_SUCCESS);
}

static void run(int retval, const char *message, ...)
    PRINTF_FORMAT(2, 3);

static void run(int retval, const char *message, ...)
{
    if (retval) {
        va_list args;

        fprintf(stderr, "%s: ", program_name);
        va_start(args, message);
        vfprintf(stderr, message, args);
        va_end(args);
        if (retval == EOF) {
            fputs(": unexpected end of file\n", stderr);
        } else {
            fprintf(stderr, ": %s\n", strerror(retval));
        }

        exit(EXIT_FAILURE);
    }
}

/* Generic commands. */

static void
open_vconn_socket(const char *name, struct vconn **vconnp)
{
    char *vconn_name = xasprintf("unix:%s", name);
    VLOG_INFO("connecting to %s", vconn_name);
    run(vconn_open_block(vconn_name, OFP_VERSION, vconnp),
        "connecting to %s", vconn_name);
    free(vconn_name);
}

static void
open_vconn(const char *name, struct vconn **vconnp)
{
    struct dpif *dpif;
    struct stat s;
    char *bridge_path, *datapath_name, *datapath_type;

    bridge_path = xasprintf("%s/%s.mgmt", ovs_rundir, name);
    dp_parse_name(name, &datapath_name, &datapath_type);

    if (strstr(name, ":")) {
        run(vconn_open_block(name, OFP_VERSION, vconnp),
            "connecting to %s", name);
    } else if (!stat(name, &s) && S_ISSOCK(s.st_mode)) {
        open_vconn_socket(name, vconnp);
    } else if (!stat(bridge_path, &s) && S_ISSOCK(s.st_mode)) {
        open_vconn_socket(bridge_path, vconnp);
    } else if (!dpif_open(datapath_name, datapath_type, &dpif)) {
        char dpif_name[IF_NAMESIZE + 1];
        char *socket_name;

        run(dpif_port_get_name(dpif, ODPP_LOCAL, dpif_name, sizeof dpif_name),
            "obtaining name of %s", dpif_name);
        dpif_close(dpif);
        if (strcmp(dpif_name, name)) {
            VLOG_INFO("datapath %s is named %s", name, dpif_name);
        }

        socket_name = xasprintf("%s/%s.mgmt", ovs_rundir, dpif_name);
        if (stat(socket_name, &s)) {
            ovs_fatal(errno, "cannot connect to %s: stat failed on %s",
                      name, socket_name);
        } else if (!S_ISSOCK(s.st_mode)) {
            ovs_fatal(0, "cannot connect to %s: %s is not a socket",
                      name, socket_name);
        }

        open_vconn_socket(socket_name, vconnp);
        free(socket_name);
    } else {
        ovs_fatal(0, "%s is not a valid connection method", name);
    }

    free(datapath_name);
    free(datapath_type);
    free(bridge_path);
}

static void *
alloc_stats_request(size_t body_len, uint16_t type, struct ofpbuf **bufferp)
{
    struct ofp_stats_request *rq;
    rq = make_openflow((offsetof(struct ofp_stats_request, body)
                        + body_len), OFPT_STATS_REQUEST, bufferp);
    rq->type = htons(type);
    rq->flags = htons(0);
    return rq->body;
}

static void
send_openflow_buffer(struct vconn *vconn, struct ofpbuf *buffer)
{
    update_openflow_length(buffer);
    run(vconn_send_block(vconn, buffer), "failed to send packet to switch");
}

static void
dump_transaction(const char *vconn_name, struct ofpbuf *request)
{
    struct vconn *vconn;
    struct ofpbuf *reply;

    update_openflow_length(request);
    open_vconn(vconn_name, &vconn);
    run(vconn_transact(vconn, request, &reply), "talking to %s", vconn_name);
    ofp_print(stdout, reply->data, reply->size, 1);
    vconn_close(vconn);
}

static void
dump_trivial_transaction(const char *vconn_name, uint8_t request_type)
{
    struct ofpbuf *request;
    make_openflow(sizeof(struct ofp_header), request_type, &request);
    dump_transaction(vconn_name, request);
}

static void
dump_stats_transaction(const char *vconn_name, struct ofpbuf *request)
{
    uint32_t send_xid = ((struct ofp_header *) request->data)->xid;
    struct vconn *vconn;
    bool done = false;

    open_vconn(vconn_name, &vconn);
    send_openflow_buffer(vconn, request);
    while (!done) {
        uint32_t recv_xid;
        struct ofpbuf *reply;

        run(vconn_recv_block(vconn, &reply), "OpenFlow packet receive failed");
        recv_xid = ((struct ofp_header *) reply->data)->xid;
        if (send_xid == recv_xid) {
            struct ofp_stats_reply *osr;

            ofp_print(stdout, reply->data, reply->size, 1);

            osr = ofpbuf_at(reply, 0, sizeof *osr);
            done = !osr || !(ntohs(osr->flags) & OFPSF_REPLY_MORE);
        } else {
            VLOG_DBG("received reply with xid %08"PRIx32" "
                     "!= expected %08"PRIx32, recv_xid, send_xid);
        }
        ofpbuf_delete(reply);
    }
    vconn_close(vconn);
}

static void
dump_trivial_stats_transaction(const char *vconn_name, uint8_t stats_type)
{
    struct ofpbuf *request;
    alloc_stats_request(0, stats_type, &request);
    dump_stats_transaction(vconn_name, request);
}

static void
do_show(int argc UNUSED, char *argv[])
{
    dump_trivial_transaction(argv[1], OFPT_FEATURES_REQUEST);
    dump_trivial_transaction(argv[1], OFPT_GET_CONFIG_REQUEST);
}

static void
do_status(int argc, char *argv[])
{
    struct nicira_header *request, *reply;
    struct vconn *vconn;
    struct ofpbuf *b;

    request = make_openflow(sizeof *request, OFPT_VENDOR, &b);
    request->vendor = htonl(NX_VENDOR_ID);
    request->subtype = htonl(NXT_STATUS_REQUEST);
    if (argc > 2) {
        ofpbuf_put(b, argv[2], strlen(argv[2]));
        update_openflow_length(b);
    }
    open_vconn(argv[1], &vconn);
    run(vconn_transact(vconn, b, &b), "talking to %s", argv[1]);
    vconn_close(vconn);

    if (b->size < sizeof *reply) {
        ovs_fatal(0, "short reply (%zu bytes)", b->size);
    }
    reply = b->data;
    if (reply->header.type != OFPT_VENDOR
        || reply->vendor != ntohl(NX_VENDOR_ID)
        || reply->subtype != ntohl(NXT_STATUS_REPLY)) {
        ofp_print(stderr, b->data, b->size, 2);
        ovs_fatal(0, "bad reply");
    }

    fwrite(reply + 1, b->size - sizeof *reply, 1, stdout);
}

static void
do_dump_desc(int argc UNUSED, char *argv[])
{
    dump_trivial_stats_transaction(argv[1], OFPST_DESC);
}

static void
do_dump_tables(int argc UNUSED, char *argv[])
{
    dump_trivial_stats_transaction(argv[1], OFPST_TABLE);
}


static uint32_t
str_to_u32(const char *str) 
{
    char *tail;
    uint32_t value;

    errno = 0;
    value = strtoul(str, &tail, 0);
    if (errno == EINVAL || errno == ERANGE || *tail) {
        ovs_fatal(0, "invalid numeric format %s", str);
    }
    return value;
}

static void
str_to_mac(const char *str, uint8_t mac[6]) 
{
    if (sscanf(str, ETH_ADDR_SCAN_FMT, ETH_ADDR_SCAN_ARGS(mac))
        != ETH_ADDR_SCAN_COUNT) {
        ovs_fatal(0, "invalid mac address %s", str);
    }
}

static uint32_t
str_to_ip(const char *str_, uint32_t *ip)
{
    char *str = xstrdup(str_);
    char *save_ptr = NULL;
    const char *name, *netmask;
    struct in_addr in_addr;
    int n_wild, retval;

    name = strtok_r(str, "/", &save_ptr);
    retval = name ? lookup_ip(name, &in_addr) : EINVAL;
    if (retval) {
        ovs_fatal(0, "%s: could not convert to IP address", str);
    }
    *ip = in_addr.s_addr;

    netmask = strtok_r(NULL, "/", &save_ptr);
    if (netmask) {
        uint8_t o[4];
        if (sscanf(netmask, "%"SCNu8".%"SCNu8".%"SCNu8".%"SCNu8,
                   &o[0], &o[1], &o[2], &o[3]) == 4) {
            uint32_t nm = (o[0] << 24) | (o[1] << 16) | (o[2] << 8) | o[3];
            int i;

            /* Find first 1-bit. */
            for (i = 0; i < 32; i++) {
                if (nm & (1u << i)) {
                    break;
                }
            }
            n_wild = i;

            /* Verify that the rest of the bits are 1-bits. */
            for (; i < 32; i++) {
                if (!(nm & (1u << i))) {
                    ovs_fatal(0, "%s: %s is not a valid netmask",
                              str, netmask);
                }
            }
        } else {
            int prefix = atoi(netmask);
            if (prefix <= 0 || prefix > 32) {
                ovs_fatal(0, "%s: network prefix bits not between 1 and 32",
                          str);
            }
            n_wild = 32 - prefix;
        }
    } else {
        n_wild = 0;
    }

    free(str);
    return n_wild;
}

static void *
put_action(struct ofpbuf *b, size_t size, uint16_t type)
{
    struct ofp_action_header *ah = ofpbuf_put_zeros(b, size);
    ah->type = htons(type);
    ah->len = htons(size);
    return ah;
}

static struct ofp_action_output *
put_output_action(struct ofpbuf *b, uint16_t port)
{
    struct ofp_action_output *oao = put_action(b, sizeof *oao, OFPAT_OUTPUT);
    oao->port = htons(port);
    return oao;
}

static void
put_dl_addr_action(struct ofpbuf *b, uint16_t type, const char *addr)
{
    struct ofp_action_dl_addr *oada = put_action(b, sizeof *oada, type);
    str_to_mac(addr, oada->dl_addr);
}


static bool
parse_port_name(const char *name, uint16_t *port)
{
    struct pair {
        const char *name;
        uint16_t value;
    };
    static const struct pair pairs[] = {
#define DEF_PAIR(NAME) {#NAME, OFPP_##NAME}
        DEF_PAIR(IN_PORT),
        DEF_PAIR(TABLE),
        DEF_PAIR(NORMAL),
        DEF_PAIR(FLOOD),
        DEF_PAIR(ALL),
        DEF_PAIR(CONTROLLER),
        DEF_PAIR(LOCAL),
        DEF_PAIR(NONE),
#undef DEF_PAIR
    };
    static const int n_pairs = ARRAY_SIZE(pairs);
    size_t i;

    for (i = 0; i < n_pairs; i++) {
        if (!strcasecmp(name, pairs[i].name)) {
            *port = pairs[i].value;
            return true;
        }
    }
    return false;
}

static void
str_to_action(char *str, struct ofpbuf *b)
{
    char *act, *arg;
    char *saveptr = NULL;
    bool drop = false;
    int n_actions;

    for (act = strtok_r(str, ", \t\r\n", &saveptr), n_actions = 0; act;
         act = strtok_r(NULL, ", \t\r\n", &saveptr), n_actions++) 
    {
        uint16_t port;

        if (drop) {
            ovs_fatal(0, "Drop actions must not be followed by other actions");
        }

        /* Arguments are separated by colons */
        arg = strchr(act, ':');
        if (arg) {
            *arg = '\0';
            arg++;
        }

        if (!strcasecmp(act, "mod_vlan_vid")) {
            struct ofp_action_vlan_vid *va;
            va = put_action(b, sizeof *va, OFPAT_SET_VLAN_VID);
            va->vlan_vid = htons(str_to_u32(arg));
        } else if (!strcasecmp(act, "mod_vlan_pcp")) {
            struct ofp_action_vlan_pcp *va;
            va = put_action(b, sizeof *va, OFPAT_SET_VLAN_PCP);
            va->vlan_pcp = str_to_u32(arg);
        } else if (!strcasecmp(act, "strip_vlan")) {
            struct ofp_action_header *ah;
            ah = put_action(b, sizeof *ah, OFPAT_STRIP_VLAN);
            ah->type = htons(OFPAT_STRIP_VLAN);
        } else if (!strcasecmp(act, "mod_dl_src")) {
            put_dl_addr_action(b, OFPAT_SET_DL_SRC, arg);
        } else if (!strcasecmp(act, "mod_dl_dst")) {
            put_dl_addr_action(b, OFPAT_SET_DL_DST, arg);
        } else if (!strcasecmp(act, "mod_nw_src")) {
            struct ofp_action_nw_addr *na;
            na = put_action(b, sizeof *na, OFPAT_SET_NW_SRC);
            str_to_ip(arg, &na->nw_addr);
        } else if (!strcasecmp(act, "mod_nw_dst")) {
            struct ofp_action_nw_addr *na;
            na = put_action(b, sizeof *na, OFPAT_SET_NW_DST);
            str_to_ip(arg, &na->nw_addr);
        } else if (!strcasecmp(act, "mod_tp_src")) {
            struct ofp_action_tp_port *ta;
            ta = put_action(b, sizeof *ta, OFPAT_SET_TP_SRC);
            ta->tp_port = htons(str_to_u32(arg));
        } else if (!strcasecmp(act, "mod_tp_dst")) {
            struct ofp_action_tp_port *ta;
            ta = put_action(b, sizeof *ta, OFPAT_SET_TP_DST);
            ta->tp_port = htons(str_to_u32(arg));
        } else if (!strcasecmp(act, "output")) {
            put_output_action(b, str_to_u32(arg));
        } else if (!strcasecmp(act, "drop")) {
            /* A drop action in OpenFlow occurs by just not setting 
             * an action. */
            drop = true;
            if (n_actions) {
                ovs_fatal(0, "Drop actions must not be preceded by other "
                          "actions");
            }
        } else if (!strcasecmp(act, "CONTROLLER")) {
            struct ofp_action_output *oao;
            oao = put_output_action(b, OFPP_CONTROLLER);

            /* Unless a numeric argument is specified, we send the whole
             * packet to the controller. */
            if (arg && (strspn(act, "0123456789") == strlen(act))) {
               oao->max_len = htons(str_to_u32(arg));
            } else {
                oao->max_len = htons(UINT16_MAX);
            }
        } else if (parse_port_name(act, &port)) {
            put_output_action(b, port);
        } else if (strspn(act, "0123456789") == strlen(act)) {
            put_output_action(b, str_to_u32(act));
        } else {
            ovs_fatal(0, "Unknown action: %s", act);
        }
    }
}

struct protocol {
    const char *name;
    uint16_t dl_type;
    uint8_t nw_proto;
};

static bool
parse_protocol(const char *name, const struct protocol **p_out)
{
    static const struct protocol protocols[] = {
        { "ip", ETH_TYPE_IP, 0 },
        { "arp", ETH_TYPE_ARP, 0 },
        { "icmp", ETH_TYPE_IP, IP_TYPE_ICMP },
        { "tcp", ETH_TYPE_IP, IP_TYPE_TCP },
        { "udp", ETH_TYPE_IP, IP_TYPE_UDP },
    };
    const struct protocol *p;

    for (p = protocols; p < &protocols[ARRAY_SIZE(protocols)]; p++) {
        if (!strcmp(p->name, name)) {
            *p_out = p;
            return true;
        }
    }
    *p_out = NULL;
    return false;
}

struct field {
    const char *name;
    uint32_t wildcard;
    enum { F_U8, F_U16, F_MAC, F_IP } type;
    size_t offset, shift;
};

static bool
parse_field(const char *name, const struct field **f_out) 
{
#define F_OFS(MEMBER) offsetof(struct ofp_match, MEMBER)
    static const struct field fields[] = { 
        { "in_port", OFPFW_IN_PORT, F_U16, F_OFS(in_port), 0 },
        { "dl_vlan", OFPFW_DL_VLAN, F_U16, F_OFS(dl_vlan), 0 },
        { "dl_src", OFPFW_DL_SRC, F_MAC, F_OFS(dl_src), 0 },
        { "dl_dst", OFPFW_DL_DST, F_MAC, F_OFS(dl_dst), 0 },
        { "dl_type", OFPFW_DL_TYPE, F_U16, F_OFS(dl_type), 0 },
        { "nw_src", OFPFW_NW_SRC_MASK, F_IP,
          F_OFS(nw_src), OFPFW_NW_SRC_SHIFT },
        { "nw_dst", OFPFW_NW_DST_MASK, F_IP,
          F_OFS(nw_dst), OFPFW_NW_DST_SHIFT },
        { "nw_proto", OFPFW_NW_PROTO, F_U8, F_OFS(nw_proto), 0 },
        { "tp_src", OFPFW_TP_SRC, F_U16, F_OFS(tp_src), 0 },
        { "tp_dst", OFPFW_TP_DST, F_U16, F_OFS(tp_dst), 0 },
        { "icmp_type", OFPFW_ICMP_TYPE, F_U16, F_OFS(icmp_type), 0 },
        { "icmp_code", OFPFW_ICMP_CODE, F_U16, F_OFS(icmp_code), 0 }
    };
    const struct field *f;

    for (f = fields; f < &fields[ARRAY_SIZE(fields)]; f++) {
        if (!strcmp(f->name, name)) {
            *f_out = f;
            return true;
        }
    }
    *f_out = NULL;
    return false;
}

static void
str_to_flow(char *string, struct ofp_match *match, struct ofpbuf *actions,
            uint8_t *table_idx, uint16_t *out_port, uint16_t *priority, 
            uint16_t *idle_timeout, uint16_t *hard_timeout)
{
    char *save_ptr = NULL;
    char *name;
    uint32_t wildcards;

    if (table_idx) {
        *table_idx = 0xff;
    }
    if (out_port) {
        *out_port = OFPP_NONE;
    }
    if (priority) {
        *priority = OFP_DEFAULT_PRIORITY;
    }
    if (idle_timeout) {
        *idle_timeout = DEFAULT_IDLE_TIMEOUT;
    }
    if (hard_timeout) {
        *hard_timeout = OFP_FLOW_PERMANENT;
    }
    if (actions) {
        char *act_str = strstr(string, "action");
        if (!act_str) {
            ovs_fatal(0, "must specify an action");
        }
        *(act_str-1) = '\0';

        act_str = strchr(act_str, '=');
        if (!act_str) {
            ovs_fatal(0, "must specify an action");
        }

        act_str++;

        str_to_action(act_str, actions);
    }
    memset(match, 0, sizeof *match);
    wildcards = OFPFW_ALL;
    for (name = strtok_r(string, "=, \t\r\n", &save_ptr); name;
         name = strtok_r(NULL, "=, \t\r\n", &save_ptr)) {
        const struct protocol *p;

        if (parse_protocol(name, &p)) {
            wildcards &= ~OFPFW_DL_TYPE;
            match->dl_type = htons(p->dl_type);
            if (p->nw_proto) {
                wildcards &= ~OFPFW_NW_PROTO;
                match->nw_proto = p->nw_proto;
            }
        } else {
            const struct field *f;
            char *value;

            value = strtok_r(NULL, ", \t\r\n", &save_ptr);
            if (!value) {
                ovs_fatal(0, "field %s missing value", name);
            }
        
            if (table_idx && !strcmp(name, "table")) {
                *table_idx = atoi(value);
            } else if (out_port && !strcmp(name, "out_port")) {
                *out_port = atoi(value);
            } else if (priority && !strcmp(name, "priority")) {
                *priority = atoi(value);
            } else if (idle_timeout && !strcmp(name, "idle_timeout")) {
                *idle_timeout = atoi(value);
            } else if (hard_timeout && !strcmp(name, "hard_timeout")) {
                *hard_timeout = atoi(value);
            } else if (parse_field(name, &f)) {
                void *data = (char *) match + f->offset;
                if (!strcmp(value, "*") || !strcmp(value, "ANY")) {
                    wildcards |= f->wildcard;
                } else {
                    wildcards &= ~f->wildcard;
                    if (f->wildcard == OFPFW_IN_PORT
                        && parse_port_name(value, (uint16_t *) data)) {
                        /* Nothing to do. */
                    } else if (f->type == F_U8) {
                        *(uint8_t *) data = str_to_u32(value);
                    } else if (f->type == F_U16) {
                        *(uint16_t *) data = htons(str_to_u32(value));
                    } else if (f->type == F_MAC) {
                        str_to_mac(value, data);
                    } else if (f->type == F_IP) {
                        wildcards |= str_to_ip(value, data) << f->shift;
                    } else {
                        NOT_REACHED();
                    }
                }
            } else {
                ovs_fatal(0, "unknown keyword %s", name);
            }
        }
    }
    match->wildcards = htonl(wildcards);
}

static void
do_dump_flows(int argc, char *argv[])
{
    struct ofp_flow_stats_request *req;
    uint16_t out_port;
    struct ofpbuf *request;

    req = alloc_stats_request(sizeof *req, OFPST_FLOW, &request);
    str_to_flow(argc > 2 ? argv[2] : "", &req->match, NULL,
                &req->table_id, &out_port, NULL, NULL, NULL);
    memset(&req->pad, 0, sizeof req->pad);
    req->out_port = htons(out_port);

    dump_stats_transaction(argv[1], request);
}

static void
do_dump_aggregate(int argc, char *argv[])
{
    struct ofp_aggregate_stats_request *req;
    struct ofpbuf *request;
    uint16_t out_port;

    req = alloc_stats_request(sizeof *req, OFPST_AGGREGATE, &request);
    str_to_flow(argc > 2 ? argv[2] : "", &req->match, NULL,
                &req->table_id, &out_port, NULL, NULL, NULL);
    memset(&req->pad, 0, sizeof req->pad);
    req->out_port = htons(out_port);

    dump_stats_transaction(argv[1], request);
}

static void
do_add_flow(int argc UNUSED, char *argv[])
{
    struct vconn *vconn;
    struct ofpbuf *buffer;
    struct ofp_flow_mod *ofm;
    uint16_t priority, idle_timeout, hard_timeout;
    struct ofp_match match;

    /* Parse and send.  str_to_flow() will expand and reallocate the data in
     * 'buffer', so we can't keep pointers to across the str_to_flow() call. */
    make_openflow(sizeof *ofm, OFPT_FLOW_MOD, &buffer);
    str_to_flow(argv[2], &match, buffer,
                NULL, NULL, &priority, &idle_timeout, &hard_timeout);
    ofm = buffer->data;
    ofm->match = match;
    ofm->command = htons(OFPFC_ADD);
    ofm->idle_timeout = htons(idle_timeout);
    ofm->hard_timeout = htons(hard_timeout);
    ofm->buffer_id = htonl(UINT32_MAX);
    ofm->priority = htons(priority);
    ofm->reserved = htonl(0);

    open_vconn(argv[1], &vconn);
    send_openflow_buffer(vconn, buffer);
    vconn_close(vconn);
}

static void
do_add_flows(int argc UNUSED, char *argv[])
{
    struct vconn *vconn;
    FILE *file;
    char line[1024];

    file = fopen(argv[2], "r");
    if (file == NULL) {
        ovs_fatal(errno, "%s: open", argv[2]);
    }

    open_vconn(argv[1], &vconn);
    while (fgets(line, sizeof line, file)) {
        struct ofpbuf *buffer;
        struct ofp_flow_mod *ofm;
        uint16_t priority, idle_timeout, hard_timeout;
        struct ofp_match match;

        char *comment;

        /* Delete comments. */
        comment = strchr(line, '#');
        if (comment) {
            *comment = '\0';
        }

        /* Drop empty lines. */
        if (line[strspn(line, " \t\n")] == '\0') {
            continue;
        }

        /* Parse and send.  str_to_flow() will expand and reallocate the data
         * in 'buffer', so we can't keep pointers to across the str_to_flow()
         * call. */
        ofm = make_openflow(sizeof *ofm, OFPT_FLOW_MOD, &buffer);
        str_to_flow(line, &match, buffer,
                    NULL, NULL, &priority, &idle_timeout, &hard_timeout);
        ofm = buffer->data;
        ofm->match = match;
        ofm->command = htons(OFPFC_ADD);
        ofm->idle_timeout = htons(idle_timeout);
        ofm->hard_timeout = htons(hard_timeout);
        ofm->buffer_id = htonl(UINT32_MAX);
        ofm->priority = htons(priority);
        ofm->reserved = htonl(0);

        send_openflow_buffer(vconn, buffer);
    }
    vconn_close(vconn);
    fclose(file);
}

static void
do_mod_flows(int argc UNUSED, char *argv[])
{
    uint16_t priority, idle_timeout, hard_timeout;
    struct vconn *vconn;
    struct ofpbuf *buffer;
    struct ofp_flow_mod *ofm;
    struct ofp_match match;

    /* Parse and send.  str_to_flow() will expand and reallocate the data in
     * 'buffer', so we can't keep pointers to across the str_to_flow() call. */
    make_openflow(sizeof *ofm, OFPT_FLOW_MOD, &buffer);
    str_to_flow(argv[2], &match, buffer,
                NULL, NULL, &priority, &idle_timeout, &hard_timeout);
    ofm = buffer->data;
    ofm->match = match;
    if (strict) {
        ofm->command = htons(OFPFC_MODIFY_STRICT);
    } else {
        ofm->command = htons(OFPFC_MODIFY);
    }
    ofm->idle_timeout = htons(idle_timeout);
    ofm->hard_timeout = htons(hard_timeout);
    ofm->buffer_id = htonl(UINT32_MAX);
    ofm->priority = htons(priority);
    ofm->reserved = htonl(0);

    open_vconn(argv[1], &vconn);
    send_openflow_buffer(vconn, buffer);
    vconn_close(vconn);
}

static void do_del_flows(int argc, char *argv[])
{
    struct vconn *vconn;
    uint16_t priority;
    uint16_t out_port;
    struct ofpbuf *buffer;
    struct ofp_flow_mod *ofm;

    /* Parse and send. */
    ofm = make_openflow(sizeof *ofm, OFPT_FLOW_MOD, &buffer);
    str_to_flow(argc > 2 ? argv[2] : "", &ofm->match, NULL, NULL, 
                &out_port, &priority, NULL, NULL);
    if (strict) {
        ofm->command = htons(OFPFC_DELETE_STRICT);
    } else {
        ofm->command = htons(OFPFC_DELETE);
    }
    ofm->idle_timeout = htons(0);
    ofm->hard_timeout = htons(0);
    ofm->buffer_id = htonl(UINT32_MAX);
    ofm->out_port = htons(out_port);
    ofm->priority = htons(priority);
    ofm->reserved = htonl(0);

    open_vconn(argv[1], &vconn);
    send_openflow_buffer(vconn, buffer);
    vconn_close(vconn);
}

static void
do_monitor(int argc UNUSED, char *argv[])
{
    struct vconn *vconn;

    open_vconn(argv[1], &vconn);
    if (argc > 2) {
        int miss_send_len = atoi(argv[2]);
        int send_flow_exp = argc > 3 ? atoi(argv[3]) : 0;
        struct ofp_switch_config *osc;
        struct ofpbuf *buf;

        osc = make_openflow(sizeof *osc, OFPT_SET_CONFIG, &buf);
        osc->flags = htons(send_flow_exp ? OFPC_SEND_FLOW_EXP : 0);
        osc->miss_send_len = htons(miss_send_len);
        send_openflow_buffer(vconn, buf);
    }
    for (;;) {
        struct ofpbuf *b;
        run(vconn_recv_block(vconn, &b), "vconn_recv");
        ofp_print(stderr, b->data, b->size, 2);
        ofpbuf_delete(b);
    }
}

static void
do_dump_ports(int argc UNUSED, char *argv[])
{
    dump_trivial_stats_transaction(argv[1], OFPST_PORT);
}

static void
do_probe(int argc UNUSED, char *argv[])
{
    struct ofpbuf *request;
    struct vconn *vconn;
    struct ofpbuf *reply;

    make_openflow(sizeof(struct ofp_header), OFPT_ECHO_REQUEST, &request);
    open_vconn(argv[1], &vconn);
    run(vconn_transact(vconn, request, &reply), "talking to %s", argv[1]);
    if (reply->size != sizeof(struct ofp_header)) {
        ovs_fatal(0, "reply does not match request");
    }
    ofpbuf_delete(reply);
    vconn_close(vconn);
}

static void
do_mod_port(int argc UNUSED, char *argv[])
{
    struct ofpbuf *request, *reply;
    struct ofp_switch_features *osf;
    struct ofp_port_mod *opm;
    struct vconn *vconn;
    char *endptr;
    int n_ports;
    int port_idx;
    int port_no;
    

    /* Check if the argument is a port index.  Otherwise, treat it as
     * the port name. */
    port_no = strtol(argv[2], &endptr, 10);
    if (port_no == 0 && endptr == argv[2]) {
        port_no = -1;
    }

    /* Send a "Features Request" to get the information we need in order 
     * to modify the port. */
    make_openflow(sizeof(struct ofp_header), OFPT_FEATURES_REQUEST, &request);
    open_vconn(argv[1], &vconn);
    run(vconn_transact(vconn, request, &reply), "talking to %s", argv[1]);

    osf = reply->data;
    n_ports = (reply->size - sizeof *osf) / sizeof *osf->ports;

    for (port_idx = 0; port_idx < n_ports; port_idx++) {
        if (port_no != -1) {
            /* Check argument as a port index */
            if (osf->ports[port_idx].port_no == htons(port_no)) {
                break;
            }
        } else {
            /* Check argument as an interface name */
            if (!strncmp((char *)osf->ports[port_idx].name, argv[2], 
                        sizeof osf->ports[0].name)) {
                break;
            }

        }
    }
    if (port_idx == n_ports) {
        ovs_fatal(0, "couldn't find monitored port: %s", argv[2]);
    }

    opm = make_openflow(sizeof(struct ofp_port_mod), OFPT_PORT_MOD, &request);
    opm->port_no = osf->ports[port_idx].port_no;
    memcpy(opm->hw_addr, osf->ports[port_idx].hw_addr, sizeof opm->hw_addr);
    opm->config = htonl(0);
    opm->mask = htonl(0);
    opm->advertise = htonl(0);

    printf("modifying port: %s\n", osf->ports[port_idx].name);

    if (!strncasecmp(argv[3], MOD_PORT_CMD_UP, sizeof MOD_PORT_CMD_UP)) {
        opm->mask |= htonl(OFPPC_PORT_DOWN);
    } else if (!strncasecmp(argv[3], MOD_PORT_CMD_DOWN, 
                sizeof MOD_PORT_CMD_DOWN)) {
        opm->mask |= htonl(OFPPC_PORT_DOWN);
        opm->config |= htonl(OFPPC_PORT_DOWN);
    } else if (!strncasecmp(argv[3], MOD_PORT_CMD_FLOOD, 
                sizeof MOD_PORT_CMD_FLOOD)) {
        opm->mask |= htonl(OFPPC_NO_FLOOD);
    } else if (!strncasecmp(argv[3], MOD_PORT_CMD_NOFLOOD, 
                sizeof MOD_PORT_CMD_NOFLOOD)) {
        opm->mask |= htonl(OFPPC_NO_FLOOD);
        opm->config |= htonl(OFPPC_NO_FLOOD);
    } else {
        ovs_fatal(0, "unknown mod-port command '%s'", argv[3]);
    }

    send_openflow_buffer(vconn, request);

    ofpbuf_delete(reply);
    vconn_close(vconn);
}

static void
do_ping(int argc, char *argv[])
{
    size_t max_payload = 65535 - sizeof(struct ofp_header);
    unsigned int payload;
    struct vconn *vconn;
    int i;

    payload = argc > 2 ? atoi(argv[2]) : 64;
    if (payload > max_payload) {
        ovs_fatal(0, "payload must be between 0 and %zu bytes", max_payload);
    }

    open_vconn(argv[1], &vconn);
    for (i = 0; i < 10; i++) {
        struct timeval start, end;
        struct ofpbuf *request, *reply;
        struct ofp_header *rq_hdr, *rpy_hdr;

        rq_hdr = make_openflow(sizeof(struct ofp_header) + payload,
                               OFPT_ECHO_REQUEST, &request);
        random_bytes(rq_hdr + 1, payload);

        gettimeofday(&start, NULL);
        run(vconn_transact(vconn, ofpbuf_clone(request), &reply), "transact");
        gettimeofday(&end, NULL);

        rpy_hdr = reply->data;
        if (reply->size != request->size
            || memcmp(rpy_hdr + 1, rq_hdr + 1, payload)
            || rpy_hdr->xid != rq_hdr->xid
            || rpy_hdr->type != OFPT_ECHO_REPLY) {
            printf("Reply does not match request.  Request:\n");
            ofp_print(stdout, request, request->size, 2);
            printf("Reply:\n");
            ofp_print(stdout, reply, reply->size, 2);
        }
        printf("%zu bytes from %s: xid=%08"PRIx32" time=%.1f ms\n",
               reply->size - sizeof *rpy_hdr, argv[1], rpy_hdr->xid,
                   (1000*(double)(end.tv_sec - start.tv_sec))
                   + (.001*(end.tv_usec - start.tv_usec)));
        ofpbuf_delete(request);
        ofpbuf_delete(reply);
    }
    vconn_close(vconn);
}

static void
do_benchmark(int argc UNUSED, char *argv[])
{
    size_t max_payload = 65535 - sizeof(struct ofp_header);
    struct timeval start, end;
    unsigned int payload_size, message_size;
    struct vconn *vconn;
    double duration;
    int count;
    int i;

    payload_size = atoi(argv[2]);
    if (payload_size > max_payload) {
        ovs_fatal(0, "payload must be between 0 and %zu bytes", max_payload);
    }
    message_size = sizeof(struct ofp_header) + payload_size;

    count = atoi(argv[3]);

    printf("Sending %d packets * %u bytes (with header) = %u bytes total\n",
           count, message_size, count * message_size);

    open_vconn(argv[1], &vconn);
    gettimeofday(&start, NULL);
    for (i = 0; i < count; i++) {
        struct ofpbuf *request, *reply;
        struct ofp_header *rq_hdr;

        rq_hdr = make_openflow(message_size, OFPT_ECHO_REQUEST, &request);
        memset(rq_hdr + 1, 0, payload_size);
        run(vconn_transact(vconn, request, &reply), "transact");
        ofpbuf_delete(reply);
    }
    gettimeofday(&end, NULL);
    vconn_close(vconn);

    duration = ((1000*(double)(end.tv_sec - start.tv_sec))
                + (.001*(end.tv_usec - start.tv_usec)));
    printf("Finished in %.1f ms (%.0f packets/s) (%.0f bytes/s)\n",
           duration, count / (duration / 1000.0),
           count * message_size / (duration / 1000.0));
}

static void
do_help(int argc UNUSED, char *argv[] UNUSED)
{
    usage();
}

static const struct command all_commands[] = {
    { "show", 1, 1, do_show },
    { "status", 1, 2, do_status },
    { "monitor", 1, 3, do_monitor },
    { "dump-desc", 1, 1, do_dump_desc },
    { "dump-tables", 1, 1, do_dump_tables },
    { "dump-flows", 1, 2, do_dump_flows },
    { "dump-aggregate", 1, 2, do_dump_aggregate },
    { "add-flow", 2, 2, do_add_flow },
    { "add-flows", 2, 2, do_add_flows },
    { "mod-flows", 2, 2, do_mod_flows },
    { "del-flows", 1, 2, do_del_flows },
    { "dump-ports", 1, 1, do_dump_ports },
    { "mod-port", 3, 3, do_mod_port },
    { "probe", 1, 1, do_probe },
    { "ping", 1, 2, do_ping },
    { "benchmark", 3, 3, do_benchmark },
    { "help", 0, INT_MAX, do_help },
    { NULL, 0, 0, NULL },
};<|MERGE_RESOLUTION|>--- conflicted
+++ resolved
@@ -91,12 +91,8 @@
         {"strict", no_argument, 0, OPT_STRICT},
         {"help", no_argument, 0, 'h'},
         {"version", no_argument, 0, 'V'},
-<<<<<<< HEAD
+        VLOG_LONG_OPTIONS,
         STREAM_SSL_LONG_OPTIONS
-=======
-        VLOG_LONG_OPTIONS,
-        VCONN_SSL_LONG_OPTIONS
->>>>>>> 5819a7cd
         {0, 0, 0, 0},
     };
     char *short_options = long_options_to_short_options(long_options);
@@ -132,12 +128,8 @@
             strict = true;
             break;
 
-<<<<<<< HEAD
+        VLOG_OPTION_HANDLERS
         STREAM_SSL_OPTION_HANDLERS
-=======
-        VLOG_OPTION_HANDLERS
-        VCONN_SSL_OPTION_HANDLERS
->>>>>>> 5819a7cd
 
         case '?':
             exit(EXIT_FAILURE);
