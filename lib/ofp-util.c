--- conflicted
+++ resolved
@@ -186,11 +186,7 @@
 void
 ofputil_wildcard_from_ofpfw10(uint32_t ofpfw, struct flow_wildcards *wc)
 {
-<<<<<<< HEAD
-    BUILD_ASSERT_DECL(FLOW_WC_SEQ == 29);
-=======
     BUILD_ASSERT_DECL(FLOW_WC_SEQ == 31);
->>>>>>> 05d273a7
 
     /* Initialize most of wc. */
     flow_wildcards_init_catchall(wc);
