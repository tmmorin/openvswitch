/*
 * Copyright (c) 2008, 2009, 2010, 2011, 2012, 2013, 2014, 2015 Nicira, Inc.
 *
 * Licensed under the Apache License, Version 2.0 (the "License");
 * you may not use this file except in compliance with the License.
 * You may obtain a copy of the License at:
 *
 *     http://www.apache.org/licenses/LICENSE-2.0
 *
 * Unless required by applicable law or agreed to in writing, software
 * distributed under the License is distributed on an "AS IS" BASIS,
 * WITHOUT WARRANTIES OR CONDITIONS OF ANY KIND, either express or implied.
 * See the License for the specific language governing permissions and
 * limitations under the License.
 */
#include <config.h>
#include <sys/types.h>
#include "flow.h"
#include <errno.h>
#include <inttypes.h>
#include <limits.h>
#include <netinet/in.h>
#include <netinet/icmp6.h>
#include <netinet/ip6.h>
#include <stdint.h>
#include <stdlib.h>
#include <string.h>
#include "byte-order.h"
#include "coverage.h"
#include "csum.h"
#include "dynamic-string.h"
#include "hash.h"
#include "jhash.h"
#include "match.h"
#include "ofpbuf.h"
#include "openflow/openflow.h"
#include "packets.h"
#include "odp-util.h"
#include "random.h"
#include "unaligned.h"

COVERAGE_DEFINE(flow_extract);
COVERAGE_DEFINE(miniflow_malloc);

/* U64 indices for segmented flow classification. */
const uint8_t flow_segment_u64s[4] = {
    FLOW_SEGMENT_1_ENDS_AT / sizeof(uint64_t),
    FLOW_SEGMENT_2_ENDS_AT / sizeof(uint64_t),
    FLOW_SEGMENT_3_ENDS_AT / sizeof(uint64_t),
    FLOW_U64S
};

/* miniflow_extract() assumes the following to be true to optimize the
 * extraction process. */
BUILD_ASSERT_DECL(offsetof(struct flow, dl_type) + 2
                  == offsetof(struct flow, vlan_tci) &&
                  offsetof(struct flow, dl_type) / 4
                  == offsetof(struct flow, vlan_tci) / 4 );

BUILD_ASSERT_DECL(offsetof(struct flow, nw_frag) + 3
                  == offsetof(struct flow, nw_proto) &&
                  offsetof(struct flow, nw_tos) + 2
                  == offsetof(struct flow, nw_proto) &&
                  offsetof(struct flow, nw_ttl) + 1
                  == offsetof(struct flow, nw_proto) &&
                  offsetof(struct flow, nw_frag) / 4
                  == offsetof(struct flow, nw_tos) / 4 &&
                  offsetof(struct flow, nw_ttl) / 4
                  == offsetof(struct flow, nw_tos) / 4 &&
                  offsetof(struct flow, nw_proto) / 4
                  == offsetof(struct flow, nw_tos) / 4);

/* TCP flags in the middle of a BE64, zeroes in the other half. */
BUILD_ASSERT_DECL(offsetof(struct flow, tcp_flags) % 8 == 4);

#if WORDS_BIGENDIAN
#define TCP_FLAGS_BE32(tcp_ctl) ((OVS_FORCE ovs_be32)TCP_FLAGS_BE16(tcp_ctl) \
                                 << 16)
#else
#define TCP_FLAGS_BE32(tcp_ctl) ((OVS_FORCE ovs_be32)TCP_FLAGS_BE16(tcp_ctl))
#endif

BUILD_ASSERT_DECL(offsetof(struct flow, tp_src) + 2
                  == offsetof(struct flow, tp_dst) &&
                  offsetof(struct flow, tp_src) / 4
                  == offsetof(struct flow, tp_dst) / 4);

/* Removes 'size' bytes from the head end of '*datap', of size '*sizep', which
 * must contain at least 'size' bytes of data.  Returns the first byte of data
 * removed. */
static inline const void *
data_pull(void **datap, size_t *sizep, size_t size)
{
    char *data = (char *)*datap;
    *datap = data + size;
    *sizep -= size;
    return data;
}

/* If '*datap' has at least 'size' bytes of data, removes that many bytes from
 * the head end of '*datap' and returns the first byte removed.  Otherwise,
 * returns a null pointer without modifying '*datap'. */
static inline const void *
data_try_pull(void **datap, size_t *sizep, size_t size)
{
    return OVS_LIKELY(*sizep >= size) ? data_pull(datap, sizep, size) : NULL;
}

/* Context for pushing data to a miniflow. */
struct mf_ctx {
    uint64_t map;
    uint64_t *data;
    uint64_t * const end;
};

/* miniflow_push_* macros allow filling in a miniflow data values in order.
 * Assertions are needed only when the layout of the struct flow is modified.
 * 'ofs' is a compile-time constant, which allows most of the code be optimized
 * away.  Some GCC versions gave warnings on ALWAYS_INLINE, so these are
 * defined as macros. */

#if (FLOW_WC_SEQ != 31)
#define MINIFLOW_ASSERT(X) ovs_assert(X)
BUILD_MESSAGE("FLOW_WC_SEQ changed: miniflow_extract() will have runtime "
               "assertions enabled. Consider updating FLOW_WC_SEQ after "
               "testing")
#else
#define MINIFLOW_ASSERT(X)
#endif

#define miniflow_push_uint64_(MF, OFS, VALUE)                   \
{                                                               \
    MINIFLOW_ASSERT(MF.data < MF.end && (OFS) % 8 == 0          \
                    && !(MF.map & (UINT64_MAX << (OFS) / 8)));  \
    *MF.data++ = VALUE;                                         \
    MF.map |= UINT64_C(1) << (OFS) / 8;                         \
}

#define miniflow_push_be64_(MF, OFS, VALUE) \
    miniflow_push_uint64_(MF, OFS, (OVS_FORCE uint64_t)(VALUE))

#define miniflow_push_uint32_(MF, OFS, VALUE)                   \
{                                                               \
    MINIFLOW_ASSERT(MF.data < MF.end &&                                 \
                    (((OFS) % 8 == 0 && !(MF.map & (UINT64_MAX << (OFS) / 8))) \
                     || ((OFS) % 8 == 4 && MF.map & (UINT64_C(1) << (OFS) / 8) \
                         && !(MF.map & (UINT64_MAX << ((OFS) / 8 + 1)))))); \
                                                                        \
    if ((OFS) % 8 == 0) {                                               \
        *(uint32_t *)MF.data = VALUE;                                   \
        MF.map |= UINT64_C(1) << (OFS) / 8;                             \
    } else if ((OFS) % 8 == 4) {                                        \
        *((uint32_t *)MF.data + 1) = VALUE;                             \
        MF.data++;                                                      \
    }                                                                   \
}

#define miniflow_push_be32_(MF, OFS, VALUE)                     \
    miniflow_push_uint32_(MF, OFS, (OVS_FORCE uint32_t)(VALUE))

#define miniflow_push_uint16_(MF, OFS, VALUE)                           \
{                                                                       \
    MINIFLOW_ASSERT(MF.data < MF.end &&                                 \
                    (((OFS) % 8 == 0 && !(MF.map & (UINT64_MAX << (OFS) / 8))) \
                     || ((OFS) % 2 == 0 && MF.map & (UINT64_C(1) << (OFS) / 8) \
                         && !(MF.map & (UINT64_MAX << ((OFS) / 8 + 1)))))); \
                                                                        \
    if ((OFS) % 8 == 0) {                                               \
        *(uint16_t *)MF.data = VALUE;                                   \
        MF.map |= UINT64_C(1) << (OFS) / 8;                             \
    } else if ((OFS) % 8 == 2) {                                        \
        *((uint16_t *)MF.data + 1) = VALUE;                             \
    } else if ((OFS) % 8 == 4) {                                        \
        *((uint16_t *)MF.data + 2) = VALUE;                             \
    } else if ((OFS) % 8 == 6) {                                        \
        *((uint16_t *)MF.data + 3) = VALUE;                             \
        MF.data++;                                                      \
    }                                                                   \
}

#define miniflow_pad_to_64_(MF, OFS)                                    \
{                                                                   \
    MINIFLOW_ASSERT((OFS) % 8 != 0);                                    \
    MINIFLOW_ASSERT(MF.map & (UINT64_C(1) << (OFS) / 8));               \
    MINIFLOW_ASSERT(!(MF.map & (UINT64_MAX << ((OFS) / 8 + 1))));       \
                                                                        \
    memset((uint8_t *)MF.data + (OFS) % 8, 0, 8 - (OFS) % 8);           \
    MF.data++;                                                          \
}

#define miniflow_push_be16_(MF, OFS, VALUE)                     \
    miniflow_push_uint16_(MF, OFS, (OVS_FORCE uint16_t)VALUE);

/* Data at 'valuep' may be unaligned. */
#define miniflow_push_words_(MF, OFS, VALUEP, N_WORDS)          \
{                                                               \
    int ofs64 = (OFS) / 8;                                      \
                                                                        \
    MINIFLOW_ASSERT(MF.data + (N_WORDS) <= MF.end && (OFS) % 8 == 0     \
                    && !(MF.map & (UINT64_MAX << ofs64)));              \
                                                                        \
    memcpy(MF.data, (VALUEP), (N_WORDS) * sizeof *MF.data);             \
    MF.data += (N_WORDS);                                               \
    MF.map |= ((UINT64_MAX >> (64 - (N_WORDS))) << ofs64);              \
}

/* Push 32-bit words padded to 64-bits. */
#define miniflow_push_words_32_(MF, OFS, VALUEP, N_WORDS)               \
{                                                                       \
    int ofs64 = (OFS) / 8;                                              \
                                                                        \
    MINIFLOW_ASSERT(MF.data + DIV_ROUND_UP(N_WORDS, 2) <= MF.end        \
                    && (OFS) % 8 == 0                                   \
                    && !(MF.map & (UINT64_MAX << ofs64)));              \
                                                                        \
    memcpy(MF.data, (VALUEP), (N_WORDS) * sizeof(uint32_t));            \
    MF.data += DIV_ROUND_UP(N_WORDS, 2);                                \
    MF.map |= ((UINT64_MAX >> (64 - DIV_ROUND_UP(N_WORDS, 2))) << ofs64); \
    if ((N_WORDS) & 1) {                                                \
        *((uint32_t *)MF.data - 1) = 0;                                 \
    }                                                                   \
}

/* Data at 'valuep' may be unaligned. */
/* MACs start 64-aligned, and must be followed by other data or padding. */
#define miniflow_push_macs_(MF, OFS, VALUEP)                    \
{                                                               \
    int ofs64 = (OFS) / 8;                                      \
                                                                \
    MINIFLOW_ASSERT(MF.data + 2 <= MF.end && (OFS) % 8 == 0     \
                    && !(MF.map & (UINT64_MAX << ofs64)));      \
                                                                \
    memcpy(MF.data, (VALUEP), 2 * ETH_ADDR_LEN);                \
    MF.data += 1;                   /* First word only. */      \
    MF.map |= UINT64_C(3) << ofs64; /* Both words. */           \
}

#define miniflow_push_uint32(MF, FIELD, VALUE)                      \
    miniflow_push_uint32_(MF, offsetof(struct flow, FIELD), VALUE)

#define miniflow_push_be32(MF, FIELD, VALUE)                        \
    miniflow_push_be32_(MF, offsetof(struct flow, FIELD), VALUE)

#define miniflow_push_uint16(MF, FIELD, VALUE)                      \
    miniflow_push_uint16_(MF, offsetof(struct flow, FIELD), VALUE)

#define miniflow_push_be16(MF, FIELD, VALUE)                        \
    miniflow_push_be16_(MF, offsetof(struct flow, FIELD), VALUE)

#define miniflow_pad_to_64(MF, FIELD)                       \
    miniflow_pad_to_64_(MF, offsetof(struct flow, FIELD))

#define miniflow_push_words(MF, FIELD, VALUEP, N_WORDS)                 \
    miniflow_push_words_(MF, offsetof(struct flow, FIELD), VALUEP, N_WORDS)

#define miniflow_push_words_32(MF, FIELD, VALUEP, N_WORDS)              \
    miniflow_push_words_32_(MF, offsetof(struct flow, FIELD), VALUEP, N_WORDS)

#define miniflow_push_macs(MF, FIELD, VALUEP)                       \
    miniflow_push_macs_(MF, offsetof(struct flow, FIELD), VALUEP)

/* Pulls the MPLS headers at '*datap' and returns the count of them. */
static inline int
parse_mpls(void **datap, size_t *sizep)
{
    const struct mpls_hdr *mh;
    int count = 0;

    while ((mh = data_try_pull(datap, sizep, sizeof *mh))) {
        count++;
        if (mh->mpls_lse.lo & htons(1 << MPLS_BOS_SHIFT)) {
            break;
        }
    }
    return MIN(count, FLOW_MAX_MPLS_LABELS);
}

static inline ovs_be16
parse_vlan(void **datap, size_t *sizep)
{
    const struct eth_header *eth = *datap;

    struct qtag_prefix {
        ovs_be16 eth_type;      /* ETH_TYPE_VLAN */
        ovs_be16 tci;
    };

    data_pull(datap, sizep, ETH_ADDR_LEN * 2);

    if (eth->eth_type == htons(ETH_TYPE_VLAN)) {
        if (OVS_LIKELY(*sizep
                       >= sizeof(struct qtag_prefix) + sizeof(ovs_be16))) {
            const struct qtag_prefix *qp = data_pull(datap, sizep, sizeof *qp);
            return qp->tci | htons(VLAN_CFI);
        }
    }
    return 0;
}

static inline ovs_be16
parse_ethertype(void **datap, size_t *sizep)
{
    const struct llc_snap_header *llc;
    ovs_be16 proto;

    proto = *(ovs_be16 *) data_pull(datap, sizep, sizeof proto);
    if (OVS_LIKELY(ntohs(proto) >= ETH_TYPE_MIN)) {
        return proto;
    }

    if (OVS_UNLIKELY(*sizep < sizeof *llc)) {
        return htons(FLOW_DL_TYPE_NONE);
    }

    llc = *datap;
    if (OVS_UNLIKELY(llc->llc.llc_dsap != LLC_DSAP_SNAP
                     || llc->llc.llc_ssap != LLC_SSAP_SNAP
                     || llc->llc.llc_cntl != LLC_CNTL_SNAP
                     || memcmp(llc->snap.snap_org, SNAP_ORG_ETHERNET,
                               sizeof llc->snap.snap_org))) {
        return htons(FLOW_DL_TYPE_NONE);
    }

    data_pull(datap, sizep, sizeof *llc);

    if (OVS_LIKELY(ntohs(llc->snap.snap_type) >= ETH_TYPE_MIN)) {
        return llc->snap.snap_type;
    }

    return htons(FLOW_DL_TYPE_NONE);
}

static inline bool
parse_icmpv6(void **datap, size_t *sizep, const struct icmp6_hdr *icmp,
             const struct in6_addr **nd_target,
             uint8_t arp_buf[2][ETH_ADDR_LEN])
{
    if (icmp->icmp6_code == 0 &&
        (icmp->icmp6_type == ND_NEIGHBOR_SOLICIT ||
         icmp->icmp6_type == ND_NEIGHBOR_ADVERT)) {

        *nd_target = data_try_pull(datap, sizep, sizeof **nd_target);
        if (OVS_UNLIKELY(!*nd_target)) {
            return false;
        }

        while (*sizep >= 8) {
            /* The minimum size of an option is 8 bytes, which also is
             * the size of Ethernet link-layer options. */
            const struct nd_opt_hdr *nd_opt = *datap;
            int opt_len = nd_opt->nd_opt_len * 8;

            if (!opt_len || opt_len > *sizep) {
                goto invalid;
            }

            /* Store the link layer address if the appropriate option is
             * provided.  It is considered an error if the same link
             * layer option is specified twice. */
            if (nd_opt->nd_opt_type == ND_OPT_SOURCE_LINKADDR
                    && opt_len == 8) {
                if (OVS_LIKELY(eth_addr_is_zero(arp_buf[0]))) {
                    memcpy(arp_buf[0], nd_opt + 1, ETH_ADDR_LEN);
                } else {
                    goto invalid;
                }
            } else if (nd_opt->nd_opt_type == ND_OPT_TARGET_LINKADDR
                    && opt_len == 8) {
                if (OVS_LIKELY(eth_addr_is_zero(arp_buf[1]))) {
                    memcpy(arp_buf[1], nd_opt + 1, ETH_ADDR_LEN);
                } else {
                    goto invalid;
                }
            }

            if (OVS_UNLIKELY(!data_try_pull(datap, sizep, opt_len))) {
                goto invalid;
            }
        }
    }

    return true;

invalid:
    return false;
}

<<<<<<< HEAD
=======
/* Determines IP version if a layer 3 packet */
static ovs_be16
get_l3_eth_type(struct ofpbuf *packet)
{
    struct ip_header *ip = ofpbuf_l3(packet);
    int ip_ver = IP_VER(ip->ip_ihl_ver);
    switch (ip_ver) {
    case 4:
        return htons(ETH_TYPE_IP);
    case 6:
        return htons(ETH_TYPE_IPV6);
    default:
        return 0;
    }
}

>>>>>>> 922103c8
/* Initializes 'flow' members from 'packet' and 'md'.  Expects packet->frame
 * pointer to be equal to ofpbuf_data(packet), and packet->l3_ofs to be set to
 * 0 for layer 3 packets.
 *
 * Initializes the layer offsets as follows:
 *
 *    - packet->l2_5_ofs to the start of the MPLS shim header, or UINT16_MAX
 *      when there is no MPLS shim header, or Ethernet header
 *
 *    - packet->l3_ofs (if not 0) to just past the Ethernet header, or just
 *      past the vlan_header if one is present, to the first byte of the
 *      payload of the Ethernet frame.  UINT16_MAX if the frame is too short to
 *      contain an Ethernet header.
 *
 *    - packet->l4_ofs to just past the IPv4 header, if one is present and
 *      has at least the content used for the fields of interest for the flow,
 *      otherwise UINT16_MAX.
 */
void
flow_extract(struct ofpbuf *packet, const struct pkt_metadata *md,
             struct flow *flow)
{
    struct {
        struct miniflow mf;
        uint64_t buf[FLOW_U64S];
    } m;

    COVERAGE_INC(flow_extract);

    ovs_assert(packet->frame == ofpbuf_data(packet));

    miniflow_initialize(&m.mf, m.buf);
    miniflow_extract(packet, md, &m.mf);
    miniflow_expand(&m.mf, flow);
}

/* Caller is responsible for initializing 'dst' with enough storage for
 * FLOW_U64S * 8 bytes. */
void
miniflow_extract(struct ofpbuf *packet, const struct pkt_metadata *md,
                 struct miniflow *dst)
{
    void *data = ofpbuf_data(packet);
    size_t size = ofpbuf_size(packet);
    uint64_t *values = miniflow_values(dst);
    struct mf_ctx mf = { 0, values, values + FLOW_U64S };
    uint32_t base_layer = (packet->l3_ofs) ? LAYER_2 : LAYER_3;
    char *frame = NULL;
    ovs_be16 dl_type;
    uint8_t nw_frag, nw_tos, nw_ttl, nw_proto;

    /* Metadata. */
    if (md) {
        if (md->tunnel.ip_dst) {
            miniflow_push_words(mf, tunnel, &md->tunnel,
                                sizeof md->tunnel / sizeof(uint64_t));
        }
        if (md->skb_priority || md->pkt_mark) {
            miniflow_push_uint32(mf, skb_priority, md->skb_priority);
            miniflow_push_uint32(mf, pkt_mark, md->pkt_mark);
        }
        miniflow_push_uint32(mf, dp_hash, md->dp_hash);
        miniflow_push_uint32(mf, in_port, odp_to_u32(md->in_port.odp_port));
        if (md->recirc_id || base_layer) {
            miniflow_push_uint32(mf, recirc_id, md->recirc_id);
<<<<<<< HEAD
	    miniflow_push_uint32(mf, base_layer, base_layer);
=======
            miniflow_push_uint32(mf, base_layer, base_layer);
>>>>>>> 922103c8
        }
    }

    if (base_layer == LAYER_2) {
        frame = data;

        /* Must have full Ethernet header to proceed. */
        if (OVS_UNLIKELY(size < sizeof(struct eth_header))) {
            goto out;
        } else {
            ovs_be16 vlan_tci;

            /* Link layer. */
            BUILD_ASSERT(offsetof(struct flow, dl_dst) + 6
                         == offsetof(struct flow, dl_src));
            miniflow_push_macs(mf, dl_dst, data);
            /* dl_type, vlan_tci. */
            vlan_tci = parse_vlan(&data, &size);
            dl_type = parse_ethertype(&data, &size);
            miniflow_push_be16(mf, dl_type, dl_type);
            miniflow_push_be16(mf, vlan_tci, vlan_tci);
        }

        /* Parse mpls. */
        if (OVS_UNLIKELY(eth_type_mpls(dl_type))) {
            int count;
            const void *mpls = data;

            packet->l2_5_ofs = (char *)data - frame;
            count = parse_mpls(&data, &size);
            miniflow_push_words_32(mf, mpls_lse, mpls, count);
        }

        /* Network layer. */
        packet->l3_ofs = (char *)data - frame;
    } else if (base_layer == LAYER_3) {
<<<<<<< HEAD

        if (md)  {
            dl_type = md->packet_ethertype;
    
            miniflow_push_be16(mf, dl_type, dl_type);
            miniflow_push_be16(mf, vlan_tci, 0);
    
            /* Parse mpls. */
            /* FIXME: to factor-out with the above */
            if (OVS_UNLIKELY(eth_type_mpls(dl_type))) {
                int count;
                const void *mpls = data;
            
                packet->l2_5_ofs = (char *)data - frame;
                count = parse_mpls(&data, &size);
                miniflow_push_words_32(mf, mpls_lse, mpls, count);
            }
    
            /* Network layer. */
            /** FIXME: not true for MPLS packets */
            packet->l3_ofs = (char *)data - frame;
        } else
            OVS_NOT_REACHED();
    } else
        OVS_NOT_REACHED();


=======
        /* We assume L3 packets are either IPv4 or IPv6 */
        dl_type = get_l3_eth_type(packet);
        miniflow_push_be16(mf, dl_type, dl_type);
        miniflow_push_be16(mf, vlan_tci, 0);
    } else {
	OVS_NOT_REACHED();
    }

>>>>>>> 922103c8
    nw_frag = 0;
    if (OVS_LIKELY(dl_type == htons(ETH_TYPE_IP))) {
        const struct ip_header *nh = data;
        int ip_len;
        uint16_t tot_len;

        if (OVS_UNLIKELY(size < IP_HEADER_LEN)) {
            goto out;
        }
        ip_len = IP_IHL(nh->ip_ihl_ver) * 4;

        if (OVS_UNLIKELY(ip_len < IP_HEADER_LEN)) {
            goto out;
        }
        if (OVS_UNLIKELY(size < ip_len)) {
            goto out;
        }
        tot_len = ntohs(nh->ip_tot_len);
        if (OVS_UNLIKELY(tot_len > size)) {
            goto out;
        }
        if (OVS_UNLIKELY(size - tot_len > UINT8_MAX)) {
            goto out;
        }
        ofpbuf_set_l2_pad_size(packet, size - tot_len);
        size = tot_len;   /* Never pull padding. */

        /* Push both source and destination address at once. */
        miniflow_push_words(mf, nw_src, &nh->ip_src, 1);

        miniflow_push_be32(mf, ipv6_label, 0); /* Padding for IPv4. */

        nw_tos = nh->ip_tos;
        nw_ttl = nh->ip_ttl;
        nw_proto = nh->ip_proto;
        if (OVS_UNLIKELY(IP_IS_FRAGMENT(nh->ip_frag_off))) {
            nw_frag = FLOW_NW_FRAG_ANY;
            if (nh->ip_frag_off & htons(IP_FRAG_OFF_MASK)) {
                nw_frag |= FLOW_NW_FRAG_LATER;
            }
        }
        data_pull(&data, &size, ip_len);
    } else if (dl_type == htons(ETH_TYPE_IPV6)) {
        const struct ovs_16aligned_ip6_hdr *nh;
        ovs_be32 tc_flow;
        uint16_t plen;

        if (OVS_UNLIKELY(size < sizeof *nh)) {
            goto out;
        }
        nh = data_pull(&data, &size, sizeof *nh);

        plen = ntohs(nh->ip6_plen);
        if (OVS_UNLIKELY(plen > size)) {
            goto out;
        }
        /* Jumbo Payload option not supported yet. */
        if (OVS_UNLIKELY(size - plen > UINT8_MAX)) {
            goto out;
        }
        ofpbuf_set_l2_pad_size(packet, size - plen);
        size = plen;   /* Never pull padding. */

        miniflow_push_words(mf, ipv6_src, &nh->ip6_src,
                            sizeof nh->ip6_src / 8);
        miniflow_push_words(mf, ipv6_dst, &nh->ip6_dst,
                            sizeof nh->ip6_dst / 8);

        tc_flow = get_16aligned_be32(&nh->ip6_flow);
        {
            ovs_be32 label = tc_flow & htonl(IPV6_LABEL_MASK);
            miniflow_push_be32(mf, ipv6_label, label);
        }

        nw_tos = ntohl(tc_flow) >> 20;
        nw_ttl = nh->ip6_hlim;
        nw_proto = nh->ip6_nxt;

        while (1) {
            if (OVS_LIKELY((nw_proto != IPPROTO_HOPOPTS)
                           && (nw_proto != IPPROTO_ROUTING)
                           && (nw_proto != IPPROTO_DSTOPTS)
                           && (nw_proto != IPPROTO_AH)
                           && (nw_proto != IPPROTO_FRAGMENT))) {
                /* It's either a terminal header (e.g., TCP, UDP) or one we
                 * don't understand.  In either case, we're done with the
                 * packet, so use it to fill in 'nw_proto'. */
                break;
            }

            /* We only verify that at least 8 bytes of the next header are
             * available, but many of these headers are longer.  Ensure that
             * accesses within the extension header are within those first 8
             * bytes. All extension headers are required to be at least 8
             * bytes. */
            if (OVS_UNLIKELY(size < 8)) {
                goto out;
            }

            if ((nw_proto == IPPROTO_HOPOPTS)
                || (nw_proto == IPPROTO_ROUTING)
                || (nw_proto == IPPROTO_DSTOPTS)) {
                /* These headers, while different, have the fields we care
                 * about in the same location and with the same
                 * interpretation. */
                const struct ip6_ext *ext_hdr = data;
                nw_proto = ext_hdr->ip6e_nxt;
                if (OVS_UNLIKELY(!data_try_pull(&data, &size,
                                                (ext_hdr->ip6e_len + 1) * 8))) {
                    goto out;
                }
            } else if (nw_proto == IPPROTO_AH) {
                /* A standard AH definition isn't available, but the fields
                 * we care about are in the same location as the generic
                 * option header--only the header length is calculated
                 * differently. */
                const struct ip6_ext *ext_hdr = data;
                nw_proto = ext_hdr->ip6e_nxt;
                if (OVS_UNLIKELY(!data_try_pull(&data, &size,
                                                (ext_hdr->ip6e_len + 2) * 4))) {
                    goto out;
                }
            } else if (nw_proto == IPPROTO_FRAGMENT) {
                const struct ovs_16aligned_ip6_frag *frag_hdr = data;

                nw_proto = frag_hdr->ip6f_nxt;
                if (!data_try_pull(&data, &size, sizeof *frag_hdr)) {
                    goto out;
                }

                /* We only process the first fragment. */
                if (frag_hdr->ip6f_offlg != htons(0)) {
                    nw_frag = FLOW_NW_FRAG_ANY;
                    if ((frag_hdr->ip6f_offlg & IP6F_OFF_MASK) != htons(0)) {
                        nw_frag |= FLOW_NW_FRAG_LATER;
                        nw_proto = IPPROTO_FRAGMENT;
                        break;
                    }
                }
            }
        }
    } else {
        if (dl_type == htons(ETH_TYPE_ARP) ||
            dl_type == htons(ETH_TYPE_RARP)) {
            uint8_t arp_buf[2][ETH_ADDR_LEN];
            const struct arp_eth_header *arp = (const struct arp_eth_header *)
                data_try_pull(&data, &size, ARP_ETH_HEADER_LEN);

            if (OVS_LIKELY(arp) && OVS_LIKELY(arp->ar_hrd == htons(1))
                && OVS_LIKELY(arp->ar_pro == htons(ETH_TYPE_IP))
                && OVS_LIKELY(arp->ar_hln == ETH_ADDR_LEN)
                && OVS_LIKELY(arp->ar_pln == 4)) {
                miniflow_push_be32(mf, nw_src,
                                   get_16aligned_be32(&arp->ar_spa));
                miniflow_push_be32(mf, nw_dst,
                                   get_16aligned_be32(&arp->ar_tpa));

                /* We only match on the lower 8 bits of the opcode. */
                if (OVS_LIKELY(ntohs(arp->ar_op) <= 0xff)) {
                    miniflow_push_be32(mf, ipv6_label, 0); /* Pad with ARP. */
                    miniflow_push_be32(mf, nw_frag, htonl(ntohs(arp->ar_op)));
                }

                /* Must be adjacent. */
                BUILD_ASSERT(offsetof(struct flow, arp_sha) + 6
                             == offsetof(struct flow, arp_tha));

                memcpy(arp_buf[0], arp->ar_sha, ETH_ADDR_LEN);
                memcpy(arp_buf[1], arp->ar_tha, ETH_ADDR_LEN);
                miniflow_push_macs(mf, arp_sha, arp_buf);
                miniflow_pad_to_64(mf, tcp_flags);
            }
        }
        goto out;
    }

    packet->l4_ofs = (char *)data - frame;
    miniflow_push_be32(mf, nw_frag,
                       BYTES_TO_BE32(nw_frag, nw_tos, nw_ttl, nw_proto));

    if (OVS_LIKELY(!(nw_frag & FLOW_NW_FRAG_LATER))) {
        if (OVS_LIKELY(nw_proto == IPPROTO_TCP)) {
            if (OVS_LIKELY(size >= TCP_HEADER_LEN)) {
                const struct tcp_header *tcp = data;

                miniflow_push_be32(mf, arp_tha[2], 0);
                miniflow_push_be32(mf, tcp_flags,
                                   TCP_FLAGS_BE32(tcp->tcp_ctl));
                miniflow_push_words(mf, tp_src, &tcp->tcp_src, 1);
                miniflow_pad_to_64(mf, igmp_group_ip4);
            }
        } else if (OVS_LIKELY(nw_proto == IPPROTO_UDP)) {
            if (OVS_LIKELY(size >= UDP_HEADER_LEN)) {
                const struct udp_header *udp = data;

                miniflow_push_words(mf, tp_src, &udp->udp_src, 1);
                miniflow_pad_to_64(mf, igmp_group_ip4);
            }
        } else if (OVS_LIKELY(nw_proto == IPPROTO_SCTP)) {
            if (OVS_LIKELY(size >= SCTP_HEADER_LEN)) {
                const struct sctp_header *sctp = data;

                miniflow_push_words(mf, tp_src, &sctp->sctp_src, 1);
                miniflow_pad_to_64(mf, igmp_group_ip4);
            }
        } else if (OVS_LIKELY(nw_proto == IPPROTO_ICMP)) {
            if (OVS_LIKELY(size >= ICMP_HEADER_LEN)) {
                const struct icmp_header *icmp = data;

                miniflow_push_be16(mf, tp_src, htons(icmp->icmp_type));
                miniflow_push_be16(mf, tp_dst, htons(icmp->icmp_code));
                miniflow_pad_to_64(mf, igmp_group_ip4);
            }
        } else if (OVS_LIKELY(nw_proto == IPPROTO_IGMP)) {
            if (OVS_LIKELY(size >= IGMP_HEADER_LEN)) {
                const struct igmp_header *igmp = data;

                miniflow_push_be16(mf, tp_src, htons(igmp->igmp_type));
                miniflow_push_be16(mf, tp_dst, htons(igmp->igmp_code));
                miniflow_push_be32(mf, igmp_group_ip4,
                                   get_16aligned_be32(&igmp->group));
            }
        } else if (OVS_LIKELY(nw_proto == IPPROTO_ICMPV6)) {
            if (OVS_LIKELY(size >= sizeof(struct icmp6_hdr))) {
                const struct in6_addr *nd_target = NULL;
                uint8_t arp_buf[2][ETH_ADDR_LEN];
                const struct icmp6_hdr *icmp = data_pull(&data, &size,
                                                         sizeof *icmp);
                memset(arp_buf, 0, sizeof arp_buf);
                if (OVS_LIKELY(parse_icmpv6(&data, &size, icmp, &nd_target,
                                            arp_buf))) {
                    if (nd_target) {
                        miniflow_push_words(mf, nd_target, nd_target,
                                            sizeof *nd_target / 8);
                    }
                    miniflow_push_macs(mf, arp_sha, arp_buf);
                    miniflow_pad_to_64(mf, tcp_flags);
                    miniflow_push_be16(mf, tp_src, htons(icmp->icmp6_type));
                    miniflow_push_be16(mf, tp_dst, htons(icmp->icmp6_code));
                    miniflow_pad_to_64(mf, igmp_group_ip4);
                }
            }
        }
    }
 out:
    dst->map = mf.map;
}

/* For every bit of a field that is wildcarded in 'wildcards', sets the
 * corresponding bit in 'flow' to zero. */
void
flow_zero_wildcards(struct flow *flow, const struct flow_wildcards *wildcards)
{
    uint64_t *flow_u64 = (uint64_t *) flow;
    const uint64_t *wc_u64 = (const uint64_t *) &wildcards->masks;
    size_t i;

    for (i = 0; i < FLOW_U64S; i++) {
        flow_u64[i] &= wc_u64[i];
    }
}

void
flow_unwildcard_tp_ports(const struct flow *flow, struct flow_wildcards *wc)
{
    if (flow->nw_proto != IPPROTO_ICMP) {
        memset(&wc->masks.tp_src, 0xff, sizeof wc->masks.tp_src);
        memset(&wc->masks.tp_dst, 0xff, sizeof wc->masks.tp_dst);
    } else {
        wc->masks.tp_src = htons(0xff);
        wc->masks.tp_dst = htons(0xff);
    }
}

/* Initializes 'fmd' with the metadata found in 'flow'. */
void
flow_get_metadata(const struct flow *flow, struct flow_metadata *fmd)
{
    BUILD_ASSERT_DECL(FLOW_WC_SEQ == 31);

    fmd->dp_hash = flow->dp_hash;
    fmd->recirc_id = flow->recirc_id;
    fmd->tun_id = flow->tunnel.tun_id;
    fmd->tun_src = flow->tunnel.ip_src;
    fmd->tun_dst = flow->tunnel.ip_dst;
    fmd->metadata = flow->metadata;
    memcpy(fmd->regs, flow->regs, sizeof fmd->regs);
    fmd->pkt_mark = flow->pkt_mark;
    fmd->in_port = flow->in_port.ofp_port;
    fmd->base_layer = flow->base_layer;
}

char *
flow_to_string(const struct flow *flow)
{
    struct ds ds = DS_EMPTY_INITIALIZER;
    flow_format(&ds, flow);
    return ds_cstr(&ds);
}

const char *
flow_tun_flag_to_string(uint32_t flags)
{
    switch (flags) {
    case FLOW_TNL_F_DONT_FRAGMENT:
        return "df";
    case FLOW_TNL_F_CSUM:
        return "csum";
    case FLOW_TNL_F_KEY:
        return "key";
    case FLOW_TNL_F_OAM:
        return "oam";
    default:
        return NULL;
    }
}

void
format_flags(struct ds *ds, const char *(*bit_to_string)(uint32_t),
             uint32_t flags, char del)
{
    uint32_t bad = 0;

    if (!flags) {
        return;
    }
    while (flags) {
        uint32_t bit = rightmost_1bit(flags);
        const char *s;

        s = bit_to_string(bit);
        if (s) {
            ds_put_format(ds, "%s%c", s, del);
        } else {
            bad |= bit;
        }

        flags &= ~bit;
    }

    if (bad) {
        ds_put_format(ds, "0x%"PRIx32"%c", bad, del);
    }
    ds_chomp(ds, del);
}

void
format_flags_masked(struct ds *ds, const char *name,
                    const char *(*bit_to_string)(uint32_t), uint32_t flags,
                    uint32_t mask)
{
    if (name) {
        ds_put_format(ds, "%s=", name);
    }
    while (mask) {
        uint32_t bit = rightmost_1bit(mask);
        const char *s = bit_to_string(bit);

        ds_put_format(ds, "%s%s", (flags & bit) ? "+" : "-",
                      s ? s : "[Unknown]");
        mask &= ~bit;
    }
}

void
flow_format(struct ds *ds, const struct flow *flow)
{
    struct match match;
    struct flow_wildcards *wc = &match.wc;

    match_wc_init(&match, flow);

    /* As this function is most often used for formatting a packet in a
     * packet-in message, skip formatting the packet context fields that are
     * all-zeroes (Openflow spec encourages leaving out all-zeroes context
     * fields from the packet-in messages).  We make an exception with the
     * 'in_port' field, which we always format, as packets usually have an
     * in_port, and 0 is a port just like any other port. */
    if (!flow->skb_priority) {
        WC_UNMASK_FIELD(wc, skb_priority);
    }
    if (!flow->pkt_mark) {
        WC_UNMASK_FIELD(wc, pkt_mark);
    }
    if (!flow->recirc_id) {
        WC_UNMASK_FIELD(wc, recirc_id);
    }
    for (int i = 0; i < FLOW_N_REGS; i++) {
        if (!flow->regs[i]) {
            WC_UNMASK_FIELD(wc, regs[i]);
        }
    }
    if (!flow->metadata) {
        WC_UNMASK_FIELD(wc, metadata);
    }

    match_format(&match, ds, OFP_DEFAULT_PRIORITY);
}

void
flow_print(FILE *stream, const struct flow *flow)
{
    char *s = flow_to_string(flow);
    fputs(s, stream);
    free(s);
}

/* flow_wildcards functions. */

/* Initializes 'wc' as a set of wildcards that matches every packet. */
void
flow_wildcards_init_catchall(struct flow_wildcards *wc)
{
    memset(&wc->masks, 0, sizeof wc->masks);
}

/* Converts a flow into flow wildcards.  It sets the wildcard masks based on
 * the packet headers extracted to 'flow'.  It will not set the mask for fields
 * that do not make sense for the packet type.  OpenFlow-only metadata is
 * wildcarded, but other metadata is unconditionally exact-matched. */
void flow_wildcards_init_for_packet(struct flow_wildcards *wc,
                                    const struct flow *flow)
{
    memset(&wc->masks, 0x0, sizeof wc->masks);

    /* Update this function whenever struct flow changes. */
    BUILD_ASSERT_DECL(FLOW_WC_SEQ == 31);

    if (flow->tunnel.ip_dst) {
        if (flow->tunnel.flags & FLOW_TNL_F_KEY) {
            WC_MASK_FIELD(wc, tunnel.tun_id);
        }
        WC_MASK_FIELD(wc, tunnel.ip_src);
        WC_MASK_FIELD(wc, tunnel.ip_dst);
        WC_MASK_FIELD(wc, tunnel.flags);
        WC_MASK_FIELD(wc, tunnel.ip_tos);
        WC_MASK_FIELD(wc, tunnel.ip_ttl);
        WC_MASK_FIELD(wc, tunnel.tp_src);
        WC_MASK_FIELD(wc, tunnel.tp_dst);
    } else if (flow->tunnel.tun_id) {
        WC_MASK_FIELD(wc, tunnel.tun_id);
    }

    /* metadata, regs, and conj_id wildcarded. */

    WC_MASK_FIELD(wc, skb_priority);
    WC_MASK_FIELD(wc, pkt_mark);
    WC_MASK_FIELD(wc, recirc_id);
    WC_MASK_FIELD(wc, dp_hash);
    WC_MASK_FIELD(wc, in_port);
    WC_MASK_FIELD(wc, base_layer);

    /* actset_output wildcarded. */

    WC_MASK_FIELD(wc, dl_type);
    if (flow->base_layer == LAYER_2) {
        WC_MASK_FIELD(wc, dl_dst);
        WC_MASK_FIELD(wc, dl_src);
        WC_MASK_FIELD(wc, vlan_tci);
    }

    if (flow->dl_type == htons(ETH_TYPE_IP)) {
        WC_MASK_FIELD(wc, nw_src);
        WC_MASK_FIELD(wc, nw_dst);
    } else if (flow->dl_type == htons(ETH_TYPE_IPV6)) {
        WC_MASK_FIELD(wc, ipv6_src);
        WC_MASK_FIELD(wc, ipv6_dst);
        WC_MASK_FIELD(wc, ipv6_label);
    } else if (flow->dl_type == htons(ETH_TYPE_ARP) ||
               flow->dl_type == htons(ETH_TYPE_RARP)) {
        WC_MASK_FIELD(wc, nw_src);
        WC_MASK_FIELD(wc, nw_dst);
        WC_MASK_FIELD(wc, nw_proto);
        WC_MASK_FIELD(wc, arp_sha);
        WC_MASK_FIELD(wc, arp_tha);
        return;
    } else if (eth_type_mpls(flow->dl_type)) {
        for (int i = 0; i < FLOW_MAX_MPLS_LABELS; i++) {
            WC_MASK_FIELD(wc, mpls_lse[i]);
            if (flow->mpls_lse[i] & htonl(MPLS_BOS_MASK)) {
                break;
            }
        }
        return;
    } else {
        return; /* Unknown ethertype. */
    }

    /* IPv4 or IPv6. */
    WC_MASK_FIELD(wc, nw_frag);
    WC_MASK_FIELD(wc, nw_tos);
    WC_MASK_FIELD(wc, nw_ttl);
    WC_MASK_FIELD(wc, nw_proto);

    /* No transport layer header in later fragments. */
    if (!(flow->nw_frag & FLOW_NW_FRAG_LATER) &&
        (flow->nw_proto == IPPROTO_ICMP ||
         flow->nw_proto == IPPROTO_ICMPV6 ||
         flow->nw_proto == IPPROTO_TCP ||
         flow->nw_proto == IPPROTO_UDP ||
         flow->nw_proto == IPPROTO_SCTP ||
         flow->nw_proto == IPPROTO_IGMP)) {
        WC_MASK_FIELD(wc, tp_src);
        WC_MASK_FIELD(wc, tp_dst);

        if (flow->nw_proto == IPPROTO_TCP) {
            WC_MASK_FIELD(wc, tcp_flags);
        } else if (flow->nw_proto == IPPROTO_ICMPV6) {
            WC_MASK_FIELD(wc, arp_sha);
            WC_MASK_FIELD(wc, arp_tha);
            WC_MASK_FIELD(wc, nd_target);
        } else if (flow->nw_proto == IPPROTO_IGMP) {
            WC_MASK_FIELD(wc, igmp_group_ip4);
        }
    }
}

/* Return a map of possible fields for a packet of the same type as 'flow'.
 * Including extra bits in the returned mask is not wrong, it is just less
 * optimal.
 *
 * This is a less precise version of flow_wildcards_init_for_packet() above. */
uint64_t
flow_wc_map(const struct flow *flow)
{
    /* Update this function whenever struct flow changes. */
    BUILD_ASSERT_DECL(FLOW_WC_SEQ == 31);

    uint64_t map = (flow->tunnel.ip_dst) ? MINIFLOW_MAP(tunnel) : 0;

    /* Metadata fields that can appear on packet input. */
    map |= MINIFLOW_MAP(skb_priority) | MINIFLOW_MAP(pkt_mark)
        | MINIFLOW_MAP(recirc_id) | MINIFLOW_MAP(dp_hash)
        | MINIFLOW_MAP(in_port)
        | MINIFLOW_MAP(dl_dst) | MINIFLOW_MAP(dl_src)
        | MINIFLOW_MAP(dl_type) | MINIFLOW_MAP(vlan_tci);

    /* Ethertype-dependent fields. */
    if (OVS_LIKELY(flow->dl_type == htons(ETH_TYPE_IP))) {
        map |= MINIFLOW_MAP(nw_src) | MINIFLOW_MAP(nw_dst)
            | MINIFLOW_MAP(nw_proto) | MINIFLOW_MAP(nw_frag)
            | MINIFLOW_MAP(nw_tos) | MINIFLOW_MAP(nw_ttl);
        if (OVS_UNLIKELY(flow->nw_proto == IPPROTO_IGMP)) {
            map |= MINIFLOW_MAP(igmp_group_ip4);
        } else {
            map |= MINIFLOW_MAP(tcp_flags)
                | MINIFLOW_MAP(tp_src) | MINIFLOW_MAP(tp_dst);
        }
    } else if (flow->dl_type == htons(ETH_TYPE_IPV6)) {
        map |= MINIFLOW_MAP(ipv6_src) | MINIFLOW_MAP(ipv6_dst)
            | MINIFLOW_MAP(ipv6_label)
            | MINIFLOW_MAP(nw_proto) | MINIFLOW_MAP(nw_frag)
            | MINIFLOW_MAP(nw_tos) | MINIFLOW_MAP(nw_ttl);
        if (OVS_UNLIKELY(flow->nw_proto == IPPROTO_ICMPV6)) {
            map |= MINIFLOW_MAP(nd_target)
                | MINIFLOW_MAP(arp_sha) | MINIFLOW_MAP(arp_tha);
        } else {
            map |= MINIFLOW_MAP(tcp_flags)
                | MINIFLOW_MAP(tp_src) | MINIFLOW_MAP(tp_dst);
        }
    } else if (eth_type_mpls(flow->dl_type)) {
        map |= MINIFLOW_MAP(mpls_lse);
    } else if (flow->dl_type == htons(ETH_TYPE_ARP) ||
               flow->dl_type == htons(ETH_TYPE_RARP)) {
        map |= MINIFLOW_MAP(nw_src) | MINIFLOW_MAP(nw_dst)
            | MINIFLOW_MAP(nw_proto)
            | MINIFLOW_MAP(arp_sha) | MINIFLOW_MAP(arp_tha);
    }

    return map;
}

/* Clear the metadata and register wildcard masks. They are not packet
 * header fields. */
void
flow_wildcards_clear_non_packet_fields(struct flow_wildcards *wc)
{
    /* Update this function whenever struct flow changes. */
    BUILD_ASSERT_DECL(FLOW_WC_SEQ == 31);

    memset(&wc->masks.metadata, 0, sizeof wc->masks.metadata);
    memset(&wc->masks.regs, 0, sizeof wc->masks.regs);
    wc->masks.actset_output = 0;
    wc->masks.conj_id = 0;
}

/* Returns true if 'wc' matches every packet, false if 'wc' fixes any bits or
 * fields. */
bool
flow_wildcards_is_catchall(const struct flow_wildcards *wc)
{
    const uint64_t *wc_u64 = (const uint64_t *) &wc->masks;
    size_t i;

    for (i = 0; i < FLOW_U64S; i++) {
        if (wc_u64[i]) {
            return false;
        }
    }
    return true;
}

/* Sets 'dst' as the bitwise AND of wildcards in 'src1' and 'src2'.
 * That is, a bit or a field is wildcarded in 'dst' if it is wildcarded
 * in 'src1' or 'src2' or both.  */
void
flow_wildcards_and(struct flow_wildcards *dst,
                   const struct flow_wildcards *src1,
                   const struct flow_wildcards *src2)
{
    uint64_t *dst_u64 = (uint64_t *) &dst->masks;
    const uint64_t *src1_u64 = (const uint64_t *) &src1->masks;
    const uint64_t *src2_u64 = (const uint64_t *) &src2->masks;
    size_t i;

    for (i = 0; i < FLOW_U64S; i++) {
        dst_u64[i] = src1_u64[i] & src2_u64[i];
    }
}

/* Sets 'dst' as the bitwise OR of wildcards in 'src1' and 'src2'.  That
 * is, a bit or a field is wildcarded in 'dst' if it is neither
 * wildcarded in 'src1' nor 'src2'. */
void
flow_wildcards_or(struct flow_wildcards *dst,
                  const struct flow_wildcards *src1,
                  const struct flow_wildcards *src2)
{
    uint64_t *dst_u64 = (uint64_t *) &dst->masks;
    const uint64_t *src1_u64 = (const uint64_t *) &src1->masks;
    const uint64_t *src2_u64 = (const uint64_t *) &src2->masks;
    size_t i;

    for (i = 0; i < FLOW_U64S; i++) {
        dst_u64[i] = src1_u64[i] | src2_u64[i];
    }
}

/* Returns a hash of the wildcards in 'wc'. */
uint32_t
flow_wildcards_hash(const struct flow_wildcards *wc, uint32_t basis)
{
    return flow_hash(&wc->masks, basis);
}

/* Returns true if 'a' and 'b' represent the same wildcards, false if they are
 * different. */
bool
flow_wildcards_equal(const struct flow_wildcards *a,
                     const struct flow_wildcards *b)
{
    return flow_equal(&a->masks, &b->masks);
}

/* Returns true if at least one bit or field is wildcarded in 'a' but not in
 * 'b', false otherwise. */
bool
flow_wildcards_has_extra(const struct flow_wildcards *a,
                         const struct flow_wildcards *b)
{
    const uint64_t *a_u64 = (const uint64_t *) &a->masks;
    const uint64_t *b_u64 = (const uint64_t *) &b->masks;
    size_t i;

    for (i = 0; i < FLOW_U64S; i++) {
        if ((a_u64[i] & b_u64[i]) != b_u64[i]) {
            return true;
        }
    }
    return false;
}

/* Returns true if 'a' and 'b' are equal, except that 0-bits (wildcarded bits)
 * in 'wc' do not need to be equal in 'a' and 'b'. */
bool
flow_equal_except(const struct flow *a, const struct flow *b,
                  const struct flow_wildcards *wc)
{
    const uint64_t *a_u64 = (const uint64_t *) a;
    const uint64_t *b_u64 = (const uint64_t *) b;
    const uint64_t *wc_u64 = (const uint64_t *) &wc->masks;
    size_t i;

    for (i = 0; i < FLOW_U64S; i++) {
        if ((a_u64[i] ^ b_u64[i]) & wc_u64[i]) {
            return false;
        }
    }
    return true;
}

/* Sets the wildcard mask for register 'idx' in 'wc' to 'mask'.
 * (A 0-bit indicates a wildcard bit.) */
void
flow_wildcards_set_reg_mask(struct flow_wildcards *wc, int idx, uint32_t mask)
{
    wc->masks.regs[idx] = mask;
}

/* Sets the wildcard mask for register 'idx' in 'wc' to 'mask'.
 * (A 0-bit indicates a wildcard bit.) */
void
flow_wildcards_set_xreg_mask(struct flow_wildcards *wc, int idx, uint64_t mask)
{
    flow_set_xreg(&wc->masks, idx, mask);
}

/* Calculates the 5-tuple hash from the given miniflow.
 * This returns the same value as flow_hash_5tuple for the corresponding
 * flow. */
uint32_t
miniflow_hash_5tuple(const struct miniflow *flow, uint32_t basis)
{
    uint32_t hash = basis;

    if (flow) {
        ovs_be16 dl_type = MINIFLOW_GET_BE16(flow, dl_type);

        hash = hash_add(hash, MINIFLOW_GET_U8(flow, nw_proto));

        /* Separate loops for better optimization. */
        if (dl_type == htons(ETH_TYPE_IPV6)) {
            uint64_t map = MINIFLOW_MAP(ipv6_src) | MINIFLOW_MAP(ipv6_dst);
            uint64_t value;

            MINIFLOW_FOR_EACH_IN_MAP(value, flow, map) {
                hash = hash_add64(hash, value);
            }
        } else {
            hash = hash_add(hash, MINIFLOW_GET_U32(flow, nw_src));
            hash = hash_add(hash, MINIFLOW_GET_U32(flow, nw_dst));
        }
        /* Add both ports at once. */
        hash = hash_add(hash, MINIFLOW_GET_U32(flow, tp_src));
        hash = hash_finish(hash, 42); /* Arbitrary number. */
    }
    return hash;
}

BUILD_ASSERT_DECL(offsetof(struct flow, tp_src) + 2
                  == offsetof(struct flow, tp_dst) &&
                  offsetof(struct flow, tp_src) / 4
                  == offsetof(struct flow, tp_dst) / 4);
BUILD_ASSERT_DECL(offsetof(struct flow, ipv6_src) + 16
                  == offsetof(struct flow, ipv6_dst));

/* Calculates the 5-tuple hash from the given flow. */
uint32_t
flow_hash_5tuple(const struct flow *flow, uint32_t basis)
{
    uint32_t hash = basis;

    if (flow) {
        hash = hash_add(hash, flow->nw_proto);

        if (flow->dl_type == htons(ETH_TYPE_IPV6)) {
            const uint64_t *flow_u64 = (const uint64_t *)flow;
            int ofs = offsetof(struct flow, ipv6_src) / 8;
            int end = ofs + 2 * sizeof flow->ipv6_src / 8;

            for (;ofs < end; ofs++) {
                hash = hash_add64(hash, flow_u64[ofs]);
            }
        } else {
            hash = hash_add(hash, (OVS_FORCE uint32_t) flow->nw_src);
            hash = hash_add(hash, (OVS_FORCE uint32_t) flow->nw_dst);
        }
        /* Add both ports at once. */
        hash = hash_add(hash,
                        ((const uint32_t *)flow)[offsetof(struct flow, tp_src)
                                                 / sizeof(uint32_t)]);
        hash = hash_finish(hash, 42); /* Arbitrary number. */
    }
    return hash;
}

/* Hashes 'flow' based on its L2 through L4 protocol information. */
uint32_t
flow_hash_symmetric_l4(const struct flow *flow, uint32_t basis)
{
    struct {
        union {
            ovs_be32 ipv4_addr;
            struct in6_addr ipv6_addr;
        };
        ovs_be16 eth_type;
        ovs_be16 vlan_tci;
        ovs_be16 tp_port;
        uint8_t eth_addr[ETH_ADDR_LEN];
        uint8_t ip_proto;
    } fields;

    int i;

    memset(&fields, 0, sizeof fields);
    for (i = 0; i < ETH_ADDR_LEN; i++) {
        fields.eth_addr[i] = flow->dl_src[i] ^ flow->dl_dst[i];
    }
    fields.vlan_tci = flow->vlan_tci & htons(VLAN_VID_MASK);
    fields.eth_type = flow->dl_type;

    /* UDP source and destination port are not taken into account because they
     * will not necessarily be symmetric in a bidirectional flow. */
    if (fields.eth_type == htons(ETH_TYPE_IP)) {
        fields.ipv4_addr = flow->nw_src ^ flow->nw_dst;
        fields.ip_proto = flow->nw_proto;
        if (fields.ip_proto == IPPROTO_TCP || fields.ip_proto == IPPROTO_SCTP) {
            fields.tp_port = flow->tp_src ^ flow->tp_dst;
        }
    } else if (fields.eth_type == htons(ETH_TYPE_IPV6)) {
        const uint8_t *a = &flow->ipv6_src.s6_addr[0];
        const uint8_t *b = &flow->ipv6_dst.s6_addr[0];
        uint8_t *ipv6_addr = &fields.ipv6_addr.s6_addr[0];

        for (i=0; i<16; i++) {
            ipv6_addr[i] = a[i] ^ b[i];
        }
        fields.ip_proto = flow->nw_proto;
        if (fields.ip_proto == IPPROTO_TCP || fields.ip_proto == IPPROTO_SCTP) {
            fields.tp_port = flow->tp_src ^ flow->tp_dst;
        }
    }
    return jhash_bytes(&fields, sizeof fields, basis);
}

/* Initialize a flow with random fields that matter for nx_hash_fields. */
void
flow_random_hash_fields(struct flow *flow)
{
    uint16_t rnd = random_uint16();

    /* Initialize to all zeros. */
    memset(flow, 0, sizeof *flow);

    eth_addr_random(flow->dl_src);
    eth_addr_random(flow->dl_dst);

    flow->vlan_tci = (OVS_FORCE ovs_be16) (random_uint16() & VLAN_VID_MASK);

    /* Make most of the random flows IPv4, some IPv6, and rest random. */
    flow->dl_type = rnd < 0x8000 ? htons(ETH_TYPE_IP) :
        rnd < 0xc000 ? htons(ETH_TYPE_IPV6) : (OVS_FORCE ovs_be16)rnd;

    if (dl_type_is_ip_any(flow->dl_type)) {
        if (flow->dl_type == htons(ETH_TYPE_IP)) {
            flow->nw_src = (OVS_FORCE ovs_be32)random_uint32();
            flow->nw_dst = (OVS_FORCE ovs_be32)random_uint32();
        } else {
            random_bytes(&flow->ipv6_src, sizeof flow->ipv6_src);
            random_bytes(&flow->ipv6_dst, sizeof flow->ipv6_dst);
        }
        /* Make most of IP flows TCP, some UDP or SCTP, and rest random. */
        rnd = random_uint16();
        flow->nw_proto = rnd < 0x8000 ? IPPROTO_TCP :
            rnd < 0xc000 ? IPPROTO_UDP :
            rnd < 0xd000 ? IPPROTO_SCTP : (uint8_t)rnd;
        if (flow->nw_proto == IPPROTO_TCP ||
            flow->nw_proto == IPPROTO_UDP ||
            flow->nw_proto == IPPROTO_SCTP) {
            flow->tp_src = (OVS_FORCE ovs_be16)random_uint16();
            flow->tp_dst = (OVS_FORCE ovs_be16)random_uint16();
        }
    }
}

/* Masks the fields in 'wc' that are used by the flow hash 'fields'. */
void
flow_mask_hash_fields(const struct flow *flow, struct flow_wildcards *wc,
                      enum nx_hash_fields fields)
{
    switch (fields) {
    case NX_HASH_FIELDS_ETH_SRC:
        memset(&wc->masks.dl_src, 0xff, sizeof wc->masks.dl_src);
        break;

    case NX_HASH_FIELDS_SYMMETRIC_L4:
        memset(&wc->masks.dl_src, 0xff, sizeof wc->masks.dl_src);
        memset(&wc->masks.dl_dst, 0xff, sizeof wc->masks.dl_dst);
        if (flow->dl_type == htons(ETH_TYPE_IP)) {
            memset(&wc->masks.nw_src, 0xff, sizeof wc->masks.nw_src);
            memset(&wc->masks.nw_dst, 0xff, sizeof wc->masks.nw_dst);
        } else if (flow->dl_type == htons(ETH_TYPE_IPV6)) {
            memset(&wc->masks.ipv6_src, 0xff, sizeof wc->masks.ipv6_src);
            memset(&wc->masks.ipv6_dst, 0xff, sizeof wc->masks.ipv6_dst);
        }
        if (is_ip_any(flow)) {
            memset(&wc->masks.nw_proto, 0xff, sizeof wc->masks.nw_proto);
            flow_unwildcard_tp_ports(flow, wc);
        }
        wc->masks.vlan_tci |= htons(VLAN_VID_MASK | VLAN_CFI);
        break;

    default:
        OVS_NOT_REACHED();
    }
}

/* Hashes the portions of 'flow' designated by 'fields'. */
uint32_t
flow_hash_fields(const struct flow *flow, enum nx_hash_fields fields,
                 uint16_t basis)
{
    switch (fields) {

    case NX_HASH_FIELDS_ETH_SRC:
        return jhash_bytes(flow->dl_src, sizeof flow->dl_src, basis);

    case NX_HASH_FIELDS_SYMMETRIC_L4:
        return flow_hash_symmetric_l4(flow, basis);
    }

    OVS_NOT_REACHED();
}

/* Returns a string representation of 'fields'. */
const char *
flow_hash_fields_to_str(enum nx_hash_fields fields)
{
    switch (fields) {
    case NX_HASH_FIELDS_ETH_SRC: return "eth_src";
    case NX_HASH_FIELDS_SYMMETRIC_L4: return "symmetric_l4";
    default: return "<unknown>";
    }
}

/* Returns true if the value of 'fields' is supported. Otherwise false. */
bool
flow_hash_fields_valid(enum nx_hash_fields fields)
{
    return fields == NX_HASH_FIELDS_ETH_SRC
        || fields == NX_HASH_FIELDS_SYMMETRIC_L4;
}

/* Returns a hash value for the bits of 'flow' that are active based on
 * 'wc', given 'basis'. */
uint32_t
flow_hash_in_wildcards(const struct flow *flow,
                       const struct flow_wildcards *wc, uint32_t basis)
{
    const uint64_t *wc_u64 = (const uint64_t *) &wc->masks;
    const uint64_t *flow_u64 = (const uint64_t *) flow;
    uint32_t hash;
    size_t i;

    hash = basis;
    for (i = 0; i < FLOW_U64S; i++) {
        hash = hash_add64(hash, flow_u64[i] & wc_u64[i]);
    }
    return hash_finish(hash, 8 * FLOW_U64S);
}

/* Sets the VLAN VID that 'flow' matches to 'vid', which is interpreted as an
 * OpenFlow 1.0 "dl_vlan" value:
 *
 *      - If it is in the range 0...4095, 'flow->vlan_tci' is set to match
 *        that VLAN.  Any existing PCP match is unchanged (it becomes 0 if
 *        'flow' previously matched packets without a VLAN header).
 *
 *      - If it is OFP_VLAN_NONE, 'flow->vlan_tci' is set to match a packet
 *        without a VLAN tag.
 *
 *      - Other values of 'vid' should not be used. */
void
flow_set_dl_vlan(struct flow *flow, ovs_be16 vid)
{
    if (vid == htons(OFP10_VLAN_NONE)) {
        flow->vlan_tci = htons(0);
    } else {
        vid &= htons(VLAN_VID_MASK);
        flow->vlan_tci &= ~htons(VLAN_VID_MASK);
        flow->vlan_tci |= htons(VLAN_CFI) | vid;
    }
}

/* Sets the VLAN VID that 'flow' matches to 'vid', which is interpreted as an
 * OpenFlow 1.2 "vlan_vid" value, that is, the low 13 bits of 'vlan_tci' (VID
 * plus CFI). */
void
flow_set_vlan_vid(struct flow *flow, ovs_be16 vid)
{
    ovs_be16 mask = htons(VLAN_VID_MASK | VLAN_CFI);
    flow->vlan_tci &= ~mask;
    flow->vlan_tci |= vid & mask;
}

/* Sets the VLAN PCP that 'flow' matches to 'pcp', which should be in the
 * range 0...7.
 *
 * This function has no effect on the VLAN ID that 'flow' matches.
 *
 * After calling this function, 'flow' will not match packets without a VLAN
 * header. */
void
flow_set_vlan_pcp(struct flow *flow, uint8_t pcp)
{
    pcp &= 0x07;
    flow->vlan_tci &= ~htons(VLAN_PCP_MASK);
    flow->vlan_tci |= htons((pcp << VLAN_PCP_SHIFT) | VLAN_CFI);
}

/* Returns the number of MPLS LSEs present in 'flow'
 *
 * Returns 0 if the 'dl_type' of 'flow' is not an MPLS ethernet type.
 * Otherwise traverses 'flow''s MPLS label stack stopping at the
 * first entry that has the BoS bit set. If no such entry exists then
 * the maximum number of LSEs that can be stored in 'flow' is returned.
 */
int
flow_count_mpls_labels(const struct flow *flow, struct flow_wildcards *wc)
{
    /* dl_type is always masked. */
    if (eth_type_mpls(flow->dl_type)) {
        int i;
        int cnt;

        cnt = 0;
        for (i = 0; i < FLOW_MAX_MPLS_LABELS; i++) {
            if (wc) {
                wc->masks.mpls_lse[i] |= htonl(MPLS_BOS_MASK);
            }
            if (flow->mpls_lse[i] & htonl(MPLS_BOS_MASK)) {
                return i + 1;
            }
            if (flow->mpls_lse[i]) {
                cnt++;
            }
        }
        return cnt;
    } else {
        return 0;
    }
}

/* Returns the number consecutive of MPLS LSEs, starting at the
 * innermost LSE, that are common in 'a' and 'b'.
 *
 * 'an' must be flow_count_mpls_labels(a).
 * 'bn' must be flow_count_mpls_labels(b).
 */
int
flow_count_common_mpls_labels(const struct flow *a, int an,
                              const struct flow *b, int bn,
                              struct flow_wildcards *wc)
{
    int min_n = MIN(an, bn);
    if (min_n == 0) {
        return 0;
    } else {
        int common_n = 0;
        int a_last = an - 1;
        int b_last = bn - 1;
        int i;

        for (i = 0; i < min_n; i++) {
            if (wc) {
                wc->masks.mpls_lse[a_last - i] = OVS_BE32_MAX;
                wc->masks.mpls_lse[b_last - i] = OVS_BE32_MAX;
            }
            if (a->mpls_lse[a_last - i] != b->mpls_lse[b_last - i]) {
                break;
            } else {
                common_n++;
            }
        }

        return common_n;
    }
}

/* Adds a new outermost MPLS label to 'flow' and changes 'flow''s Ethernet type
 * to 'mpls_eth_type', which must be an MPLS Ethertype.
 *
 * If the new label is the first MPLS label in 'flow', it is generated as;
 *
 *     - label: 2, if 'flow' is IPv6, otherwise 0.
 *
 *     - TTL: IPv4 or IPv6 TTL, if present and nonzero, otherwise 64.
 *
 *     - TC: IPv4 or IPv6 TOS, if present, otherwise 0.
 *
 *     - BoS: 1.
 *
 * If the new label is the second or later label MPLS label in 'flow', it is
 * generated as;
 *
 *     - label: Copied from outer label.
 *
 *     - TTL: Copied from outer label.
 *
 *     - TC: Copied from outer label.
 *
 *     - BoS: 0.
 *
 * 'n' must be flow_count_mpls_labels(flow).  'n' must be less than
 * FLOW_MAX_MPLS_LABELS (because otherwise flow->mpls_lse[] would overflow).
 */
void
flow_push_mpls(struct flow *flow, int n, ovs_be16 mpls_eth_type,
               struct flow_wildcards *wc)
{
    ovs_assert(eth_type_mpls(mpls_eth_type));
    ovs_assert(n < FLOW_MAX_MPLS_LABELS);

    if (n) {
        int i;

        if (wc) {
            memset(&wc->masks.mpls_lse, 0xff, sizeof *wc->masks.mpls_lse * n);
        }
        for (i = n; i >= 1; i--) {
            flow->mpls_lse[i] = flow->mpls_lse[i - 1];
        }
        flow->mpls_lse[0] = (flow->mpls_lse[1] & htonl(~MPLS_BOS_MASK));
    } else {
        int label = 0;          /* IPv4 Explicit Null. */
        int tc = 0;
        int ttl = 64;

        if (flow->dl_type == htons(ETH_TYPE_IPV6)) {
            label = 2;
        }

        if (is_ip_any(flow)) {
            tc = (flow->nw_tos & IP_DSCP_MASK) >> 2;
            if (wc) {
                wc->masks.nw_tos |= IP_DSCP_MASK;
                wc->masks.nw_ttl = 0xff;
            }

            if (flow->nw_ttl) {
                ttl = flow->nw_ttl;
            }
        }

        flow->mpls_lse[0] = set_mpls_lse_values(ttl, tc, 1, htonl(label));

        /* Clear all L3 and L4 fields and dp_hash. */
        BUILD_ASSERT(FLOW_WC_SEQ == 31);
        memset((char *) flow + FLOW_SEGMENT_2_ENDS_AT, 0,
               sizeof(struct flow) - FLOW_SEGMENT_2_ENDS_AT);
        flow->dp_hash = 0;
    }
    flow->dl_type = mpls_eth_type;
}

/* Tries to remove the outermost MPLS label from 'flow'.  Returns true if
 * successful, false otherwise.  On success, sets 'flow''s Ethernet type to
 * 'eth_type'.
 *
 * 'n' must be flow_count_mpls_labels(flow). */
bool
flow_pop_mpls(struct flow *flow, int n, ovs_be16 eth_type,
              struct flow_wildcards *wc)
{
    int i;

    if (n == 0) {
        /* Nothing to pop. */
        return false;
    } else if (n == FLOW_MAX_MPLS_LABELS) {
        if (wc) {
            wc->masks.mpls_lse[n - 1] |= htonl(MPLS_BOS_MASK);
        }
        if (!(flow->mpls_lse[n - 1] & htonl(MPLS_BOS_MASK))) {
            /* Can't pop because don't know what to fill in mpls_lse[n - 1]. */
            return false;
        }
    }

    if (wc) {
        memset(&wc->masks.mpls_lse[1], 0xff,
               sizeof *wc->masks.mpls_lse * (n - 1));
    }
    for (i = 1; i < n; i++) {
        flow->mpls_lse[i - 1] = flow->mpls_lse[i];
    }
    flow->mpls_lse[n - 1] = 0;
    flow->dl_type = eth_type;
    return true;
}

/* Sets the MPLS Label that 'flow' matches to 'label', which is interpreted
 * as an OpenFlow 1.1 "mpls_label" value. */
void
flow_set_mpls_label(struct flow *flow, int idx, ovs_be32 label)
{
    set_mpls_lse_label(&flow->mpls_lse[idx], label);
}

/* Sets the MPLS TTL that 'flow' matches to 'ttl', which should be in the
 * range 0...255. */
void
flow_set_mpls_ttl(struct flow *flow, int idx, uint8_t ttl)
{
    set_mpls_lse_ttl(&flow->mpls_lse[idx], ttl);
}

/* Sets the MPLS TC that 'flow' matches to 'tc', which should be in the
 * range 0...7. */
void
flow_set_mpls_tc(struct flow *flow, int idx, uint8_t tc)
{
    set_mpls_lse_tc(&flow->mpls_lse[idx], tc);
}

/* Sets the MPLS BOS bit that 'flow' matches to which should be 0 or 1. */
void
flow_set_mpls_bos(struct flow *flow, int idx, uint8_t bos)
{
    set_mpls_lse_bos(&flow->mpls_lse[idx], bos);
}

/* Sets the entire MPLS LSE. */
void
flow_set_mpls_lse(struct flow *flow, int idx, ovs_be32 lse)
{
    flow->mpls_lse[idx] = lse;
}

static size_t
flow_compose_l4(struct ofpbuf *b, const struct flow *flow)
{
    size_t l4_len = 0;

    if (!(flow->nw_frag & FLOW_NW_FRAG_ANY)
        || !(flow->nw_frag & FLOW_NW_FRAG_LATER)) {
        if (flow->nw_proto == IPPROTO_TCP) {
            struct tcp_header *tcp;

            l4_len = sizeof *tcp;
            tcp = ofpbuf_put_zeros(b, l4_len);
            tcp->tcp_src = flow->tp_src;
            tcp->tcp_dst = flow->tp_dst;
            tcp->tcp_ctl = TCP_CTL(ntohs(flow->tcp_flags), 5);
        } else if (flow->nw_proto == IPPROTO_UDP) {
            struct udp_header *udp;

            l4_len = sizeof *udp;
            udp = ofpbuf_put_zeros(b, l4_len);
            udp->udp_src = flow->tp_src;
            udp->udp_dst = flow->tp_dst;
        } else if (flow->nw_proto == IPPROTO_SCTP) {
            struct sctp_header *sctp;

            l4_len = sizeof *sctp;
            sctp = ofpbuf_put_zeros(b, l4_len);
            sctp->sctp_src = flow->tp_src;
            sctp->sctp_dst = flow->tp_dst;
        } else if (flow->nw_proto == IPPROTO_ICMP) {
            struct icmp_header *icmp;

            l4_len = sizeof *icmp;
            icmp = ofpbuf_put_zeros(b, l4_len);
            icmp->icmp_type = ntohs(flow->tp_src);
            icmp->icmp_code = ntohs(flow->tp_dst);
            icmp->icmp_csum = csum(icmp, ICMP_HEADER_LEN);
        } else if (flow->nw_proto == IPPROTO_IGMP) {
            struct igmp_header *igmp;

            l4_len = sizeof *igmp;
            igmp = ofpbuf_put_zeros(b, l4_len);
            igmp->igmp_type = ntohs(flow->tp_src);
            igmp->igmp_code = ntohs(flow->tp_dst);
            put_16aligned_be32(&igmp->group, flow->igmp_group_ip4);
            igmp->igmp_csum = csum(igmp, IGMP_HEADER_LEN);
        } else if (flow->nw_proto == IPPROTO_ICMPV6) {
            struct icmp6_hdr *icmp;

            l4_len = sizeof *icmp;
            icmp = ofpbuf_put_zeros(b, l4_len);
            icmp->icmp6_type = ntohs(flow->tp_src);
            icmp->icmp6_code = ntohs(flow->tp_dst);

            if (icmp->icmp6_code == 0 &&
                (icmp->icmp6_type == ND_NEIGHBOR_SOLICIT ||
                 icmp->icmp6_type == ND_NEIGHBOR_ADVERT)) {
                struct in6_addr *nd_target;
                struct nd_opt_hdr *nd_opt;

                l4_len += sizeof *nd_target;
                nd_target = ofpbuf_put_zeros(b, sizeof *nd_target);
                *nd_target = flow->nd_target;

                if (!eth_addr_is_zero(flow->arp_sha)) {
                    l4_len += 8;
                    nd_opt = ofpbuf_put_zeros(b, 8);
                    nd_opt->nd_opt_len = 1;
                    nd_opt->nd_opt_type = ND_OPT_SOURCE_LINKADDR;
                    memcpy(nd_opt + 1, flow->arp_sha, ETH_ADDR_LEN);
                }
                if (!eth_addr_is_zero(flow->arp_tha)) {
                    l4_len += 8;
                    nd_opt = ofpbuf_put_zeros(b, 8);
                    nd_opt->nd_opt_len = 1;
                    nd_opt->nd_opt_type = ND_OPT_TARGET_LINKADDR;
                    memcpy(nd_opt + 1, flow->arp_tha, ETH_ADDR_LEN);
                }
            }
            icmp->icmp6_cksum = (OVS_FORCE uint16_t)
                csum(icmp, (char *)ofpbuf_tail(b) - (char *)icmp);
        }
    }
    return l4_len;
}

/* Puts into 'b' a packet that flow_extract() would parse as having the given
 * 'flow'.
 *
 * (This is useful only for testing, obviously, and the packet isn't really
 * valid. It hasn't got some checksums filled in, for one, and lots of fields
 * are just zeroed.) */
void
flow_compose(struct ofpbuf *b, const struct flow *flow)
{
    size_t l4_len;

    /* eth_compose() sets l3 pointer and makes sure it is 32-bit aligned. */
    eth_compose(b, flow->dl_dst, flow->dl_src, ntohs(flow->dl_type), 0);
    if (flow->dl_type == htons(FLOW_DL_TYPE_NONE)) {
        struct eth_header *eth = ofpbuf_l2(b);
        eth->eth_type = htons(ofpbuf_size(b));
        return;
    }

    if (flow->vlan_tci & htons(VLAN_CFI)) {
        eth_push_vlan(b, htons(ETH_TYPE_VLAN), flow->vlan_tci);
    }

    if (flow->dl_type == htons(ETH_TYPE_IP)) {
        struct ip_header *ip;

        ip = ofpbuf_put_zeros(b, sizeof *ip);
        ip->ip_ihl_ver = IP_IHL_VER(5, 4);
        ip->ip_tos = flow->nw_tos;
        ip->ip_ttl = flow->nw_ttl;
        ip->ip_proto = flow->nw_proto;
        put_16aligned_be32(&ip->ip_src, flow->nw_src);
        put_16aligned_be32(&ip->ip_dst, flow->nw_dst);

        if (flow->nw_frag & FLOW_NW_FRAG_ANY) {
            ip->ip_frag_off |= htons(IP_MORE_FRAGMENTS);
            if (flow->nw_frag & FLOW_NW_FRAG_LATER) {
                ip->ip_frag_off |= htons(100);
            }
        }

        ofpbuf_set_l4(b, ofpbuf_tail(b));

        l4_len = flow_compose_l4(b, flow);

        ip = ofpbuf_l3(b);
        ip->ip_tot_len = htons(b->l4_ofs - b->l3_ofs + l4_len);
        ip->ip_csum = csum(ip, sizeof *ip);
    } else if (flow->dl_type == htons(ETH_TYPE_IPV6)) {
        struct ovs_16aligned_ip6_hdr *nh;

        nh = ofpbuf_put_zeros(b, sizeof *nh);
        put_16aligned_be32(&nh->ip6_flow, htonl(6 << 28) |
                           htonl(flow->nw_tos << 20) | flow->ipv6_label);
        nh->ip6_hlim = flow->nw_ttl;
        nh->ip6_nxt = flow->nw_proto;

        memcpy(&nh->ip6_src, &flow->ipv6_src, sizeof(nh->ip6_src));
        memcpy(&nh->ip6_dst, &flow->ipv6_dst, sizeof(nh->ip6_dst));

        ofpbuf_set_l4(b, ofpbuf_tail(b));

        l4_len = flow_compose_l4(b, flow);

        nh = ofpbuf_l3(b);
        nh->ip6_plen = htons(l4_len);
    } else if (flow->dl_type == htons(ETH_TYPE_ARP) ||
               flow->dl_type == htons(ETH_TYPE_RARP)) {
        struct arp_eth_header *arp;

        arp = ofpbuf_put_zeros(b, sizeof *arp);
        ofpbuf_set_l3(b, arp);
        arp->ar_hrd = htons(1);
        arp->ar_pro = htons(ETH_TYPE_IP);
        arp->ar_hln = ETH_ADDR_LEN;
        arp->ar_pln = 4;
        arp->ar_op = htons(flow->nw_proto);

        if (flow->nw_proto == ARP_OP_REQUEST ||
            flow->nw_proto == ARP_OP_REPLY) {
            put_16aligned_be32(&arp->ar_spa, flow->nw_src);
            put_16aligned_be32(&arp->ar_tpa, flow->nw_dst);
            memcpy(arp->ar_sha, flow->arp_sha, ETH_ADDR_LEN);
            memcpy(arp->ar_tha, flow->arp_tha, ETH_ADDR_LEN);
        }
    }

    if (eth_type_mpls(flow->dl_type)) {
        int n;

        b->l2_5_ofs = b->l3_ofs;
        for (n = 1; n < FLOW_MAX_MPLS_LABELS; n++) {
            if (flow->mpls_lse[n - 1] & htonl(MPLS_BOS_MASK)) {
                break;
            }
        }
        while (n > 0) {
            push_mpls(b, flow->dl_type, flow->mpls_lse[--n]);
        }
    }
}

/* Compressed flow. */

static int
miniflow_n_values(const struct miniflow *flow)
{
    return count_1bits(flow->map);
}

static uint64_t *
miniflow_alloc_values(struct miniflow *flow, int n)
{
    int size = MINIFLOW_VALUES_SIZE(n);

    if (size <= sizeof flow->inline_values) {
        flow->values_inline = true;
        return flow->inline_values;
    } else {
        COVERAGE_INC(miniflow_malloc);
        flow->values_inline = false;
        flow->offline_values = xmalloc(size);
        return flow->offline_values;
    }
}

/* Completes an initialization of 'dst' as a miniflow copy of 'src' begun by
 * the caller.  The caller must have already initialized 'dst->map' properly
 * to indicate the significant uint64_t elements of 'src'.  'n' must be the
 * number of 1-bits in 'dst->map'.
 *
 * Normally the significant elements are the ones that are non-zero.  However,
 * when a miniflow is initialized from a (mini)mask, the values can be zeroes,
 * so that the flow and mask always have the same maps.
 *
 * This function initializes values (either inline if possible or with
 * malloc() otherwise) and copies the uint64_t elements of 'src' indicated by
 * 'dst->map' into it. */
static void
miniflow_init__(struct miniflow *dst, const struct flow *src, int n)
{
    const uint64_t *src_u64 = (const uint64_t *) src;
    uint64_t *dst_u64 = miniflow_alloc_values(dst, n);
    int idx;

    MAP_FOR_EACH_INDEX(idx, dst->map) {
        *dst_u64++ = src_u64[idx];
    }
}

/* Initializes 'dst' as a copy of 'src'.  The caller must eventually free 'dst'
 * with miniflow_destroy().
 * Always allocates offline storage. */
void
miniflow_init(struct miniflow *dst, const struct flow *src)
{
    const uint64_t *src_u64 = (const uint64_t *) src;
    unsigned int i;
    int n;

    /* Initialize dst->map, counting the number of nonzero elements. */
    n = 0;
    dst->map = 0;

    for (i = 0; i < FLOW_U64S; i++) {
        if (src_u64[i]) {
            dst->map |= UINT64_C(1) << i;
            n++;
        }
    }

    miniflow_init__(dst, src, n);
}

/* Initializes 'dst' as a copy of 'src', using 'mask->map' as 'dst''s map.  The
 * caller must eventually free 'dst' with miniflow_destroy(). */
void
miniflow_init_with_minimask(struct miniflow *dst, const struct flow *src,
                            const struct minimask *mask)
{
    dst->map = mask->masks.map;
    miniflow_init__(dst, src, miniflow_n_values(dst));
}

/* Initializes 'dst' as a copy of 'src'.  The caller must eventually free 'dst'
 * with miniflow_destroy(). */
void
miniflow_clone(struct miniflow *dst, const struct miniflow *src)
{
    int size = MINIFLOW_VALUES_SIZE(miniflow_n_values(src));
    uint64_t *values;

    dst->map = src->map;
    if (size <= sizeof dst->inline_values) {
        dst->values_inline = true;
        values = dst->inline_values;
    } else {
        dst->values_inline = false;
        COVERAGE_INC(miniflow_malloc);
        dst->offline_values = xmalloc(size);
        values = dst->offline_values;
    }
    memcpy(values, miniflow_get_values(src), size);
}

/* Initializes 'dst' as a copy of 'src'.  The caller must have allocated
 * 'dst' to have inline space all data in 'src'. */
void
miniflow_clone_inline(struct miniflow *dst, const struct miniflow *src,
                      size_t n_values)
{
    dst->values_inline = true;
    dst->map = src->map;
    memcpy(dst->inline_values, miniflow_get_values(src),
           MINIFLOW_VALUES_SIZE(n_values));
}

/* Initializes 'dst' with the data in 'src', destroying 'src'.
 * The caller must eventually free 'dst' with miniflow_destroy().
 * 'dst' must be regularly sized miniflow, but 'src' can have
 * storage for more than the default MINI_N_INLINE inline
 * values. */
void
miniflow_move(struct miniflow *dst, struct miniflow *src)
{
    int size = MINIFLOW_VALUES_SIZE(miniflow_n_values(src));

    dst->map = src->map;
    if (size <= sizeof dst->inline_values) {
        dst->values_inline = true;
        memcpy(dst->inline_values, miniflow_get_values(src), size);
        miniflow_destroy(src);
    } else if (src->values_inline) {
        dst->values_inline = false;
        COVERAGE_INC(miniflow_malloc);
        dst->offline_values = xmalloc(size);
        memcpy(dst->offline_values, src->inline_values, size);
    } else {
        dst->values_inline = false;
        dst->offline_values = src->offline_values;
    }
}

/* Frees any memory owned by 'flow'.  Does not free the storage in which 'flow'
 * itself resides; the caller is responsible for that. */
void
miniflow_destroy(struct miniflow *flow)
{
    if (!flow->values_inline) {
        free(flow->offline_values);
    }
}

/* Initializes 'dst' as a copy of 'src'. */
void
miniflow_expand(const struct miniflow *src, struct flow *dst)
{
    memset(dst, 0, sizeof *dst);
    flow_union_with_miniflow(dst, src);
}

/* Returns true if 'a' and 'b' are the equal miniflow, false otherwise. */
bool
miniflow_equal(const struct miniflow *a, const struct miniflow *b)
{
    const uint64_t *ap = miniflow_get_values(a);
    const uint64_t *bp = miniflow_get_values(b);

    if (OVS_LIKELY(a->map == b->map)) {
        int count = miniflow_n_values(a);

        return !memcmp(ap, bp, count * sizeof *ap);
    } else {
        uint64_t map;

        for (map = a->map | b->map; map; map = zero_rightmost_1bit(map)) {
            uint64_t bit = rightmost_1bit(map);

            if ((a->map & bit ? *ap++ : 0) != (b->map & bit ? *bp++ : 0)) {
                return false;
            }
        }
    }

    return true;
}

/* Returns false if 'a' and 'b' differ at the places where there are 1-bits
 * in 'mask', true otherwise. */
bool
miniflow_equal_in_minimask(const struct miniflow *a, const struct miniflow *b,
                           const struct minimask *mask)
{
    const uint64_t *p = miniflow_get_values(&mask->masks);
    int idx;

    MAP_FOR_EACH_INDEX(idx, mask->masks.map) {
        if ((miniflow_get(a, idx) ^ miniflow_get(b, idx)) & *p++) {
            return false;
        }
    }

    return true;
}

/* Returns true if 'a' and 'b' are equal at the places where there are 1-bits
 * in 'mask', false if they differ. */
bool
miniflow_equal_flow_in_minimask(const struct miniflow *a, const struct flow *b,
                                const struct minimask *mask)
{
    const uint64_t *b_u64 = (const uint64_t *) b;
    const uint64_t *p = miniflow_get_values(&mask->masks);
    int idx;

    MAP_FOR_EACH_INDEX(idx, mask->masks.map) {
        if ((miniflow_get(a, idx) ^ b_u64[idx]) & *p++) {
            return false;
        }
    }

    return true;
}


/* Initializes 'dst' as a copy of 'src'.  The caller must eventually free 'dst'
 * with minimask_destroy(). */
void
minimask_init(struct minimask *mask, const struct flow_wildcards *wc)
{
    miniflow_init(&mask->masks, &wc->masks);
}

/* Initializes 'dst' as a copy of 'src'.  The caller must eventually free 'dst'
 * with minimask_destroy(). */
void
minimask_clone(struct minimask *dst, const struct minimask *src)
{
    miniflow_clone(&dst->masks, &src->masks);
}

/* Initializes 'dst' with the data in 'src', destroying 'src'.
 * The caller must eventually free 'dst' with minimask_destroy(). */
void
minimask_move(struct minimask *dst, struct minimask *src)
{
    miniflow_move(&dst->masks, &src->masks);
}

/* Initializes 'dst_' as the bit-wise "and" of 'a_' and 'b_'.
 *
 * The caller must provide room for FLOW_U64S "uint64_t"s in 'storage', for use
 * by 'dst_'.  The caller must *not* free 'dst_' with minimask_destroy(). */
void
minimask_combine(struct minimask *dst_,
                 const struct minimask *a_, const struct minimask *b_,
                 uint64_t storage[FLOW_U64S])
{
    struct miniflow *dst = &dst_->masks;
    uint64_t *dst_values = storage;
    const struct miniflow *a = &a_->masks;
    const struct miniflow *b = &b_->masks;
    int idx;

    dst->values_inline = false;
    dst->offline_values = storage;

    dst->map = 0;
    MAP_FOR_EACH_INDEX(idx, a->map & b->map) {
        /* Both 'a' and 'b' have non-zero data at 'idx'. */
        uint64_t mask = miniflow_get__(a, idx) & miniflow_get__(b, idx);

        if (mask) {
            dst->map |= UINT64_C(1) << idx;
            *dst_values++ = mask;
        }
    }
}

/* Frees any memory owned by 'mask'.  Does not free the storage in which 'mask'
 * itself resides; the caller is responsible for that. */
void
minimask_destroy(struct minimask *mask)
{
    miniflow_destroy(&mask->masks);
}

/* Initializes 'dst' as a copy of 'src'. */
void
minimask_expand(const struct minimask *mask, struct flow_wildcards *wc)
{
    miniflow_expand(&mask->masks, &wc->masks);
}

/* Returns true if 'a' and 'b' are the same flow mask, false otherwise.
 * Minimasks may not have zero data values, so for the minimasks to be the
 * same, they need to have the same map and the same data values. */
bool
minimask_equal(const struct minimask *a, const struct minimask *b)
{
    return a->masks.map == b->masks.map &&
        !memcmp(miniflow_get_values(&a->masks),
                miniflow_get_values(&b->masks),
                count_1bits(a->masks.map) * sizeof *a->masks.inline_values);
}

/* Returns true if at least one bit matched by 'b' is wildcarded by 'a',
 * false otherwise. */
bool
minimask_has_extra(const struct minimask *a, const struct minimask *b)
{
    const uint64_t *ap = miniflow_get_values(&a->masks);
    const uint64_t *bp = miniflow_get_values(&b->masks);
    int idx;

    MAP_FOR_EACH_INDEX(idx, b->masks.map) {
        uint64_t b_u64 = *bp++;

        /* 'b_u64' is non-zero, check if the data in 'a' is either zero
         * or misses some of the bits in 'b_u64'. */
        if (!(a->masks.map & (UINT64_C(1) << idx))
            || ((miniflow_values_get__(ap, a->masks.map, idx) & b_u64)
                != b_u64)) {
            return true; /* 'a' wildcards some bits 'b' doesn't. */
        }
    }

    return false;
}<|MERGE_RESOLUTION|>--- conflicted
+++ resolved
@@ -38,6 +38,9 @@
 #include "odp-util.h"
 #include "random.h"
 #include "unaligned.h"
+#include "openvswitch/vlog.h"
+
+VLOG_DEFINE_THIS_MODULE(flow);
 
 COVERAGE_DEFINE(flow_extract);
 COVERAGE_DEFINE(miniflow_malloc);
@@ -266,9 +269,12 @@
     const struct mpls_hdr *mh;
     int count = 0;
 
+    VLOG_WARN("parse_mpls");
     while ((mh = data_try_pull(datap, sizep, sizeof *mh))) {
         count++;
+    	VLOG_WARN("parse_mpls loop %d",count);
         if (mh->mpls_lse.lo & htons(1 << MPLS_BOS_SHIFT)) {
+    	    VLOG_WARN("parse_mpls bos hit");
             break;
         }
     }
@@ -385,25 +391,6 @@
     return false;
 }
 
-<<<<<<< HEAD
-=======
-/* Determines IP version if a layer 3 packet */
-static ovs_be16
-get_l3_eth_type(struct ofpbuf *packet)
-{
-    struct ip_header *ip = ofpbuf_l3(packet);
-    int ip_ver = IP_VER(ip->ip_ihl_ver);
-    switch (ip_ver) {
-    case 4:
-        return htons(ETH_TYPE_IP);
-    case 6:
-        return htons(ETH_TYPE_IPV6);
-    default:
-        return 0;
-    }
-}
-
->>>>>>> 922103c8
 /* Initializes 'flow' members from 'packet' and 'md'.  Expects packet->frame
  * pointer to be equal to ofpbuf_data(packet), and packet->l3_ofs to be set to
  * 0 for layer 3 packets.
@@ -469,16 +456,14 @@
         miniflow_push_uint32(mf, in_port, odp_to_u32(md->in_port.odp_port));
         if (md->recirc_id || base_layer) {
             miniflow_push_uint32(mf, recirc_id, md->recirc_id);
-<<<<<<< HEAD
-	    miniflow_push_uint32(mf, base_layer, base_layer);
-=======
             miniflow_push_uint32(mf, base_layer, base_layer);
->>>>>>> 922103c8
         }
     }
 
     if (base_layer == LAYER_2) {
         frame = data;
+
+	VLOG_WARN("miniflow_extract: l2");
 
         /* Must have full Ethernet header to proceed. */
         if (OVS_UNLIKELY(size < sizeof(struct eth_header))) {
@@ -510,12 +495,11 @@
         /* Network layer. */
         packet->l3_ofs = (char *)data - frame;
     } else if (base_layer == LAYER_3) {
-<<<<<<< HEAD
-
         if (md)  {
             dl_type = md->packet_ethertype;
     
             miniflow_push_be16(mf, dl_type, dl_type);
+    VLOG_WARN("miniflow_extract: dl_type set to %0x",dl_type);
             miniflow_push_be16(mf, vlan_tci, 0);
     
             /* Parse mpls. */
@@ -536,18 +520,9 @@
             OVS_NOT_REACHED();
     } else
         OVS_NOT_REACHED();
-
-
-=======
-        /* We assume L3 packets are either IPv4 or IPv6 */
-        dl_type = get_l3_eth_type(packet);
-        miniflow_push_be16(mf, dl_type, dl_type);
-        miniflow_push_be16(mf, vlan_tci, 0);
-    } else {
-	OVS_NOT_REACHED();
-    }
-
->>>>>>> 922103c8
+    
+    VLOG_WARN("miniflow_extract: dl_type set to %0x",dl_type);
+
     nw_frag = 0;
     if (OVS_LIKELY(dl_type == htons(ETH_TYPE_IP))) {
         const struct ip_header *nh = data;
