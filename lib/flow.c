/*
 * Copyright (c) 2008, 2009, 2010, 2011, 2012, 2013, 2014, 2015 Nicira, Inc.
 *
 * Licensed under the Apache License, Version 2.0 (the "License");
 * you may not use this file except in compliance with the License.
 * You may obtain a copy of the License at:
 *
 *     http://www.apache.org/licenses/LICENSE-2.0
 *
 * Unless required by applicable law or agreed to in writing, software
 * distributed under the License is distributed on an "AS IS" BASIS,
 * WITHOUT WARRANTIES OR CONDITIONS OF ANY KIND, either express or implied.
 * See the License for the specific language governing permissions and
 * limitations under the License.
 */
#include <config.h>
#include <sys/types.h>
#include "flow.h"
#include <errno.h>
#include <inttypes.h>
#include <limits.h>
#include <netinet/in.h>
#include <netinet/icmp6.h>
#include <netinet/ip6.h>
#include <stdint.h>
#include <stdlib.h>
#include <string.h>
#include "byte-order.h"
#include "coverage.h"
#include "csum.h"
#include "dynamic-string.h"
#include "hash.h"
#include "jhash.h"
#include "match.h"
#include "ofpbuf.h"
#include "openflow/openflow.h"
#include "packets.h"
#include "odp-util.h"
#include "random.h"
#include "unaligned.h"

COVERAGE_DEFINE(flow_extract);
COVERAGE_DEFINE(miniflow_malloc);

/* U64 indices for segmented flow classification. */
const uint8_t flow_segment_u64s[4] = {
    FLOW_SEGMENT_1_ENDS_AT / sizeof(uint64_t),
    FLOW_SEGMENT_2_ENDS_AT / sizeof(uint64_t),
    FLOW_SEGMENT_3_ENDS_AT / sizeof(uint64_t),
    FLOW_U64S
};

/* miniflow_extract() assumes the following to be true to optimize the
 * extraction process. */
BUILD_ASSERT_DECL(offsetof(struct flow, dl_type) + 2
                  == offsetof(struct flow, vlan_tci) &&
                  offsetof(struct flow, dl_type) / 4
                  == offsetof(struct flow, vlan_tci) / 4 );

BUILD_ASSERT_DECL(offsetof(struct flow, nw_frag) + 3
                  == offsetof(struct flow, nw_proto) &&
                  offsetof(struct flow, nw_tos) + 2
                  == offsetof(struct flow, nw_proto) &&
                  offsetof(struct flow, nw_ttl) + 1
                  == offsetof(struct flow, nw_proto) &&
                  offsetof(struct flow, nw_frag) / 4
                  == offsetof(struct flow, nw_tos) / 4 &&
                  offsetof(struct flow, nw_ttl) / 4
                  == offsetof(struct flow, nw_tos) / 4 &&
                  offsetof(struct flow, nw_proto) / 4
                  == offsetof(struct flow, nw_tos) / 4);

/* TCP flags in the middle of a BE64, zeroes in the other half. */
BUILD_ASSERT_DECL(offsetof(struct flow, tcp_flags) % 8 == 4);

#if WORDS_BIGENDIAN
#define TCP_FLAGS_BE32(tcp_ctl) ((OVS_FORCE ovs_be32)TCP_FLAGS_BE16(tcp_ctl) \
                                 << 16)
#else
#define TCP_FLAGS_BE32(tcp_ctl) ((OVS_FORCE ovs_be32)TCP_FLAGS_BE16(tcp_ctl))
#endif

BUILD_ASSERT_DECL(offsetof(struct flow, tp_src) + 2
                  == offsetof(struct flow, tp_dst) &&
                  offsetof(struct flow, tp_src) / 4
                  == offsetof(struct flow, tp_dst) / 4);

/* Removes 'size' bytes from the head end of '*datap', of size '*sizep', which
 * must contain at least 'size' bytes of data.  Returns the first byte of data
 * removed. */
static inline const void *
data_pull(void **datap, size_t *sizep, size_t size)
{
    char *data = (char *)*datap;
    *datap = data + size;
    *sizep -= size;
    return data;
}

/* If '*datap' has at least 'size' bytes of data, removes that many bytes from
 * the head end of '*datap' and returns the first byte removed.  Otherwise,
 * returns a null pointer without modifying '*datap'. */
static inline const void *
data_try_pull(void **datap, size_t *sizep, size_t size)
{
    return OVS_LIKELY(*sizep >= size) ? data_pull(datap, sizep, size) : NULL;
}

/* Context for pushing data to a miniflow. */
struct mf_ctx {
    uint64_t map;
    uint64_t *data;
    uint64_t * const end;
};

/* miniflow_push_* macros allow filling in a miniflow data values in order.
 * Assertions are needed only when the layout of the struct flow is modified.
 * 'ofs' is a compile-time constant, which allows most of the code be optimized
 * away.  Some GCC versions gave warnings on ALWAYS_INLINE, so these are
 * defined as macros. */

#if (FLOW_WC_SEQ != 31)
#define MINIFLOW_ASSERT(X) ovs_assert(X)
BUILD_MESSAGE("FLOW_WC_SEQ changed: miniflow_extract() will have runtime "
               "assertions enabled. Consider updating FLOW_WC_SEQ after "
               "testing")
#else
#define MINIFLOW_ASSERT(X)
#endif

#define miniflow_push_uint64_(MF, OFS, VALUE)                   \
{                                                               \
    MINIFLOW_ASSERT(MF.data < MF.end && (OFS) % 8 == 0          \
                    && !(MF.map & (UINT64_MAX << (OFS) / 8)));  \
    *MF.data++ = VALUE;                                         \
    MF.map |= UINT64_C(1) << (OFS) / 8;                         \
}

#define miniflow_push_be64_(MF, OFS, VALUE) \
    miniflow_push_uint64_(MF, OFS, (OVS_FORCE uint64_t)(VALUE))

#define miniflow_push_uint32_(MF, OFS, VALUE)                   \
{                                                               \
    MINIFLOW_ASSERT(MF.data < MF.end &&                                 \
                    (((OFS) % 8 == 0 && !(MF.map & (UINT64_MAX << (OFS) / 8))) \
                     || ((OFS) % 8 == 4 && MF.map & (UINT64_C(1) << (OFS) / 8) \
                         && !(MF.map & (UINT64_MAX << ((OFS) / 8 + 1)))))); \
                                                                        \
    if ((OFS) % 8 == 0) {                                               \
        *(uint32_t *)MF.data = VALUE;                                   \
        MF.map |= UINT64_C(1) << (OFS) / 8;                             \
    } else if ((OFS) % 8 == 4) {                                        \
        *((uint32_t *)MF.data + 1) = VALUE;                             \
        MF.data++;                                                      \
    }                                                                   \
}

#define miniflow_push_be32_(MF, OFS, VALUE)                     \
    miniflow_push_uint32_(MF, OFS, (OVS_FORCE uint32_t)(VALUE))

#define miniflow_push_uint16_(MF, OFS, VALUE)                           \
{                                                                       \
    MINIFLOW_ASSERT(MF.data < MF.end &&                                 \
                    (((OFS) % 8 == 0 && !(MF.map & (UINT64_MAX << (OFS) / 8))) \
                     || ((OFS) % 2 == 0 && MF.map & (UINT64_C(1) << (OFS) / 8) \
                         && !(MF.map & (UINT64_MAX << ((OFS) / 8 + 1)))))); \
                                                                        \
    if ((OFS) % 8 == 0) {                                               \
        *(uint16_t *)MF.data = VALUE;                                   \
        MF.map |= UINT64_C(1) << (OFS) / 8;                             \
    } else if ((OFS) % 8 == 2) {                                        \
        *((uint16_t *)MF.data + 1) = VALUE;                             \
    } else if ((OFS) % 8 == 4) {                                        \
        *((uint16_t *)MF.data + 2) = VALUE;                             \
    } else if ((OFS) % 8 == 6) {                                        \
        *((uint16_t *)MF.data + 3) = VALUE;                             \
        MF.data++;                                                      \
    }                                                                   \
}

#define miniflow_pad_to_64_(MF, OFS)                                    \
{                                                                   \
    MINIFLOW_ASSERT((OFS) % 8 != 0);                                    \
    MINIFLOW_ASSERT(MF.map & (UINT64_C(1) << (OFS) / 8));               \
    MINIFLOW_ASSERT(!(MF.map & (UINT64_MAX << ((OFS) / 8 + 1))));       \
                                                                        \
    memset((uint8_t *)MF.data + (OFS) % 8, 0, 8 - (OFS) % 8);           \
    MF.data++;                                                          \
}

#define miniflow_push_be16_(MF, OFS, VALUE)                     \
    miniflow_push_uint16_(MF, OFS, (OVS_FORCE uint16_t)VALUE);

/* Data at 'valuep' may be unaligned. */
#define miniflow_push_words_(MF, OFS, VALUEP, N_WORDS)          \
{                                                               \
    int ofs64 = (OFS) / 8;                                      \
                                                                        \
    MINIFLOW_ASSERT(MF.data + (N_WORDS) <= MF.end && (OFS) % 8 == 0     \
                    && !(MF.map & (UINT64_MAX << ofs64)));              \
                                                                        \
    memcpy(MF.data, (VALUEP), (N_WORDS) * sizeof *MF.data);             \
    MF.data += (N_WORDS);                                               \
    MF.map |= ((UINT64_MAX >> (64 - (N_WORDS))) << ofs64);              \
}

/* Push 32-bit words padded to 64-bits. */
#define miniflow_push_words_32_(MF, OFS, VALUEP, N_WORDS)               \
{                                                                       \
    int ofs64 = (OFS) / 8;                                              \
                                                                        \
    MINIFLOW_ASSERT(MF.data + DIV_ROUND_UP(N_WORDS, 2) <= MF.end        \
                    && (OFS) % 8 == 0                                   \
                    && !(MF.map & (UINT64_MAX << ofs64)));              \
                                                                        \
    memcpy(MF.data, (VALUEP), (N_WORDS) * sizeof(uint32_t));            \
    MF.data += DIV_ROUND_UP(N_WORDS, 2);                                \
    MF.map |= ((UINT64_MAX >> (64 - DIV_ROUND_UP(N_WORDS, 2))) << ofs64); \
    if ((N_WORDS) & 1) {                                                \
        *((uint32_t *)MF.data - 1) = 0;                                 \
    }                                                                   \
}

/* Data at 'valuep' may be unaligned. */
/* MACs start 64-aligned, and must be followed by other data or padding. */
#define miniflow_push_macs_(MF, OFS, VALUEP)                    \
{                                                               \
    int ofs64 = (OFS) / 8;                                      \
                                                                \
    MINIFLOW_ASSERT(MF.data + 2 <= MF.end && (OFS) % 8 == 0     \
                    && !(MF.map & (UINT64_MAX << ofs64)));      \
                                                                \
    memcpy(MF.data, (VALUEP), 2 * ETH_ADDR_LEN);                \
    MF.data += 1;                   /* First word only. */      \
    MF.map |= UINT64_C(3) << ofs64; /* Both words. */           \
}

#define miniflow_push_uint32(MF, FIELD, VALUE)                      \
    miniflow_push_uint32_(MF, offsetof(struct flow, FIELD), VALUE)

#define miniflow_push_be32(MF, FIELD, VALUE)                        \
    miniflow_push_be32_(MF, offsetof(struct flow, FIELD), VALUE)

#define miniflow_push_uint16(MF, FIELD, VALUE)                      \
    miniflow_push_uint16_(MF, offsetof(struct flow, FIELD), VALUE)

#define miniflow_push_be16(MF, FIELD, VALUE)                        \
    miniflow_push_be16_(MF, offsetof(struct flow, FIELD), VALUE)

#define miniflow_pad_to_64(MF, FIELD)                       \
    miniflow_pad_to_64_(MF, offsetof(struct flow, FIELD))

#define miniflow_push_words(MF, FIELD, VALUEP, N_WORDS)                 \
    miniflow_push_words_(MF, offsetof(struct flow, FIELD), VALUEP, N_WORDS)

#define miniflow_push_words_32(MF, FIELD, VALUEP, N_WORDS)              \
    miniflow_push_words_32_(MF, offsetof(struct flow, FIELD), VALUEP, N_WORDS)

#define miniflow_push_macs(MF, FIELD, VALUEP)                       \
    miniflow_push_macs_(MF, offsetof(struct flow, FIELD), VALUEP)

/* Pulls the MPLS headers at '*datap' and returns the count of them. */
static inline int
parse_mpls(void **datap, size_t *sizep)
{
    const struct mpls_hdr *mh;
    int count = 0;

    while ((mh = data_try_pull(datap, sizep, sizeof *mh))) {
        count++;
        if (mh->mpls_lse.lo & htons(1 << MPLS_BOS_SHIFT)) {
            break;
        }
    }
    return MIN(count, FLOW_MAX_MPLS_LABELS);
}

static inline ovs_be16
parse_vlan(void **datap, size_t *sizep)
{
    const struct eth_header *eth = *datap;

    struct qtag_prefix {
        ovs_be16 eth_type;      /* ETH_TYPE_VLAN */
        ovs_be16 tci;
    };

    data_pull(datap, sizep, ETH_ADDR_LEN * 2);

    if (eth->eth_type == htons(ETH_TYPE_VLAN)) {
        if (OVS_LIKELY(*sizep
                       >= sizeof(struct qtag_prefix) + sizeof(ovs_be16))) {
            const struct qtag_prefix *qp = data_pull(datap, sizep, sizeof *qp);
            return qp->tci | htons(VLAN_CFI);
        }
    }
    return 0;
}

static inline ovs_be16
parse_ethertype(void **datap, size_t *sizep)
{
    const struct llc_snap_header *llc;
    ovs_be16 proto;

    proto = *(ovs_be16 *) data_pull(datap, sizep, sizeof proto);
    if (OVS_LIKELY(ntohs(proto) >= ETH_TYPE_MIN)) {
        return proto;
    }

    if (OVS_UNLIKELY(*sizep < sizeof *llc)) {
        return htons(FLOW_DL_TYPE_NONE);
    }

    llc = *datap;
    if (OVS_UNLIKELY(llc->llc.llc_dsap != LLC_DSAP_SNAP
                     || llc->llc.llc_ssap != LLC_SSAP_SNAP
                     || llc->llc.llc_cntl != LLC_CNTL_SNAP
                     || memcmp(llc->snap.snap_org, SNAP_ORG_ETHERNET,
                               sizeof llc->snap.snap_org))) {
        return htons(FLOW_DL_TYPE_NONE);
    }

    data_pull(datap, sizep, sizeof *llc);

    if (OVS_LIKELY(ntohs(llc->snap.snap_type) >= ETH_TYPE_MIN)) {
        return llc->snap.snap_type;
    }

    return htons(FLOW_DL_TYPE_NONE);
}

static inline bool
parse_icmpv6(void **datap, size_t *sizep, const struct icmp6_hdr *icmp,
             const struct in6_addr **nd_target,
             uint8_t arp_buf[2][ETH_ADDR_LEN])
{
    if (icmp->icmp6_code == 0 &&
        (icmp->icmp6_type == ND_NEIGHBOR_SOLICIT ||
         icmp->icmp6_type == ND_NEIGHBOR_ADVERT)) {

        *nd_target = data_try_pull(datap, sizep, sizeof **nd_target);
        if (OVS_UNLIKELY(!*nd_target)) {
            return false;
        }

        while (*sizep >= 8) {
            /* The minimum size of an option is 8 bytes, which also is
             * the size of Ethernet link-layer options. */
            const struct nd_opt_hdr *nd_opt = *datap;
            int opt_len = nd_opt->nd_opt_len * 8;

            if (!opt_len || opt_len > *sizep) {
                goto invalid;
            }

            /* Store the link layer address if the appropriate option is
             * provided.  It is considered an error if the same link
             * layer option is specified twice. */
            if (nd_opt->nd_opt_type == ND_OPT_SOURCE_LINKADDR
                    && opt_len == 8) {
                if (OVS_LIKELY(eth_addr_is_zero(arp_buf[0]))) {
                    memcpy(arp_buf[0], nd_opt + 1, ETH_ADDR_LEN);
                } else {
                    goto invalid;
                }
            } else if (nd_opt->nd_opt_type == ND_OPT_TARGET_LINKADDR
                    && opt_len == 8) {
                if (OVS_LIKELY(eth_addr_is_zero(arp_buf[1]))) {
                    memcpy(arp_buf[1], nd_opt + 1, ETH_ADDR_LEN);
                } else {
                    goto invalid;
                }
            }

            if (OVS_UNLIKELY(!data_try_pull(datap, sizep, opt_len))) {
                goto invalid;
            }
        }
    }

    return true;

invalid:
    return false;
}

<<<<<<< HEAD
=======
/* Determines IP version if a layer 3 packet */
static ovs_be16
get_l3_eth_type(struct ofpbuf *packet)
{
    struct ip_header *ip = ofpbuf_l3(packet);
    int ip_ver = IP_VER(ip->ip_ihl_ver);
    switch (ip_ver) {
    case 4:
        return htons(ETH_TYPE_IP);
    case 6:
        return htons(ETH_TYPE_IPV6);
    default:
        return 0;
    }
}

>>>>>>> 29f30d09
/* Initializes 'flow' members from 'packet' and 'md'.  Expects packet->frame
 * pointer to be equal to ofpbuf_data(packet), and packet->l3_ofs to be set to
 * 0 for layer 3 packets.
 *
 * Initializes the layer offsets as follows:
 *
 *    - packet->l2_5_ofs to the start of the MPLS shim header, or UINT16_MAX
 *      when there is no MPLS shim header, or Ethernet header
 *
 *    - packet->l3_ofs (if not 0) to just past the Ethernet header, or just
 *      past the vlan_header if one is present, to the first byte of the
 *      payload of the Ethernet frame.  UINT16_MAX if the frame is too short to
 *      contain an Ethernet header.
 *
 *    - packet->l4_ofs to just past the IPv4 header, if one is present and
 *      has at least the content used for the fields of interest for the flow,
 *      otherwise UINT16_MAX.
 */
void
flow_extract(struct ofpbuf *packet, const struct pkt_metadata *md,
             struct flow *flow)
{
    struct {
        struct miniflow mf;
        uint64_t buf[FLOW_U64S];
    } m;

    COVERAGE_INC(flow_extract);

    ovs_assert(packet->frame == ofpbuf_data(packet));

    miniflow_initialize(&m.mf, m.buf);
    miniflow_extract(packet, md, &m.mf);
    miniflow_expand(&m.mf, flow);
}

/* Caller is responsible for initializing 'dst' with enough storage for
 * FLOW_U64S * 8 bytes. */
void
miniflow_extract(struct ofpbuf *packet, const struct pkt_metadata *md,
                 struct miniflow *dst)
{
    void *data = ofpbuf_data(packet);
    size_t size = ofpbuf_size(packet);
    uint64_t *values = miniflow_values(dst);
    struct mf_ctx mf = { 0, values, values + FLOW_U64S };
    uint32_t base_layer = (packet->l3_ofs) ? LAYER_2 : LAYER_3;
    char *frame = NULL;
    ovs_be16 dl_type;
    uint8_t nw_frag, nw_tos, nw_ttl, nw_proto;

    /* Metadata. */
    if (md) {
        if (md->tunnel.ip_dst) {
            miniflow_push_words(mf, tunnel, &md->tunnel,
                                sizeof md->tunnel / sizeof(uint64_t));
        }
        if (md->skb_priority || md->pkt_mark) {
            miniflow_push_uint32(mf, skb_priority, md->skb_priority);
            miniflow_push_uint32(mf, pkt_mark, md->pkt_mark);
        }
        miniflow_push_uint32(mf, dp_hash, md->dp_hash);
        miniflow_push_uint32(mf, in_port, odp_to_u32(md->in_port.odp_port));
        if (md->recirc_id || base_layer) {
            miniflow_push_uint32(mf, recirc_id, md->recirc_id);
            miniflow_push_uint32(mf, base_layer, base_layer);
        }
    }

    if (base_layer == LAYER_2) {
        frame = data;

        /* Must have full Ethernet header to proceed. */
        if (OVS_UNLIKELY(size < sizeof(struct eth_header))) {
            goto out;
        } else {
            ovs_be16 vlan_tci;

            /* Link layer. */
            BUILD_ASSERT(offsetof(struct flow, dl_dst) + 6
                         == offsetof(struct flow, dl_src));
            miniflow_push_macs(mf, dl_dst, data);
            /* dl_type, vlan_tci. */
            vlan_tci = parse_vlan(&data, &size);
            dl_type = parse_ethertype(&data, &size);
            miniflow_push_be16(mf, dl_type, dl_type);
            miniflow_push_be16(mf, vlan_tci, vlan_tci);
        }
<<<<<<< HEAD

        /* Network layer. */
        packet->l3_ofs = (char *)data - frame;
    } else if (base_layer == LAYER_3 && md) {
	uint8_t macs[2 * ETH_ADDR_LEN] = {
	    0x00, 0x00, 0x00, 0x00, 0x00, 0x00,
	    0x00, 0x00, 0x00, 0x00, 0x00, 0x00
	};
	miniflow_push_macs(mf, dl_dst, macs);

        dl_type = md->packet_ethertype;

        miniflow_push_be16(mf, dl_type, dl_type);
        miniflow_push_be16(mf, vlan_tci, 0);
    } else {
	OVS_NOT_REACHED();
    }

    /* Parse mpls. */
    if (OVS_UNLIKELY(eth_type_mpls(dl_type))) {
        int count;
        const void *mpls = data;
 
        packet->l2_5_ofs = (char *)data - frame;
        count = parse_mpls(&data, &size);
        miniflow_push_words_32(mf, mpls_lse, mpls, count);
    }
 
=======

        /* Parse mpls. */
        if (OVS_UNLIKELY(eth_type_mpls(dl_type))) {
            int count;
            const void *mpls = data;

            packet->l2_5_ofs = (char *)data - frame;
            count = parse_mpls(&data, &size);
            miniflow_push_words_32(mf, mpls_lse, mpls, count);
        }

        /* Network layer. */
        packet->l3_ofs = (char *)data - frame;
    } else if (base_layer == LAYER_3) {
	uint8_t macs[2 * ETH_ADDR_LEN] = {
	    0x00, 0x00, 0x00, 0x00, 0x00, 0x00,
	    0x00, 0x00, 0x00, 0x00, 0x00, 0x00
	};

	miniflow_push_macs(mf, dl_dst, macs);

        /* We assume L3 packets are either IPv4 or IPv6 */
        dl_type = get_l3_eth_type(packet);
        miniflow_push_be16(mf, dl_type, dl_type);
        miniflow_push_be16(mf, vlan_tci, 0);
    } else {
	OVS_NOT_REACHED();
    }

>>>>>>> 29f30d09
    nw_frag = 0;
    if (OVS_LIKELY(dl_type == htons(ETH_TYPE_IP))) {
        const struct ip_header *nh = data;
        int ip_len;
        uint16_t tot_len;

        if (OVS_UNLIKELY(size < IP_HEADER_LEN)) {
            goto out;
        }
        ip_len = IP_IHL(nh->ip_ihl_ver) * 4;

        if (OVS_UNLIKELY(ip_len < IP_HEADER_LEN)) {
            goto out;
        }
        if (OVS_UNLIKELY(size < ip_len)) {
            goto out;
        }
        tot_len = ntohs(nh->ip_tot_len);
        if (OVS_UNLIKELY(tot_len > size)) {
            goto out;
        }
        if (OVS_UNLIKELY(size - tot_len > UINT8_MAX)) {
            goto out;
        }
        ofpbuf_set_l2_pad_size(packet, size - tot_len);
        size = tot_len;   /* Never pull padding. */

        /* Push both source and destination address at once. */
        miniflow_push_words(mf, nw_src, &nh->ip_src, 1);

        miniflow_push_be32(mf, ipv6_label, 0); /* Padding for IPv4. */

        nw_tos = nh->ip_tos;
        nw_ttl = nh->ip_ttl;
        nw_proto = nh->ip_proto;
        if (OVS_UNLIKELY(IP_IS_FRAGMENT(nh->ip_frag_off))) {
            nw_frag = FLOW_NW_FRAG_ANY;
            if (nh->ip_frag_off & htons(IP_FRAG_OFF_MASK)) {
                nw_frag |= FLOW_NW_FRAG_LATER;
            }
        }
        data_pull(&data, &size, ip_len);
    } else if (dl_type == htons(ETH_TYPE_IPV6)) {
        const struct ovs_16aligned_ip6_hdr *nh;
        ovs_be32 tc_flow;
        uint16_t plen;

        if (OVS_UNLIKELY(size < sizeof *nh)) {
            goto out;
        }
        nh = data_pull(&data, &size, sizeof *nh);

        plen = ntohs(nh->ip6_plen);
        if (OVS_UNLIKELY(plen > size)) {
            goto out;
        }
        /* Jumbo Payload option not supported yet. */
        if (OVS_UNLIKELY(size - plen > UINT8_MAX)) {
            goto out;
        }
        ofpbuf_set_l2_pad_size(packet, size - plen);
        size = plen;   /* Never pull padding. */

        miniflow_push_words(mf, ipv6_src, &nh->ip6_src,
                            sizeof nh->ip6_src / 8);
        miniflow_push_words(mf, ipv6_dst, &nh->ip6_dst,
                            sizeof nh->ip6_dst / 8);

        tc_flow = get_16aligned_be32(&nh->ip6_flow);
        {
            ovs_be32 label = tc_flow & htonl(IPV6_LABEL_MASK);
            miniflow_push_be32(mf, ipv6_label, label);
        }

        nw_tos = ntohl(tc_flow) >> 20;
        nw_ttl = nh->ip6_hlim;
        nw_proto = nh->ip6_nxt;

        while (1) {
            if (OVS_LIKELY((nw_proto != IPPROTO_HOPOPTS)
                           && (nw_proto != IPPROTO_ROUTING)
                           && (nw_proto != IPPROTO_DSTOPTS)
                           && (nw_proto != IPPROTO_AH)
                           && (nw_proto != IPPROTO_FRAGMENT))) {
                /* It's either a terminal header (e.g., TCP, UDP) or one we
                 * don't understand.  In either case, we're done with the
                 * packet, so use it to fill in 'nw_proto'. */
                break;
            }

            /* We only verify that at least 8 bytes of the next header are
             * available, but many of these headers are longer.  Ensure that
             * accesses within the extension header are within those first 8
             * bytes. All extension headers are required to be at least 8
             * bytes. */
            if (OVS_UNLIKELY(size < 8)) {
                goto out;
            }

            if ((nw_proto == IPPROTO_HOPOPTS)
                || (nw_proto == IPPROTO_ROUTING)
                || (nw_proto == IPPROTO_DSTOPTS)) {
                /* These headers, while different, have the fields we care
                 * about in the same location and with the same
                 * interpretation. */
                const struct ip6_ext *ext_hdr = data;
                nw_proto = ext_hdr->ip6e_nxt;
                if (OVS_UNLIKELY(!data_try_pull(&data, &size,
                                                (ext_hdr->ip6e_len + 1) * 8))) {
                    goto out;
                }
            } else if (nw_proto == IPPROTO_AH) {
                /* A standard AH definition isn't available, but the fields
                 * we care about are in the same location as the generic
                 * option header--only the header length is calculated
                 * differently. */
                const struct ip6_ext *ext_hdr = data;
                nw_proto = ext_hdr->ip6e_nxt;
                if (OVS_UNLIKELY(!data_try_pull(&data, &size,
                                                (ext_hdr->ip6e_len + 2) * 4))) {
                    goto out;
                }
            } else if (nw_proto == IPPROTO_FRAGMENT) {
                const struct ovs_16aligned_ip6_frag *frag_hdr = data;

                nw_proto = frag_hdr->ip6f_nxt;
                if (!data_try_pull(&data, &size, sizeof *frag_hdr)) {
                    goto out;
                }

                /* We only process the first fragment. */
                if (frag_hdr->ip6f_offlg != htons(0)) {
                    nw_frag = FLOW_NW_FRAG_ANY;
                    if ((frag_hdr->ip6f_offlg & IP6F_OFF_MASK) != htons(0)) {
                        nw_frag |= FLOW_NW_FRAG_LATER;
                        nw_proto = IPPROTO_FRAGMENT;
                        break;
                    }
                }
            }
        }
    } else {
        if (dl_type == htons(ETH_TYPE_ARP) ||
            dl_type == htons(ETH_TYPE_RARP)) {
            uint8_t arp_buf[2][ETH_ADDR_LEN];
            const struct arp_eth_header *arp = (const struct arp_eth_header *)
                data_try_pull(&data, &size, ARP_ETH_HEADER_LEN);

            if (OVS_LIKELY(arp) && OVS_LIKELY(arp->ar_hrd == htons(1))
                && OVS_LIKELY(arp->ar_pro == htons(ETH_TYPE_IP))
                && OVS_LIKELY(arp->ar_hln == ETH_ADDR_LEN)
                && OVS_LIKELY(arp->ar_pln == 4)) {
                miniflow_push_be32(mf, nw_src,
                                   get_16aligned_be32(&arp->ar_spa));
                miniflow_push_be32(mf, nw_dst,
                                   get_16aligned_be32(&arp->ar_tpa));

                /* We only match on the lower 8 bits of the opcode. */
                if (OVS_LIKELY(ntohs(arp->ar_op) <= 0xff)) {
                    miniflow_push_be32(mf, ipv6_label, 0); /* Pad with ARP. */
                    miniflow_push_be32(mf, nw_frag, htonl(ntohs(arp->ar_op)));
                }

                /* Must be adjacent. */
                BUILD_ASSERT(offsetof(struct flow, arp_sha) + 6
                             == offsetof(struct flow, arp_tha));

                memcpy(arp_buf[0], arp->ar_sha, ETH_ADDR_LEN);
                memcpy(arp_buf[1], arp->ar_tha, ETH_ADDR_LEN);
                miniflow_push_macs(mf, arp_sha, arp_buf);
                miniflow_pad_to_64(mf, tcp_flags);
            }
        }
        goto out;
    }

    packet->l4_ofs = (char *)data - frame;
    miniflow_push_be32(mf, nw_frag,
                       BYTES_TO_BE32(nw_frag, nw_tos, nw_ttl, nw_proto));

    if (OVS_LIKELY(!(nw_frag & FLOW_NW_FRAG_LATER))) {
        if (OVS_LIKELY(nw_proto == IPPROTO_TCP)) {
            if (OVS_LIKELY(size >= TCP_HEADER_LEN)) {
                const struct tcp_header *tcp = data;

                miniflow_push_be32(mf, arp_tha[2], 0);
                miniflow_push_be32(mf, tcp_flags,
                                   TCP_FLAGS_BE32(tcp->tcp_ctl));
                miniflow_push_be16(mf, tp_src, tcp->tcp_src);
                miniflow_push_be16(mf, tp_dst, tcp->tcp_dst);
                miniflow_pad_to_64(mf, igmp_group_ip4);
            }
        } else if (OVS_LIKELY(nw_proto == IPPROTO_UDP)) {
            if (OVS_LIKELY(size >= UDP_HEADER_LEN)) {
                const struct udp_header *udp = data;

                miniflow_push_be16(mf, tp_src, udp->udp_src);
                miniflow_push_be16(mf, tp_dst, udp->udp_dst);
                miniflow_pad_to_64(mf, igmp_group_ip4);
            }
        } else if (OVS_LIKELY(nw_proto == IPPROTO_SCTP)) {
            if (OVS_LIKELY(size >= SCTP_HEADER_LEN)) {
                const struct sctp_header *sctp = data;

                miniflow_push_be16(mf, tp_src, sctp->sctp_src);
                miniflow_push_be16(mf, tp_dst, sctp->sctp_dst);
                miniflow_pad_to_64(mf, igmp_group_ip4);
            }
        } else if (OVS_LIKELY(nw_proto == IPPROTO_ICMP)) {
            if (OVS_LIKELY(size >= ICMP_HEADER_LEN)) {
                const struct icmp_header *icmp = data;

                miniflow_push_be16(mf, tp_src, htons(icmp->icmp_type));
                miniflow_push_be16(mf, tp_dst, htons(icmp->icmp_code));
                miniflow_pad_to_64(mf, igmp_group_ip4);
            }
        } else if (OVS_LIKELY(nw_proto == IPPROTO_IGMP)) {
            if (OVS_LIKELY(size >= IGMP_HEADER_LEN)) {
                const struct igmp_header *igmp = data;

                miniflow_push_be16(mf, tp_src, htons(igmp->igmp_type));
                miniflow_push_be16(mf, tp_dst, htons(igmp->igmp_code));
                miniflow_push_be32(mf, igmp_group_ip4,
                                   get_16aligned_be32(&igmp->group));
            }
        } else if (OVS_LIKELY(nw_proto == IPPROTO_ICMPV6)) {
            if (OVS_LIKELY(size >= sizeof(struct icmp6_hdr))) {
                const struct in6_addr *nd_target = NULL;
                uint8_t arp_buf[2][ETH_ADDR_LEN];
                const struct icmp6_hdr *icmp = data_pull(&data, &size,
                                                         sizeof *icmp);
                memset(arp_buf, 0, sizeof arp_buf);
                if (OVS_LIKELY(parse_icmpv6(&data, &size, icmp, &nd_target,
                                            arp_buf))) {
                    if (nd_target) {
                        miniflow_push_words(mf, nd_target, nd_target,
                                            sizeof *nd_target / 8);
                    }
                    miniflow_push_macs(mf, arp_sha, arp_buf);
                    miniflow_pad_to_64(mf, tcp_flags);
                    miniflow_push_be16(mf, tp_src, htons(icmp->icmp6_type));
                    miniflow_push_be16(mf, tp_dst, htons(icmp->icmp6_code));
                    miniflow_pad_to_64(mf, igmp_group_ip4);
                }
            }
        }
    }
 out:
    dst->map = mf.map;
}

/* For every bit of a field that is wildcarded in 'wildcards', sets the
 * corresponding bit in 'flow' to zero. */
void
flow_zero_wildcards(struct flow *flow, const struct flow_wildcards *wildcards)
{
    uint64_t *flow_u64 = (uint64_t *) flow;
    const uint64_t *wc_u64 = (const uint64_t *) &wildcards->masks;
    size_t i;

    for (i = 0; i < FLOW_U64S; i++) {
        flow_u64[i] &= wc_u64[i];
    }
}

void
flow_unwildcard_tp_ports(const struct flow *flow, struct flow_wildcards *wc)
{
    if (flow->nw_proto != IPPROTO_ICMP) {
        memset(&wc->masks.tp_src, 0xff, sizeof wc->masks.tp_src);
        memset(&wc->masks.tp_dst, 0xff, sizeof wc->masks.tp_dst);
    } else {
        wc->masks.tp_src = htons(0xff);
        wc->masks.tp_dst = htons(0xff);
    }
}

/* Initializes 'fmd' with the metadata found in 'flow'. */
void
flow_get_metadata(const struct flow *flow, struct flow_metadata *fmd)
{
    BUILD_ASSERT_DECL(FLOW_WC_SEQ == 31);

    fmd->dp_hash = flow->dp_hash;
    fmd->recirc_id = flow->recirc_id;
    fmd->tun_id = flow->tunnel.tun_id;
    fmd->tun_src = flow->tunnel.ip_src;
    fmd->tun_dst = flow->tunnel.ip_dst;
    fmd->gbp_id = flow->tunnel.gbp_id;
    fmd->gbp_flags = flow->tunnel.gbp_flags;
    fmd->metadata = flow->metadata;
    memcpy(fmd->regs, flow->regs, sizeof fmd->regs);
    fmd->pkt_mark = flow->pkt_mark;
    fmd->in_port = flow->in_port.ofp_port;
    fmd->base_layer = flow->base_layer;
}

char *
flow_to_string(const struct flow *flow)
{
    struct ds ds = DS_EMPTY_INITIALIZER;
    flow_format(&ds, flow);
    return ds_cstr(&ds);
}

const char *
flow_tun_flag_to_string(uint32_t flags)
{
    switch (flags) {
    case FLOW_TNL_F_DONT_FRAGMENT:
        return "df";
    case FLOW_TNL_F_CSUM:
        return "csum";
    case FLOW_TNL_F_KEY:
        return "key";
    case FLOW_TNL_F_OAM:
        return "oam";
    default:
        return NULL;
    }
}

void
format_flags(struct ds *ds, const char *(*bit_to_string)(uint32_t),
             uint32_t flags, char del)
{
    uint32_t bad = 0;

    if (!flags) {
        return;
    }
    while (flags) {
        uint32_t bit = rightmost_1bit(flags);
        const char *s;

        s = bit_to_string(bit);
        if (s) {
            ds_put_format(ds, "%s%c", s, del);
        } else {
            bad |= bit;
        }

        flags &= ~bit;
    }

    if (bad) {
        ds_put_format(ds, "0x%"PRIx32"%c", bad, del);
    }
    ds_chomp(ds, del);
}

void
format_flags_masked(struct ds *ds, const char *name,
                    const char *(*bit_to_string)(uint32_t), uint32_t flags,
                    uint32_t mask)
{
    if (name) {
        ds_put_format(ds, "%s=", name);
    }
    while (mask) {
        uint32_t bit = rightmost_1bit(mask);
        const char *s = bit_to_string(bit);

        ds_put_format(ds, "%s%s", (flags & bit) ? "+" : "-",
                      s ? s : "[Unknown]");
        mask &= ~bit;
    }
}

void
flow_format(struct ds *ds, const struct flow *flow)
{
    struct match match;
    struct flow_wildcards *wc = &match.wc;

    match_wc_init(&match, flow);

    /* As this function is most often used for formatting a packet in a
     * packet-in message, skip formatting the packet context fields that are
     * all-zeroes (Openflow spec encourages leaving out all-zeroes context
     * fields from the packet-in messages).  We make an exception with the
     * 'in_port' field, which we always format, as packets usually have an
     * in_port, and 0 is a port just like any other port. */
    if (!flow->skb_priority) {
        WC_UNMASK_FIELD(wc, skb_priority);
    }
    if (!flow->pkt_mark) {
        WC_UNMASK_FIELD(wc, pkt_mark);
    }
    if (!flow->recirc_id) {
        WC_UNMASK_FIELD(wc, recirc_id);
    }
    for (int i = 0; i < FLOW_N_REGS; i++) {
        if (!flow->regs[i]) {
            WC_UNMASK_FIELD(wc, regs[i]);
        }
    }
    if (!flow->metadata) {
        WC_UNMASK_FIELD(wc, metadata);
    }

    match_format(&match, ds, OFP_DEFAULT_PRIORITY);
}

void
flow_print(FILE *stream, const struct flow *flow)
{
    char *s = flow_to_string(flow);
    fputs(s, stream);
    free(s);
}

/* flow_wildcards functions. */

/* Initializes 'wc' as a set of wildcards that matches every packet. */
void
flow_wildcards_init_catchall(struct flow_wildcards *wc)
{
    memset(&wc->masks, 0, sizeof wc->masks);
}

/* Converts a flow into flow wildcards.  It sets the wildcard masks based on
 * the packet headers extracted to 'flow'.  It will not set the mask for fields
 * that do not make sense for the packet type.  OpenFlow-only metadata is
 * wildcarded, but other metadata is unconditionally exact-matched. */
void flow_wildcards_init_for_packet(struct flow_wildcards *wc,
                                    const struct flow *flow)
{
    memset(&wc->masks, 0x0, sizeof wc->masks);

    /* Update this function whenever struct flow changes. */
    BUILD_ASSERT_DECL(FLOW_WC_SEQ == 31);

    if (flow->tunnel.ip_dst) {
        if (flow->tunnel.flags & FLOW_TNL_F_KEY) {
            WC_MASK_FIELD(wc, tunnel.tun_id);
        }
        WC_MASK_FIELD(wc, tunnel.ip_src);
        WC_MASK_FIELD(wc, tunnel.ip_dst);
        WC_MASK_FIELD(wc, tunnel.flags);
        WC_MASK_FIELD(wc, tunnel.ip_tos);
        WC_MASK_FIELD(wc, tunnel.ip_ttl);
        WC_MASK_FIELD(wc, tunnel.tp_src);
        WC_MASK_FIELD(wc, tunnel.tp_dst);
        WC_MASK_FIELD(wc, tunnel.gbp_id);
        WC_MASK_FIELD(wc, tunnel.gbp_flags);
    } else if (flow->tunnel.tun_id) {
        WC_MASK_FIELD(wc, tunnel.tun_id);
    }

    /* metadata, regs, and conj_id wildcarded. */

    WC_MASK_FIELD(wc, skb_priority);
    WC_MASK_FIELD(wc, pkt_mark);
    WC_MASK_FIELD(wc, recirc_id);
    WC_MASK_FIELD(wc, dp_hash);
    WC_MASK_FIELD(wc, in_port);
    WC_MASK_FIELD(wc, base_layer);

    /* actset_output wildcarded. */

    WC_MASK_FIELD(wc, dl_type);
    if (flow->base_layer == LAYER_2) {
        WC_MASK_FIELD(wc, dl_dst);
        WC_MASK_FIELD(wc, dl_src);
        WC_MASK_FIELD(wc, vlan_tci);
    }

    if (flow->dl_type == htons(ETH_TYPE_IP)) {
        WC_MASK_FIELD(wc, nw_src);
        WC_MASK_FIELD(wc, nw_dst);
    } else if (flow->dl_type == htons(ETH_TYPE_IPV6)) {
        WC_MASK_FIELD(wc, ipv6_src);
        WC_MASK_FIELD(wc, ipv6_dst);
        WC_MASK_FIELD(wc, ipv6_label);
    } else if (flow->dl_type == htons(ETH_TYPE_ARP) ||
               flow->dl_type == htons(ETH_TYPE_RARP)) {
        WC_MASK_FIELD(wc, nw_src);
        WC_MASK_FIELD(wc, nw_dst);
        WC_MASK_FIELD(wc, nw_proto);
        WC_MASK_FIELD(wc, arp_sha);
        WC_MASK_FIELD(wc, arp_tha);
        return;
    } else if (eth_type_mpls(flow->dl_type)) {
        for (int i = 0; i < FLOW_MAX_MPLS_LABELS; i++) {
            WC_MASK_FIELD(wc, mpls_lse[i]);
            if (flow->mpls_lse[i] & htonl(MPLS_BOS_MASK)) {
                break;
            }
        }
        return;
    } else {
        return; /* Unknown ethertype. */
    }

    /* IPv4 or IPv6. */
    WC_MASK_FIELD(wc, nw_frag);
    WC_MASK_FIELD(wc, nw_tos);
    WC_MASK_FIELD(wc, nw_ttl);
    WC_MASK_FIELD(wc, nw_proto);

    /* No transport layer header in later fragments. */
    if (!(flow->nw_frag & FLOW_NW_FRAG_LATER) &&
        (flow->nw_proto == IPPROTO_ICMP ||
         flow->nw_proto == IPPROTO_ICMPV6 ||
         flow->nw_proto == IPPROTO_TCP ||
         flow->nw_proto == IPPROTO_UDP ||
         flow->nw_proto == IPPROTO_SCTP ||
         flow->nw_proto == IPPROTO_IGMP)) {
        WC_MASK_FIELD(wc, tp_src);
        WC_MASK_FIELD(wc, tp_dst);

        if (flow->nw_proto == IPPROTO_TCP) {
            WC_MASK_FIELD(wc, tcp_flags);
        } else if (flow->nw_proto == IPPROTO_ICMPV6) {
            WC_MASK_FIELD(wc, arp_sha);
            WC_MASK_FIELD(wc, arp_tha);
            WC_MASK_FIELD(wc, nd_target);
        } else if (flow->nw_proto == IPPROTO_IGMP) {
            WC_MASK_FIELD(wc, igmp_group_ip4);
        }
    }
}

/* Return a map of possible fields for a packet of the same type as 'flow'.
 * Including extra bits in the returned mask is not wrong, it is just less
 * optimal.
 *
 * This is a less precise version of flow_wildcards_init_for_packet() above. */
uint64_t
flow_wc_map(const struct flow *flow)
{
    /* Update this function whenever struct flow changes. */
    BUILD_ASSERT_DECL(FLOW_WC_SEQ == 31);

    uint64_t map = (flow->tunnel.ip_dst) ? MINIFLOW_MAP(tunnel) : 0;

    /* Metadata fields that can appear on packet input. */
    map |= MINIFLOW_MAP(skb_priority) | MINIFLOW_MAP(pkt_mark)
        | MINIFLOW_MAP(recirc_id) | MINIFLOW_MAP(dp_hash)
        | MINIFLOW_MAP(in_port)
        | MINIFLOW_MAP(dl_dst) | MINIFLOW_MAP(dl_src)
        | MINIFLOW_MAP(dl_type) | MINIFLOW_MAP(vlan_tci);

    /* Ethertype-dependent fields. */
    if (OVS_LIKELY(flow->dl_type == htons(ETH_TYPE_IP))) {
        map |= MINIFLOW_MAP(nw_src) | MINIFLOW_MAP(nw_dst)
            | MINIFLOW_MAP(nw_proto) | MINIFLOW_MAP(nw_frag)
            | MINIFLOW_MAP(nw_tos) | MINIFLOW_MAP(nw_ttl);
        if (OVS_UNLIKELY(flow->nw_proto == IPPROTO_IGMP)) {
            map |= MINIFLOW_MAP(igmp_group_ip4);
        } else {
            map |= MINIFLOW_MAP(tcp_flags)
                | MINIFLOW_MAP(tp_src) | MINIFLOW_MAP(tp_dst);
        }
    } else if (flow->dl_type == htons(ETH_TYPE_IPV6)) {
        map |= MINIFLOW_MAP(ipv6_src) | MINIFLOW_MAP(ipv6_dst)
            | MINIFLOW_MAP(ipv6_label)
            | MINIFLOW_MAP(nw_proto) | MINIFLOW_MAP(nw_frag)
            | MINIFLOW_MAP(nw_tos) | MINIFLOW_MAP(nw_ttl);
        if (OVS_UNLIKELY(flow->nw_proto == IPPROTO_ICMPV6)) {
            map |= MINIFLOW_MAP(nd_target)
                | MINIFLOW_MAP(arp_sha) | MINIFLOW_MAP(arp_tha);
        } else {
            map |= MINIFLOW_MAP(tcp_flags)
                | MINIFLOW_MAP(tp_src) | MINIFLOW_MAP(tp_dst);
        }
    } else if (eth_type_mpls(flow->dl_type)) {
        map |= MINIFLOW_MAP(mpls_lse);
    } else if (flow->dl_type == htons(ETH_TYPE_ARP) ||
               flow->dl_type == htons(ETH_TYPE_RARP)) {
        map |= MINIFLOW_MAP(nw_src) | MINIFLOW_MAP(nw_dst)
            | MINIFLOW_MAP(nw_proto)
            | MINIFLOW_MAP(arp_sha) | MINIFLOW_MAP(arp_tha);
    }

    return map;
}

/* Clear the metadata and register wildcard masks. They are not packet
 * header fields. */
void
flow_wildcards_clear_non_packet_fields(struct flow_wildcards *wc)
{
    /* Update this function whenever struct flow changes. */
    BUILD_ASSERT_DECL(FLOW_WC_SEQ == 31);

    memset(&wc->masks.metadata, 0, sizeof wc->masks.metadata);
    memset(&wc->masks.regs, 0, sizeof wc->masks.regs);
    wc->masks.actset_output = 0;
    wc->masks.conj_id = 0;
}

/* Returns true if 'wc' matches every packet, false if 'wc' fixes any bits or
 * fields. */
bool
flow_wildcards_is_catchall(const struct flow_wildcards *wc)
{
    const uint64_t *wc_u64 = (const uint64_t *) &wc->masks;
    size_t i;

    for (i = 0; i < FLOW_U64S; i++) {
        if (wc_u64[i]) {
            return false;
        }
    }
    return true;
}

/* Sets 'dst' as the bitwise AND of wildcards in 'src1' and 'src2'.
 * That is, a bit or a field is wildcarded in 'dst' if it is wildcarded
 * in 'src1' or 'src2' or both.  */
void
flow_wildcards_and(struct flow_wildcards *dst,
                   const struct flow_wildcards *src1,
                   const struct flow_wildcards *src2)
{
    uint64_t *dst_u64 = (uint64_t *) &dst->masks;
    const uint64_t *src1_u64 = (const uint64_t *) &src1->masks;
    const uint64_t *src2_u64 = (const uint64_t *) &src2->masks;
    size_t i;

    for (i = 0; i < FLOW_U64S; i++) {
        dst_u64[i] = src1_u64[i] & src2_u64[i];
    }
}

/* Sets 'dst' as the bitwise OR of wildcards in 'src1' and 'src2'.  That
 * is, a bit or a field is wildcarded in 'dst' if it is neither
 * wildcarded in 'src1' nor 'src2'. */
void
flow_wildcards_or(struct flow_wildcards *dst,
                  const struct flow_wildcards *src1,
                  const struct flow_wildcards *src2)
{
    uint64_t *dst_u64 = (uint64_t *) &dst->masks;
    const uint64_t *src1_u64 = (const uint64_t *) &src1->masks;
    const uint64_t *src2_u64 = (const uint64_t *) &src2->masks;
    size_t i;

    for (i = 0; i < FLOW_U64S; i++) {
        dst_u64[i] = src1_u64[i] | src2_u64[i];
    }
}

/* Returns a hash of the wildcards in 'wc'. */
uint32_t
flow_wildcards_hash(const struct flow_wildcards *wc, uint32_t basis)
{
    return flow_hash(&wc->masks, basis);
}

/* Returns true if 'a' and 'b' represent the same wildcards, false if they are
 * different. */
bool
flow_wildcards_equal(const struct flow_wildcards *a,
                     const struct flow_wildcards *b)
{
    return flow_equal(&a->masks, &b->masks);
}

/* Returns true if at least one bit or field is wildcarded in 'a' but not in
 * 'b', false otherwise. */
bool
flow_wildcards_has_extra(const struct flow_wildcards *a,
                         const struct flow_wildcards *b)
{
    const uint64_t *a_u64 = (const uint64_t *) &a->masks;
    const uint64_t *b_u64 = (const uint64_t *) &b->masks;
    size_t i;

    for (i = 0; i < FLOW_U64S; i++) {
        if ((a_u64[i] & b_u64[i]) != b_u64[i]) {
            return true;
        }
    }
    return false;
}

/* Returns true if 'a' and 'b' are equal, except that 0-bits (wildcarded bits)
 * in 'wc' do not need to be equal in 'a' and 'b'. */
bool
flow_equal_except(const struct flow *a, const struct flow *b,
                  const struct flow_wildcards *wc)
{
    const uint64_t *a_u64 = (const uint64_t *) a;
    const uint64_t *b_u64 = (const uint64_t *) b;
    const uint64_t *wc_u64 = (const uint64_t *) &wc->masks;
    size_t i;

    for (i = 0; i < FLOW_U64S; i++) {
        if ((a_u64[i] ^ b_u64[i]) & wc_u64[i]) {
            return false;
        }
    }
    return true;
}

/* Sets the wildcard mask for register 'idx' in 'wc' to 'mask'.
 * (A 0-bit indicates a wildcard bit.) */
void
flow_wildcards_set_reg_mask(struct flow_wildcards *wc, int idx, uint32_t mask)
{
    wc->masks.regs[idx] = mask;
}

/* Sets the wildcard mask for register 'idx' in 'wc' to 'mask'.
 * (A 0-bit indicates a wildcard bit.) */
void
flow_wildcards_set_xreg_mask(struct flow_wildcards *wc, int idx, uint64_t mask)
{
    flow_set_xreg(&wc->masks, idx, mask);
}

/* Calculates the 5-tuple hash from the given miniflow.
 * This returns the same value as flow_hash_5tuple for the corresponding
 * flow. */
uint32_t
miniflow_hash_5tuple(const struct miniflow *flow, uint32_t basis)
{
    uint32_t hash = basis;

    if (flow) {
        ovs_be16 dl_type = MINIFLOW_GET_BE16(flow, dl_type);

        hash = hash_add(hash, MINIFLOW_GET_U8(flow, nw_proto));

        /* Separate loops for better optimization. */
        if (dl_type == htons(ETH_TYPE_IPV6)) {
            uint64_t map = MINIFLOW_MAP(ipv6_src) | MINIFLOW_MAP(ipv6_dst);
            uint64_t value;

            MINIFLOW_FOR_EACH_IN_MAP(value, flow, map) {
                hash = hash_add64(hash, value);
            }
        } else {
            hash = hash_add(hash, MINIFLOW_GET_U32(flow, nw_src));
            hash = hash_add(hash, MINIFLOW_GET_U32(flow, nw_dst));
        }
        /* Add both ports at once. */
        hash = hash_add(hash, MINIFLOW_GET_U32(flow, tp_src));
        hash = hash_finish(hash, 42); /* Arbitrary number. */
    }
    return hash;
}

BUILD_ASSERT_DECL(offsetof(struct flow, tp_src) + 2
                  == offsetof(struct flow, tp_dst) &&
                  offsetof(struct flow, tp_src) / 4
                  == offsetof(struct flow, tp_dst) / 4);
BUILD_ASSERT_DECL(offsetof(struct flow, ipv6_src) + 16
                  == offsetof(struct flow, ipv6_dst));

/* Calculates the 5-tuple hash from the given flow. */
uint32_t
flow_hash_5tuple(const struct flow *flow, uint32_t basis)
{
    uint32_t hash = basis;

    if (flow) {
        hash = hash_add(hash, flow->nw_proto);

        if (flow->dl_type == htons(ETH_TYPE_IPV6)) {
            const uint64_t *flow_u64 = (const uint64_t *)flow;
            int ofs = offsetof(struct flow, ipv6_src) / 8;
            int end = ofs + 2 * sizeof flow->ipv6_src / 8;

            for (;ofs < end; ofs++) {
                hash = hash_add64(hash, flow_u64[ofs]);
            }
        } else {
            hash = hash_add(hash, (OVS_FORCE uint32_t) flow->nw_src);
            hash = hash_add(hash, (OVS_FORCE uint32_t) flow->nw_dst);
        }
        /* Add both ports at once. */
        hash = hash_add(hash,
                        ((const uint32_t *)flow)[offsetof(struct flow, tp_src)
                                                 / sizeof(uint32_t)]);
        hash = hash_finish(hash, 42); /* Arbitrary number. */
    }
    return hash;
}

/* Hashes 'flow' based on its L2 through L4 protocol information. */
uint32_t
flow_hash_symmetric_l4(const struct flow *flow, uint32_t basis)
{
    struct {
        union {
            ovs_be32 ipv4_addr;
            struct in6_addr ipv6_addr;
        };
        ovs_be16 eth_type;
        ovs_be16 vlan_tci;
        ovs_be16 tp_port;
        uint8_t eth_addr[ETH_ADDR_LEN];
        uint8_t ip_proto;
    } fields;

    int i;

    memset(&fields, 0, sizeof fields);
    for (i = 0; i < ETH_ADDR_LEN; i++) {
        fields.eth_addr[i] = flow->dl_src[i] ^ flow->dl_dst[i];
    }
    fields.vlan_tci = flow->vlan_tci & htons(VLAN_VID_MASK);
    fields.eth_type = flow->dl_type;

    /* UDP source and destination port are not taken into account because they
     * will not necessarily be symmetric in a bidirectional flow. */
    if (fields.eth_type == htons(ETH_TYPE_IP)) {
        fields.ipv4_addr = flow->nw_src ^ flow->nw_dst;
        fields.ip_proto = flow->nw_proto;
        if (fields.ip_proto == IPPROTO_TCP || fields.ip_proto == IPPROTO_SCTP) {
            fields.tp_port = flow->tp_src ^ flow->tp_dst;
        }
    } else if (fields.eth_type == htons(ETH_TYPE_IPV6)) {
        const uint8_t *a = &flow->ipv6_src.s6_addr[0];
        const uint8_t *b = &flow->ipv6_dst.s6_addr[0];
        uint8_t *ipv6_addr = &fields.ipv6_addr.s6_addr[0];

        for (i=0; i<16; i++) {
            ipv6_addr[i] = a[i] ^ b[i];
        }
        fields.ip_proto = flow->nw_proto;
        if (fields.ip_proto == IPPROTO_TCP || fields.ip_proto == IPPROTO_SCTP) {
            fields.tp_port = flow->tp_src ^ flow->tp_dst;
        }
    }
    return jhash_bytes(&fields, sizeof fields, basis);
}

/* Initialize a flow with random fields that matter for nx_hash_fields. */
void
flow_random_hash_fields(struct flow *flow)
{
    uint16_t rnd = random_uint16();

    /* Initialize to all zeros. */
    memset(flow, 0, sizeof *flow);

    eth_addr_random(flow->dl_src);
    eth_addr_random(flow->dl_dst);

    flow->vlan_tci = (OVS_FORCE ovs_be16) (random_uint16() & VLAN_VID_MASK);

    /* Make most of the random flows IPv4, some IPv6, and rest random. */
    flow->dl_type = rnd < 0x8000 ? htons(ETH_TYPE_IP) :
        rnd < 0xc000 ? htons(ETH_TYPE_IPV6) : (OVS_FORCE ovs_be16)rnd;

    if (dl_type_is_ip_any(flow->dl_type)) {
        if (flow->dl_type == htons(ETH_TYPE_IP)) {
            flow->nw_src = (OVS_FORCE ovs_be32)random_uint32();
            flow->nw_dst = (OVS_FORCE ovs_be32)random_uint32();
        } else {
            random_bytes(&flow->ipv6_src, sizeof flow->ipv6_src);
            random_bytes(&flow->ipv6_dst, sizeof flow->ipv6_dst);
        }
        /* Make most of IP flows TCP, some UDP or SCTP, and rest random. */
        rnd = random_uint16();
        flow->nw_proto = rnd < 0x8000 ? IPPROTO_TCP :
            rnd < 0xc000 ? IPPROTO_UDP :
            rnd < 0xd000 ? IPPROTO_SCTP : (uint8_t)rnd;
        if (flow->nw_proto == IPPROTO_TCP ||
            flow->nw_proto == IPPROTO_UDP ||
            flow->nw_proto == IPPROTO_SCTP) {
            flow->tp_src = (OVS_FORCE ovs_be16)random_uint16();
            flow->tp_dst = (OVS_FORCE ovs_be16)random_uint16();
        }
    }
}

/* Masks the fields in 'wc' that are used by the flow hash 'fields'. */
void
flow_mask_hash_fields(const struct flow *flow, struct flow_wildcards *wc,
                      enum nx_hash_fields fields)
{
    switch (fields) {
    case NX_HASH_FIELDS_ETH_SRC:
        memset(&wc->masks.dl_src, 0xff, sizeof wc->masks.dl_src);
        break;

    case NX_HASH_FIELDS_SYMMETRIC_L4:
        memset(&wc->masks.dl_src, 0xff, sizeof wc->masks.dl_src);
        memset(&wc->masks.dl_dst, 0xff, sizeof wc->masks.dl_dst);
        if (flow->dl_type == htons(ETH_TYPE_IP)) {
            memset(&wc->masks.nw_src, 0xff, sizeof wc->masks.nw_src);
            memset(&wc->masks.nw_dst, 0xff, sizeof wc->masks.nw_dst);
        } else if (flow->dl_type == htons(ETH_TYPE_IPV6)) {
            memset(&wc->masks.ipv6_src, 0xff, sizeof wc->masks.ipv6_src);
            memset(&wc->masks.ipv6_dst, 0xff, sizeof wc->masks.ipv6_dst);
        }
        if (is_ip_any(flow)) {
            memset(&wc->masks.nw_proto, 0xff, sizeof wc->masks.nw_proto);
            flow_unwildcard_tp_ports(flow, wc);
        }
        wc->masks.vlan_tci |= htons(VLAN_VID_MASK | VLAN_CFI);
        break;

    default:
        OVS_NOT_REACHED();
    }
}

/* Hashes the portions of 'flow' designated by 'fields'. */
uint32_t
flow_hash_fields(const struct flow *flow, enum nx_hash_fields fields,
                 uint16_t basis)
{
    switch (fields) {

    case NX_HASH_FIELDS_ETH_SRC:
        return jhash_bytes(flow->dl_src, sizeof flow->dl_src, basis);

    case NX_HASH_FIELDS_SYMMETRIC_L4:
        return flow_hash_symmetric_l4(flow, basis);
    }

    OVS_NOT_REACHED();
}

/* Returns a string representation of 'fields'. */
const char *
flow_hash_fields_to_str(enum nx_hash_fields fields)
{
    switch (fields) {
    case NX_HASH_FIELDS_ETH_SRC: return "eth_src";
    case NX_HASH_FIELDS_SYMMETRIC_L4: return "symmetric_l4";
    default: return "<unknown>";
    }
}

/* Returns true if the value of 'fields' is supported. Otherwise false. */
bool
flow_hash_fields_valid(enum nx_hash_fields fields)
{
    return fields == NX_HASH_FIELDS_ETH_SRC
        || fields == NX_HASH_FIELDS_SYMMETRIC_L4;
}

/* Returns a hash value for the bits of 'flow' that are active based on
 * 'wc', given 'basis'. */
uint32_t
flow_hash_in_wildcards(const struct flow *flow,
                       const struct flow_wildcards *wc, uint32_t basis)
{
    const uint64_t *wc_u64 = (const uint64_t *) &wc->masks;
    const uint64_t *flow_u64 = (const uint64_t *) flow;
    uint32_t hash;
    size_t i;

    hash = basis;
    for (i = 0; i < FLOW_U64S; i++) {
        hash = hash_add64(hash, flow_u64[i] & wc_u64[i]);
    }
    return hash_finish(hash, 8 * FLOW_U64S);
}

/* Sets the VLAN VID that 'flow' matches to 'vid', which is interpreted as an
 * OpenFlow 1.0 "dl_vlan" value:
 *
 *      - If it is in the range 0...4095, 'flow->vlan_tci' is set to match
 *        that VLAN.  Any existing PCP match is unchanged (it becomes 0 if
 *        'flow' previously matched packets without a VLAN header).
 *
 *      - If it is OFP_VLAN_NONE, 'flow->vlan_tci' is set to match a packet
 *        without a VLAN tag.
 *
 *      - Other values of 'vid' should not be used. */
void
flow_set_dl_vlan(struct flow *flow, ovs_be16 vid)
{
    if (vid == htons(OFP10_VLAN_NONE)) {
        flow->vlan_tci = htons(0);
    } else {
        vid &= htons(VLAN_VID_MASK);
        flow->vlan_tci &= ~htons(VLAN_VID_MASK);
        flow->vlan_tci |= htons(VLAN_CFI) | vid;
    }
}

/* Sets the VLAN VID that 'flow' matches to 'vid', which is interpreted as an
 * OpenFlow 1.2 "vlan_vid" value, that is, the low 13 bits of 'vlan_tci' (VID
 * plus CFI). */
void
flow_set_vlan_vid(struct flow *flow, ovs_be16 vid)
{
    ovs_be16 mask = htons(VLAN_VID_MASK | VLAN_CFI);
    flow->vlan_tci &= ~mask;
    flow->vlan_tci |= vid & mask;
}

/* Sets the VLAN PCP that 'flow' matches to 'pcp', which should be in the
 * range 0...7.
 *
 * This function has no effect on the VLAN ID that 'flow' matches.
 *
 * After calling this function, 'flow' will not match packets without a VLAN
 * header. */
void
flow_set_vlan_pcp(struct flow *flow, uint8_t pcp)
{
    pcp &= 0x07;
    flow->vlan_tci &= ~htons(VLAN_PCP_MASK);
    flow->vlan_tci |= htons((pcp << VLAN_PCP_SHIFT) | VLAN_CFI);
}

/* Returns the number of MPLS LSEs present in 'flow'
 *
 * Returns 0 if the 'dl_type' of 'flow' is not an MPLS ethernet type.
 * Otherwise traverses 'flow''s MPLS label stack stopping at the
 * first entry that has the BoS bit set. If no such entry exists then
 * the maximum number of LSEs that can be stored in 'flow' is returned.
 */
int
flow_count_mpls_labels(const struct flow *flow, struct flow_wildcards *wc)
{
    /* dl_type is always masked. */
    if (eth_type_mpls(flow->dl_type)) {
        int i;
        int cnt;

        cnt = 0;
        for (i = 0; i < FLOW_MAX_MPLS_LABELS; i++) {
            if (wc) {
                wc->masks.mpls_lse[i] |= htonl(MPLS_BOS_MASK);
            }
            if (flow->mpls_lse[i] & htonl(MPLS_BOS_MASK)) {
                return i + 1;
            }
            if (flow->mpls_lse[i]) {
                cnt++;
            }
        }
        return cnt;
    } else {
        return 0;
    }
}

/* Returns the number consecutive of MPLS LSEs, starting at the
 * innermost LSE, that are common in 'a' and 'b'.
 *
 * 'an' must be flow_count_mpls_labels(a).
 * 'bn' must be flow_count_mpls_labels(b).
 */
int
flow_count_common_mpls_labels(const struct flow *a, int an,
                              const struct flow *b, int bn,
                              struct flow_wildcards *wc)
{
    int min_n = MIN(an, bn);
    if (min_n == 0) {
        return 0;
    } else {
        int common_n = 0;
        int a_last = an - 1;
        int b_last = bn - 1;
        int i;

        for (i = 0; i < min_n; i++) {
            if (wc) {
                wc->masks.mpls_lse[a_last - i] = OVS_BE32_MAX;
                wc->masks.mpls_lse[b_last - i] = OVS_BE32_MAX;
            }
            if (a->mpls_lse[a_last - i] != b->mpls_lse[b_last - i]) {
                break;
            } else {
                common_n++;
            }
        }

        return common_n;
    }
}

/* Adds a new outermost MPLS label to 'flow' and changes 'flow''s Ethernet type
 * to 'mpls_eth_type', which must be an MPLS Ethertype.
 *
 * If the new label is the first MPLS label in 'flow', it is generated as;
 *
 *     - label: 2, if 'flow' is IPv6, otherwise 0.
 *
 *     - TTL: IPv4 or IPv6 TTL, if present and nonzero, otherwise 64.
 *
 *     - TC: IPv4 or IPv6 TOS, if present, otherwise 0.
 *
 *     - BoS: 1.
 *
 * If the new label is the second or later label MPLS label in 'flow', it is
 * generated as;
 *
 *     - label: Copied from outer label.
 *
 *     - TTL: Copied from outer label.
 *
 *     - TC: Copied from outer label.
 *
 *     - BoS: 0.
 *
 * 'n' must be flow_count_mpls_labels(flow).  'n' must be less than
 * FLOW_MAX_MPLS_LABELS (because otherwise flow->mpls_lse[] would overflow).
 */
void
flow_push_mpls(struct flow *flow, int n, ovs_be16 mpls_eth_type,
               struct flow_wildcards *wc)
{
    ovs_assert(eth_type_mpls(mpls_eth_type));
    ovs_assert(n < FLOW_MAX_MPLS_LABELS);

    if (n) {
        int i;

        if (wc) {
            memset(&wc->masks.mpls_lse, 0xff, sizeof *wc->masks.mpls_lse * n);
        }
        for (i = n; i >= 1; i--) {
            flow->mpls_lse[i] = flow->mpls_lse[i - 1];
        }
        flow->mpls_lse[0] = (flow->mpls_lse[1] & htonl(~MPLS_BOS_MASK));
    } else {
        int label = 0;          /* IPv4 Explicit Null. */
        int tc = 0;
        int ttl = 64;

        if (flow->dl_type == htons(ETH_TYPE_IPV6)) {
            label = 2;
        }

        if (is_ip_any(flow)) {
            tc = (flow->nw_tos & IP_DSCP_MASK) >> 2;
            if (wc) {
                wc->masks.nw_tos |= IP_DSCP_MASK;
                wc->masks.nw_ttl = 0xff;
            }

            if (flow->nw_ttl) {
                ttl = flow->nw_ttl;
            }
        }

        flow->mpls_lse[0] = set_mpls_lse_values(ttl, tc, 1, htonl(label));

        /* Clear all L3 and L4 fields and dp_hash. */
        BUILD_ASSERT(FLOW_WC_SEQ == 31);
        memset((char *) flow + FLOW_SEGMENT_2_ENDS_AT, 0,
               sizeof(struct flow) - FLOW_SEGMENT_2_ENDS_AT);
        flow->dp_hash = 0;
    }
    flow->dl_type = mpls_eth_type;
}

/* Tries to remove the outermost MPLS label from 'flow'.  Returns true if
 * successful, false otherwise.  On success, sets 'flow''s Ethernet type to
 * 'eth_type'.
 *
 * 'n' must be flow_count_mpls_labels(flow). */
bool
flow_pop_mpls(struct flow *flow, int n, ovs_be16 eth_type,
              struct flow_wildcards *wc)
{
    int i;

    if (n == 0) {
        /* Nothing to pop. */
        return false;
    } else if (n == FLOW_MAX_MPLS_LABELS) {
        if (wc) {
            wc->masks.mpls_lse[n - 1] |= htonl(MPLS_BOS_MASK);
        }
        if (!(flow->mpls_lse[n - 1] & htonl(MPLS_BOS_MASK))) {
            /* Can't pop because don't know what to fill in mpls_lse[n - 1]. */
            return false;
        }
    }

    if (wc) {
        memset(&wc->masks.mpls_lse[1], 0xff,
               sizeof *wc->masks.mpls_lse * (n - 1));
    }
    for (i = 1; i < n; i++) {
        flow->mpls_lse[i - 1] = flow->mpls_lse[i];
    }
    flow->mpls_lse[n - 1] = 0;
    flow->dl_type = eth_type;
    return true;
}

/* Sets the MPLS Label that 'flow' matches to 'label', which is interpreted
 * as an OpenFlow 1.1 "mpls_label" value. */
void
flow_set_mpls_label(struct flow *flow, int idx, ovs_be32 label)
{
    set_mpls_lse_label(&flow->mpls_lse[idx], label);
}

/* Sets the MPLS TTL that 'flow' matches to 'ttl', which should be in the
 * range 0...255. */
void
flow_set_mpls_ttl(struct flow *flow, int idx, uint8_t ttl)
{
    set_mpls_lse_ttl(&flow->mpls_lse[idx], ttl);
}

/* Sets the MPLS TC that 'flow' matches to 'tc', which should be in the
 * range 0...7. */
void
flow_set_mpls_tc(struct flow *flow, int idx, uint8_t tc)
{
    set_mpls_lse_tc(&flow->mpls_lse[idx], tc);
}

/* Sets the MPLS BOS bit that 'flow' matches to which should be 0 or 1. */
void
flow_set_mpls_bos(struct flow *flow, int idx, uint8_t bos)
{
    set_mpls_lse_bos(&flow->mpls_lse[idx], bos);
}

/* Sets the entire MPLS LSE. */
void
flow_set_mpls_lse(struct flow *flow, int idx, ovs_be32 lse)
{
    flow->mpls_lse[idx] = lse;
}

static size_t
flow_compose_l4(struct ofpbuf *b, const struct flow *flow)
{
    size_t l4_len = 0;

    if (!(flow->nw_frag & FLOW_NW_FRAG_ANY)
        || !(flow->nw_frag & FLOW_NW_FRAG_LATER)) {
        if (flow->nw_proto == IPPROTO_TCP) {
            struct tcp_header *tcp;

            l4_len = sizeof *tcp;
            tcp = ofpbuf_put_zeros(b, l4_len);
            tcp->tcp_src = flow->tp_src;
            tcp->tcp_dst = flow->tp_dst;
            tcp->tcp_ctl = TCP_CTL(ntohs(flow->tcp_flags), 5);
        } else if (flow->nw_proto == IPPROTO_UDP) {
            struct udp_header *udp;

            l4_len = sizeof *udp;
            udp = ofpbuf_put_zeros(b, l4_len);
            udp->udp_src = flow->tp_src;
            udp->udp_dst = flow->tp_dst;
        } else if (flow->nw_proto == IPPROTO_SCTP) {
            struct sctp_header *sctp;

            l4_len = sizeof *sctp;
            sctp = ofpbuf_put_zeros(b, l4_len);
            sctp->sctp_src = flow->tp_src;
            sctp->sctp_dst = flow->tp_dst;
        } else if (flow->nw_proto == IPPROTO_ICMP) {
            struct icmp_header *icmp;

            l4_len = sizeof *icmp;
            icmp = ofpbuf_put_zeros(b, l4_len);
            icmp->icmp_type = ntohs(flow->tp_src);
            icmp->icmp_code = ntohs(flow->tp_dst);
            icmp->icmp_csum = csum(icmp, ICMP_HEADER_LEN);
        } else if (flow->nw_proto == IPPROTO_IGMP) {
            struct igmp_header *igmp;

            l4_len = sizeof *igmp;
            igmp = ofpbuf_put_zeros(b, l4_len);
            igmp->igmp_type = ntohs(flow->tp_src);
            igmp->igmp_code = ntohs(flow->tp_dst);
            put_16aligned_be32(&igmp->group, flow->igmp_group_ip4);
            igmp->igmp_csum = csum(igmp, IGMP_HEADER_LEN);
        } else if (flow->nw_proto == IPPROTO_ICMPV6) {
            struct icmp6_hdr *icmp;

            l4_len = sizeof *icmp;
            icmp = ofpbuf_put_zeros(b, l4_len);
            icmp->icmp6_type = ntohs(flow->tp_src);
            icmp->icmp6_code = ntohs(flow->tp_dst);

            if (icmp->icmp6_code == 0 &&
                (icmp->icmp6_type == ND_NEIGHBOR_SOLICIT ||
                 icmp->icmp6_type == ND_NEIGHBOR_ADVERT)) {
                struct in6_addr *nd_target;
                struct nd_opt_hdr *nd_opt;

                l4_len += sizeof *nd_target;
                nd_target = ofpbuf_put_zeros(b, sizeof *nd_target);
                *nd_target = flow->nd_target;

                if (!eth_addr_is_zero(flow->arp_sha)) {
                    l4_len += 8;
                    nd_opt = ofpbuf_put_zeros(b, 8);
                    nd_opt->nd_opt_len = 1;
                    nd_opt->nd_opt_type = ND_OPT_SOURCE_LINKADDR;
                    memcpy(nd_opt + 1, flow->arp_sha, ETH_ADDR_LEN);
                }
                if (!eth_addr_is_zero(flow->arp_tha)) {
                    l4_len += 8;
                    nd_opt = ofpbuf_put_zeros(b, 8);
                    nd_opt->nd_opt_len = 1;
                    nd_opt->nd_opt_type = ND_OPT_TARGET_LINKADDR;
                    memcpy(nd_opt + 1, flow->arp_tha, ETH_ADDR_LEN);
                }
            }
            icmp->icmp6_cksum = (OVS_FORCE uint16_t)
                csum(icmp, (char *)ofpbuf_tail(b) - (char *)icmp);
        }
    }
    return l4_len;
}

/* Puts into 'b' a packet that flow_extract() would parse as having the given
 * 'flow'.
 *
 * (This is useful only for testing, obviously, and the packet isn't really
 * valid. It hasn't got some checksums filled in, for one, and lots of fields
 * are just zeroed.) */
void
flow_compose(struct ofpbuf *b, const struct flow *flow)
{
    size_t l4_len;

    /* eth_compose() sets l3 pointer and makes sure it is 32-bit aligned. */
    eth_compose(b, flow->dl_dst, flow->dl_src, ntohs(flow->dl_type), 0);
    if (flow->dl_type == htons(FLOW_DL_TYPE_NONE)) {
        struct eth_header *eth = ofpbuf_l2(b);
        eth->eth_type = htons(ofpbuf_size(b));
        return;
    }

    if (flow->vlan_tci & htons(VLAN_CFI)) {
        eth_push_vlan(b, htons(ETH_TYPE_VLAN), flow->vlan_tci);
    }

    if (flow->dl_type == htons(ETH_TYPE_IP)) {
        struct ip_header *ip;

        ip = ofpbuf_put_zeros(b, sizeof *ip);
        ip->ip_ihl_ver = IP_IHL_VER(5, 4);
        ip->ip_tos = flow->nw_tos;
        ip->ip_ttl = flow->nw_ttl;
        ip->ip_proto = flow->nw_proto;
        put_16aligned_be32(&ip->ip_src, flow->nw_src);
        put_16aligned_be32(&ip->ip_dst, flow->nw_dst);

        if (flow->nw_frag & FLOW_NW_FRAG_ANY) {
            ip->ip_frag_off |= htons(IP_MORE_FRAGMENTS);
            if (flow->nw_frag & FLOW_NW_FRAG_LATER) {
                ip->ip_frag_off |= htons(100);
            }
        }

        ofpbuf_set_l4(b, ofpbuf_tail(b));

        l4_len = flow_compose_l4(b, flow);

        ip = ofpbuf_l3(b);
        ip->ip_tot_len = htons(b->l4_ofs - b->l3_ofs + l4_len);
        ip->ip_csum = csum(ip, sizeof *ip);
    } else if (flow->dl_type == htons(ETH_TYPE_IPV6)) {
        struct ovs_16aligned_ip6_hdr *nh;

        nh = ofpbuf_put_zeros(b, sizeof *nh);
        put_16aligned_be32(&nh->ip6_flow, htonl(6 << 28) |
                           htonl(flow->nw_tos << 20) | flow->ipv6_label);
        nh->ip6_hlim = flow->nw_ttl;
        nh->ip6_nxt = flow->nw_proto;

        memcpy(&nh->ip6_src, &flow->ipv6_src, sizeof(nh->ip6_src));
        memcpy(&nh->ip6_dst, &flow->ipv6_dst, sizeof(nh->ip6_dst));

        ofpbuf_set_l4(b, ofpbuf_tail(b));

        l4_len = flow_compose_l4(b, flow);

        nh = ofpbuf_l3(b);
        nh->ip6_plen = htons(l4_len);
    } else if (flow->dl_type == htons(ETH_TYPE_ARP) ||
               flow->dl_type == htons(ETH_TYPE_RARP)) {
        struct arp_eth_header *arp;

        arp = ofpbuf_put_zeros(b, sizeof *arp);
        ofpbuf_set_l3(b, arp);
        arp->ar_hrd = htons(1);
        arp->ar_pro = htons(ETH_TYPE_IP);
        arp->ar_hln = ETH_ADDR_LEN;
        arp->ar_pln = 4;
        arp->ar_op = htons(flow->nw_proto);

        if (flow->nw_proto == ARP_OP_REQUEST ||
            flow->nw_proto == ARP_OP_REPLY) {
            put_16aligned_be32(&arp->ar_spa, flow->nw_src);
            put_16aligned_be32(&arp->ar_tpa, flow->nw_dst);
            memcpy(arp->ar_sha, flow->arp_sha, ETH_ADDR_LEN);
            memcpy(arp->ar_tha, flow->arp_tha, ETH_ADDR_LEN);
        }
    }

    if (eth_type_mpls(flow->dl_type)) {
        int n;

        b->l2_5_ofs = b->l3_ofs;
        for (n = 1; n < FLOW_MAX_MPLS_LABELS; n++) {
            if (flow->mpls_lse[n - 1] & htonl(MPLS_BOS_MASK)) {
                break;
            }
        }
        while (n > 0) {
            push_mpls(b, flow->dl_type, flow->mpls_lse[--n]);
        }
    }
}

/* Compressed flow. */

static int
miniflow_n_values(const struct miniflow *flow)
{
    return count_1bits(flow->map);
}

static uint64_t *
miniflow_alloc_values(struct miniflow *flow, int n)
{
    int size = MINIFLOW_VALUES_SIZE(n);

    if (size <= sizeof flow->inline_values) {
        flow->values_inline = true;
        return flow->inline_values;
    } else {
        COVERAGE_INC(miniflow_malloc);
        flow->values_inline = false;
        flow->offline_values = xmalloc(size);
        return flow->offline_values;
    }
}

/* Completes an initialization of 'dst' as a miniflow copy of 'src' begun by
 * the caller.  The caller must have already initialized 'dst->map' properly
 * to indicate the significant uint64_t elements of 'src'.  'n' must be the
 * number of 1-bits in 'dst->map'.
 *
 * Normally the significant elements are the ones that are non-zero.  However,
 * when a miniflow is initialized from a (mini)mask, the values can be zeroes,
 * so that the flow and mask always have the same maps.
 *
 * This function initializes values (either inline if possible or with
 * malloc() otherwise) and copies the uint64_t elements of 'src' indicated by
 * 'dst->map' into it. */
static void
miniflow_init__(struct miniflow *dst, const struct flow *src, int n)
{
    const uint64_t *src_u64 = (const uint64_t *) src;
    uint64_t *dst_u64 = miniflow_alloc_values(dst, n);
    int idx;

    MAP_FOR_EACH_INDEX(idx, dst->map) {
        *dst_u64++ = src_u64[idx];
    }
}

/* Initializes 'dst' as a copy of 'src'.  The caller must eventually free 'dst'
 * with miniflow_destroy().
 * Always allocates offline storage. */
void
miniflow_init(struct miniflow *dst, const struct flow *src)
{
    const uint64_t *src_u64 = (const uint64_t *) src;
    unsigned int i;
    int n;

    /* Initialize dst->map, counting the number of nonzero elements. */
    n = 0;
    dst->map = 0;

    for (i = 0; i < FLOW_U64S; i++) {
        if (src_u64[i]) {
            dst->map |= UINT64_C(1) << i;
            n++;
        }
    }

    miniflow_init__(dst, src, n);
}

/* Initializes 'dst' as a copy of 'src', using 'mask->map' as 'dst''s map.  The
 * caller must eventually free 'dst' with miniflow_destroy(). */
void
miniflow_init_with_minimask(struct miniflow *dst, const struct flow *src,
                            const struct minimask *mask)
{
    dst->map = mask->masks.map;
    miniflow_init__(dst, src, miniflow_n_values(dst));
}

/* Initializes 'dst' as a copy of 'src'.  The caller must eventually free 'dst'
 * with miniflow_destroy(). */
void
miniflow_clone(struct miniflow *dst, const struct miniflow *src)
{
    int size = MINIFLOW_VALUES_SIZE(miniflow_n_values(src));
    uint64_t *values;

    dst->map = src->map;
    if (size <= sizeof dst->inline_values) {
        dst->values_inline = true;
        values = dst->inline_values;
    } else {
        dst->values_inline = false;
        COVERAGE_INC(miniflow_malloc);
        dst->offline_values = xmalloc(size);
        values = dst->offline_values;
    }
    memcpy(values, miniflow_get_values(src), size);
}

/* Initializes 'dst' as a copy of 'src'.  The caller must have allocated
 * 'dst' to have inline space all data in 'src'. */
void
miniflow_clone_inline(struct miniflow *dst, const struct miniflow *src,
                      size_t n_values)
{
    dst->values_inline = true;
    dst->map = src->map;
    memcpy(dst->inline_values, miniflow_get_values(src),
           MINIFLOW_VALUES_SIZE(n_values));
}

/* Initializes 'dst' with the data in 'src', destroying 'src'.
 * The caller must eventually free 'dst' with miniflow_destroy().
 * 'dst' must be regularly sized miniflow, but 'src' can have
 * storage for more than the default MINI_N_INLINE inline
 * values. */
void
miniflow_move(struct miniflow *dst, struct miniflow *src)
{
    int size = MINIFLOW_VALUES_SIZE(miniflow_n_values(src));

    dst->map = src->map;
    if (size <= sizeof dst->inline_values) {
        dst->values_inline = true;
        memcpy(dst->inline_values, miniflow_get_values(src), size);
        miniflow_destroy(src);
    } else if (src->values_inline) {
        dst->values_inline = false;
        COVERAGE_INC(miniflow_malloc);
        dst->offline_values = xmalloc(size);
        memcpy(dst->offline_values, src->inline_values, size);
    } else {
        dst->values_inline = false;
        dst->offline_values = src->offline_values;
    }
}

/* Frees any memory owned by 'flow'.  Does not free the storage in which 'flow'
 * itself resides; the caller is responsible for that. */
void
miniflow_destroy(struct miniflow *flow)
{
    if (!flow->values_inline) {
        free(flow->offline_values);
    }
}

/* Initializes 'dst' as a copy of 'src'. */
void
miniflow_expand(const struct miniflow *src, struct flow *dst)
{
    memset(dst, 0, sizeof *dst);
    flow_union_with_miniflow(dst, src);
}

/* Returns true if 'a' and 'b' are the equal miniflow, false otherwise. */
bool
miniflow_equal(const struct miniflow *a, const struct miniflow *b)
{
    const uint64_t *ap = miniflow_get_values(a);
    const uint64_t *bp = miniflow_get_values(b);

    if (OVS_LIKELY(a->map == b->map)) {
        int count = miniflow_n_values(a);

        return !memcmp(ap, bp, count * sizeof *ap);
    } else {
        uint64_t map;

        for (map = a->map | b->map; map; map = zero_rightmost_1bit(map)) {
            uint64_t bit = rightmost_1bit(map);

            if ((a->map & bit ? *ap++ : 0) != (b->map & bit ? *bp++ : 0)) {
                return false;
            }
        }
    }

    return true;
}

/* Returns false if 'a' and 'b' differ at the places where there are 1-bits
 * in 'mask', true otherwise. */
bool
miniflow_equal_in_minimask(const struct miniflow *a, const struct miniflow *b,
                           const struct minimask *mask)
{
    const uint64_t *p = miniflow_get_values(&mask->masks);
    int idx;

    MAP_FOR_EACH_INDEX(idx, mask->masks.map) {
        if ((miniflow_get(a, idx) ^ miniflow_get(b, idx)) & *p++) {
            return false;
        }
    }

    return true;
}

/* Returns true if 'a' and 'b' are equal at the places where there are 1-bits
 * in 'mask', false if they differ. */
bool
miniflow_equal_flow_in_minimask(const struct miniflow *a, const struct flow *b,
                                const struct minimask *mask)
{
    const uint64_t *b_u64 = (const uint64_t *) b;
    const uint64_t *p = miniflow_get_values(&mask->masks);
    int idx;

    MAP_FOR_EACH_INDEX(idx, mask->masks.map) {
        if ((miniflow_get(a, idx) ^ b_u64[idx]) & *p++) {
            return false;
        }
    }

    return true;
}


/* Initializes 'dst' as a copy of 'src'.  The caller must eventually free 'dst'
 * with minimask_destroy(). */
void
minimask_init(struct minimask *mask, const struct flow_wildcards *wc)
{
    miniflow_init(&mask->masks, &wc->masks);
}

/* Initializes 'dst' as a copy of 'src'.  The caller must eventually free 'dst'
 * with minimask_destroy(). */
void
minimask_clone(struct minimask *dst, const struct minimask *src)
{
    miniflow_clone(&dst->masks, &src->masks);
}

/* Initializes 'dst' with the data in 'src', destroying 'src'.
 * The caller must eventually free 'dst' with minimask_destroy(). */
void
minimask_move(struct minimask *dst, struct minimask *src)
{
    miniflow_move(&dst->masks, &src->masks);
}

/* Initializes 'dst_' as the bit-wise "and" of 'a_' and 'b_'.
 *
 * The caller must provide room for FLOW_U64S "uint64_t"s in 'storage', for use
 * by 'dst_'.  The caller must *not* free 'dst_' with minimask_destroy(). */
void
minimask_combine(struct minimask *dst_,
                 const struct minimask *a_, const struct minimask *b_,
                 uint64_t storage[FLOW_U64S])
{
    struct miniflow *dst = &dst_->masks;
    uint64_t *dst_values = storage;
    const struct miniflow *a = &a_->masks;
    const struct miniflow *b = &b_->masks;
    int idx;

    dst->values_inline = false;
    dst->offline_values = storage;

    dst->map = 0;
    MAP_FOR_EACH_INDEX(idx, a->map & b->map) {
        /* Both 'a' and 'b' have non-zero data at 'idx'. */
        uint64_t mask = miniflow_get__(a, idx) & miniflow_get__(b, idx);

        if (mask) {
            dst->map |= UINT64_C(1) << idx;
            *dst_values++ = mask;
        }
    }
}

/* Frees any memory owned by 'mask'.  Does not free the storage in which 'mask'
 * itself resides; the caller is responsible for that. */
void
minimask_destroy(struct minimask *mask)
{
    miniflow_destroy(&mask->masks);
}

/* Initializes 'dst' as a copy of 'src'. */
void
minimask_expand(const struct minimask *mask, struct flow_wildcards *wc)
{
    miniflow_expand(&mask->masks, &wc->masks);
}

/* Returns true if 'a' and 'b' are the same flow mask, false otherwise.
 * Minimasks may not have zero data values, so for the minimasks to be the
 * same, they need to have the same map and the same data values. */
bool
minimask_equal(const struct minimask *a, const struct minimask *b)
{
    return a->masks.map == b->masks.map &&
        !memcmp(miniflow_get_values(&a->masks),
                miniflow_get_values(&b->masks),
                count_1bits(a->masks.map) * sizeof *a->masks.inline_values);
}

/* Returns true if at least one bit matched by 'b' is wildcarded by 'a',
 * false otherwise. */
bool
minimask_has_extra(const struct minimask *a, const struct minimask *b)
{
    const uint64_t *ap = miniflow_get_values(&a->masks);
    const uint64_t *bp = miniflow_get_values(&b->masks);
    int idx;

    MAP_FOR_EACH_INDEX(idx, b->masks.map) {
        uint64_t b_u64 = *bp++;

        /* 'b_u64' is non-zero, check if the data in 'a' is either zero
         * or misses some of the bits in 'b_u64'. */
        if (!(a->masks.map & (UINT64_C(1) << idx))
            || ((miniflow_values_get__(ap, a->masks.map, idx) & b_u64)
                != b_u64)) {
            return true; /* 'a' wildcards some bits 'b' doesn't. */
        }
    }

    return false;
}<|MERGE_RESOLUTION|>--- conflicted
+++ resolved
@@ -385,25 +385,6 @@
     return false;
 }
 
-<<<<<<< HEAD
-=======
-/* Determines IP version if a layer 3 packet */
-static ovs_be16
-get_l3_eth_type(struct ofpbuf *packet)
-{
-    struct ip_header *ip = ofpbuf_l3(packet);
-    int ip_ver = IP_VER(ip->ip_ihl_ver);
-    switch (ip_ver) {
-    case 4:
-        return htons(ETH_TYPE_IP);
-    case 6:
-        return htons(ETH_TYPE_IPV6);
-    default:
-        return 0;
-    }
-}
-
->>>>>>> 29f30d09
 /* Initializes 'flow' members from 'packet' and 'md'.  Expects packet->frame
  * pointer to be equal to ofpbuf_data(packet), and packet->l3_ofs to be set to
  * 0 for layer 3 packets.
@@ -492,7 +473,6 @@
             miniflow_push_be16(mf, dl_type, dl_type);
             miniflow_push_be16(mf, vlan_tci, vlan_tci);
         }
-<<<<<<< HEAD
 
         /* Network layer. */
         packet->l3_ofs = (char *)data - frame;
@@ -521,37 +501,6 @@
         miniflow_push_words_32(mf, mpls_lse, mpls, count);
     }
  
-=======
-
-        /* Parse mpls. */
-        if (OVS_UNLIKELY(eth_type_mpls(dl_type))) {
-            int count;
-            const void *mpls = data;
-
-            packet->l2_5_ofs = (char *)data - frame;
-            count = parse_mpls(&data, &size);
-            miniflow_push_words_32(mf, mpls_lse, mpls, count);
-        }
-
-        /* Network layer. */
-        packet->l3_ofs = (char *)data - frame;
-    } else if (base_layer == LAYER_3) {
-	uint8_t macs[2 * ETH_ADDR_LEN] = {
-	    0x00, 0x00, 0x00, 0x00, 0x00, 0x00,
-	    0x00, 0x00, 0x00, 0x00, 0x00, 0x00
-	};
-
-	miniflow_push_macs(mf, dl_dst, macs);
-
-        /* We assume L3 packets are either IPv4 or IPv6 */
-        dl_type = get_l3_eth_type(packet);
-        miniflow_push_be16(mf, dl_type, dl_type);
-        miniflow_push_be16(mf, vlan_tci, 0);
-    } else {
-	OVS_NOT_REACHED();
-    }
-
->>>>>>> 29f30d09
     nw_frag = 0;
     if (OVS_LIKELY(dl_type == htons(ETH_TYPE_IP))) {
         const struct ip_header *nh = data;
