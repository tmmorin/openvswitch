/*
 * Copyright (c) 2008, 2009, 2010, 2011, 2012, 2013, 2014, 2015 Nicira, Inc.
 *
 * Licensed under the Apache License, Version 2.0 (the "License");
 * you may not use this file except in compliance with the License.
 * You may obtain a copy of the License at:
 *
 *     http://www.apache.org/licenses/LICENSE-2.0
 *
 * Unless required by applicable law or agreed to in writing, software
 * distributed under the License is distributed on an "AS IS" BASIS,
 * WITHOUT WARRANTIES OR CONDITIONS OF ANY KIND, either express or implied.
 * See the License for the specific language governing permissions and
 * limitations under the License.
 */
#include <config.h>
#include <sys/types.h>
#include "flow.h"
#include <errno.h>
#include <inttypes.h>
#include <limits.h>
#include <netinet/in.h>
#include <netinet/icmp6.h>
#include <netinet/ip6.h>
#include <stdint.h>
#include <stdlib.h>
#include <string.h>
#include "byte-order.h"
#include "coverage.h"
#include "csum.h"
#include "dynamic-string.h"
#include "hash.h"
#include "jhash.h"
#include "match.h"
#include "ofpbuf.h"
#include "openflow/openflow.h"
#include "packets.h"
#include "odp-util.h"
#include "random.h"
#include "unaligned.h"
#include "openvswitch/vlog.h"

VLOG_DEFINE_THIS_MODULE(flow);

COVERAGE_DEFINE(flow_extract);
COVERAGE_DEFINE(miniflow_malloc);

/* U64 indices for segmented flow classification. */
const uint8_t flow_segment_u64s[4] = {
    FLOW_SEGMENT_1_ENDS_AT / sizeof(uint64_t),
    FLOW_SEGMENT_2_ENDS_AT / sizeof(uint64_t),
    FLOW_SEGMENT_3_ENDS_AT / sizeof(uint64_t),
    FLOW_U64S
};

/* miniflow_extract() assumes the following to be true to optimize the
 * extraction process. */
BUILD_ASSERT_DECL(offsetof(struct flow, dl_type) + 2
                  == offsetof(struct flow, vlan_tci) &&
                  offsetof(struct flow, dl_type) / 4
                  == offsetof(struct flow, vlan_tci) / 4 );

BUILD_ASSERT_DECL(offsetof(struct flow, nw_frag) + 3
                  == offsetof(struct flow, nw_proto) &&
                  offsetof(struct flow, nw_tos) + 2
                  == offsetof(struct flow, nw_proto) &&
                  offsetof(struct flow, nw_ttl) + 1
                  == offsetof(struct flow, nw_proto) &&
                  offsetof(struct flow, nw_frag) / 4
                  == offsetof(struct flow, nw_tos) / 4 &&
                  offsetof(struct flow, nw_ttl) / 4
                  == offsetof(struct flow, nw_tos) / 4 &&
                  offsetof(struct flow, nw_proto) / 4
                  == offsetof(struct flow, nw_tos) / 4);

/* TCP flags in the middle of a BE64, zeroes in the other half. */
BUILD_ASSERT_DECL(offsetof(struct flow, tcp_flags) % 8 == 4);

#if WORDS_BIGENDIAN
#define TCP_FLAGS_BE32(tcp_ctl) ((OVS_FORCE ovs_be32)TCP_FLAGS_BE16(tcp_ctl) \
                                 << 16)
#else
#define TCP_FLAGS_BE32(tcp_ctl) ((OVS_FORCE ovs_be32)TCP_FLAGS_BE16(tcp_ctl))
#endif

BUILD_ASSERT_DECL(offsetof(struct flow, tp_src) + 2
                  == offsetof(struct flow, tp_dst) &&
                  offsetof(struct flow, tp_src) / 4
                  == offsetof(struct flow, tp_dst) / 4);

/* Removes 'size' bytes from the head end of '*datap', of size '*sizep', which
 * must contain at least 'size' bytes of data.  Returns the first byte of data
 * removed. */
static inline const void *
data_pull(void **datap, size_t *sizep, size_t size)
{
    char *data = (char *)*datap;
    *datap = data + size;
    *sizep -= size;
    return data;
}

/* If '*datap' has at least 'size' bytes of data, removes that many bytes from
 * the head end of '*datap' and returns the first byte removed.  Otherwise,
 * returns a null pointer without modifying '*datap'. */
static inline const void *
data_try_pull(void **datap, size_t *sizep, size_t size)
{
    return OVS_LIKELY(*sizep >= size) ? data_pull(datap, sizep, size) : NULL;
}

/* Context for pushing data to a miniflow. */
struct mf_ctx {
    uint64_t map;
    uint64_t *data;
    uint64_t * const end;
};

/* miniflow_push_* macros allow filling in a miniflow data values in order.
 * Assertions are needed only when the layout of the struct flow is modified.
 * 'ofs' is a compile-time constant, which allows most of the code be optimized
 * away.  Some GCC versions gave warnings on ALWAYS_INLINE, so these are
 * defined as macros. */

<<<<<<< HEAD
#if (FLOW_WC_SEQ != 29)
=======
#if (FLOW_WC_SEQ != 31)
>>>>>>> 05d273a7
#define MINIFLOW_ASSERT(X) ovs_assert(X)
BUILD_MESSAGE("FLOW_WC_SEQ changed: miniflow_extract() will have runtime "
               "assertions enabled. Consider updating FLOW_WC_SEQ after "
               "testing")
#else
#define MINIFLOW_ASSERT(X)
#endif

#define miniflow_push_uint64_(MF, OFS, VALUE)                   \
{                                                               \
    MINIFLOW_ASSERT(MF.data < MF.end && (OFS) % 8 == 0          \
                    && !(MF.map & (UINT64_MAX << (OFS) / 8)));  \
    *MF.data++ = VALUE;                                         \
    MF.map |= UINT64_C(1) << (OFS) / 8;                         \
}

#define miniflow_push_be64_(MF, OFS, VALUE) \
    miniflow_push_uint64_(MF, OFS, (OVS_FORCE uint64_t)(VALUE))

#define miniflow_push_uint32_(MF, OFS, VALUE)                   \
{                                                               \
    MINIFLOW_ASSERT(MF.data < MF.end &&                                 \
                    (((OFS) % 8 == 0 && !(MF.map & (UINT64_MAX << (OFS) / 8))) \
                     || ((OFS) % 8 == 4 && MF.map & (UINT64_C(1) << (OFS) / 8) \
                         && !(MF.map & (UINT64_MAX << ((OFS) / 8 + 1)))))); \
                                                                        \
    if ((OFS) % 8 == 0) {                                               \
        *(uint32_t *)MF.data = VALUE;                                   \
        MF.map |= UINT64_C(1) << (OFS) / 8;                             \
    } else if ((OFS) % 8 == 4) {                                        \
        *((uint32_t *)MF.data + 1) = VALUE;                             \
        MF.data++;                                                      \
    }                                                                   \
}

#define miniflow_push_be32_(MF, OFS, VALUE)                     \
    miniflow_push_uint32_(MF, OFS, (OVS_FORCE uint32_t)(VALUE))

#define miniflow_push_uint16_(MF, OFS, VALUE)                           \
{                                                                       \
    MINIFLOW_ASSERT(MF.data < MF.end &&                                 \
                    (((OFS) % 8 == 0 && !(MF.map & (UINT64_MAX << (OFS) / 8))) \
                     || ((OFS) % 2 == 0 && MF.map & (UINT64_C(1) << (OFS) / 8) \
                         && !(MF.map & (UINT64_MAX << ((OFS) / 8 + 1)))))); \
                                                                        \
    if ((OFS) % 8 == 0) {                                               \
        *(uint16_t *)MF.data = VALUE;                                   \
        MF.map |= UINT64_C(1) << (OFS) / 8;                             \
    } else if ((OFS) % 8 == 2) {                                        \
        *((uint16_t *)MF.data + 1) = VALUE;                             \
    } else if ((OFS) % 8 == 4) {                                        \
        *((uint16_t *)MF.data + 2) = VALUE;                             \
    } else if ((OFS) % 8 == 6) {                                        \
        *((uint16_t *)MF.data + 3) = VALUE;                             \
        MF.data++;                                                      \
    }                                                                   \
}

#define miniflow_pad_to_64_(MF, OFS)                                    \
{                                                                   \
    MINIFLOW_ASSERT((OFS) % 8 != 0);                                    \
    MINIFLOW_ASSERT(MF.map & (UINT64_C(1) << (OFS) / 8));               \
    MINIFLOW_ASSERT(!(MF.map & (UINT64_MAX << ((OFS) / 8 + 1))));       \
                                                                        \
    memset((uint8_t *)MF.data + (OFS) % 8, 0, 8 - (OFS) % 8);           \
    MF.data++;                                                          \
}

#define miniflow_push_be16_(MF, OFS, VALUE)                     \
    miniflow_push_uint16_(MF, OFS, (OVS_FORCE uint16_t)VALUE);

/* Data at 'valuep' may be unaligned. */
#define miniflow_push_words_(MF, OFS, VALUEP, N_WORDS)          \
{                                                               \
    int ofs64 = (OFS) / 8;                                      \
                                                                        \
    MINIFLOW_ASSERT(MF.data + (N_WORDS) <= MF.end && (OFS) % 8 == 0     \
                    && !(MF.map & (UINT64_MAX << ofs64)));              \
                                                                        \
    memcpy(MF.data, (VALUEP), (N_WORDS) * sizeof *MF.data);             \
    MF.data += (N_WORDS);                                               \
    MF.map |= ((UINT64_MAX >> (64 - (N_WORDS))) << ofs64);              \
}

/* Push 32-bit words padded to 64-bits. */
#define miniflow_push_words_32_(MF, OFS, VALUEP, N_WORDS)               \
{                                                                       \
    int ofs64 = (OFS) / 8;                                              \
                                                                        \
    MINIFLOW_ASSERT(MF.data + DIV_ROUND_UP(N_WORDS, 2) <= MF.end        \
                    && (OFS) % 8 == 0                                   \
                    && !(MF.map & (UINT64_MAX << ofs64)));              \
                                                                        \
    memcpy(MF.data, (VALUEP), (N_WORDS) * sizeof(uint32_t));            \
    MF.data += DIV_ROUND_UP(N_WORDS, 2);                                \
    MF.map |= ((UINT64_MAX >> (64 - DIV_ROUND_UP(N_WORDS, 2))) << ofs64); \
    if ((N_WORDS) & 1) {                                                \
        *((uint32_t *)MF.data - 1) = 0;                                 \
    }                                                                   \
}

/* Data at 'valuep' may be unaligned. */
/* MACs start 64-aligned, and must be followed by other data or padding. */
#define miniflow_push_macs_(MF, OFS, VALUEP)                    \
{                                                               \
    int ofs64 = (OFS) / 8;                                      \
                                                                \
    MINIFLOW_ASSERT(MF.data + 2 <= MF.end && (OFS) % 8 == 0     \
                    && !(MF.map & (UINT64_MAX << ofs64)));      \
                                                                \
    memcpy(MF.data, (VALUEP), 2 * ETH_ADDR_LEN);                \
    MF.data += 1;                   /* First word only. */      \
    MF.map |= UINT64_C(3) << ofs64; /* Both words. */           \
}

#define miniflow_push_uint32(MF, FIELD, VALUE)                      \
    miniflow_push_uint32_(MF, offsetof(struct flow, FIELD), VALUE)

#define miniflow_push_be32(MF, FIELD, VALUE)                        \
    miniflow_push_be32_(MF, offsetof(struct flow, FIELD), VALUE)

#define miniflow_push_uint16(MF, FIELD, VALUE)                      \
    miniflow_push_uint16_(MF, offsetof(struct flow, FIELD), VALUE)

#define miniflow_push_be16(MF, FIELD, VALUE)                        \
    miniflow_push_be16_(MF, offsetof(struct flow, FIELD), VALUE)

#define miniflow_pad_to_64(MF, FIELD)                       \
    miniflow_pad_to_64_(MF, offsetof(struct flow, FIELD))

#define miniflow_push_words(MF, FIELD, VALUEP, N_WORDS)                 \
    miniflow_push_words_(MF, offsetof(struct flow, FIELD), VALUEP, N_WORDS)

#define miniflow_push_words_32(MF, FIELD, VALUEP, N_WORDS)              \
    miniflow_push_words_32_(MF, offsetof(struct flow, FIELD), VALUEP, N_WORDS)

#define miniflow_push_macs(MF, FIELD, VALUEP)                       \
    miniflow_push_macs_(MF, offsetof(struct flow, FIELD), VALUEP)

/* Pulls the MPLS headers at '*datap' and returns the count of them. */
static inline int
parse_mpls(void **datap, size_t *sizep)
{
    const struct mpls_hdr *mh;
    int count = 0;

    while ((mh = data_try_pull(datap, sizep, sizeof *mh))) {
        count++;
        if (mh->mpls_lse.lo & htons(1 << MPLS_BOS_SHIFT)) {
            break;
        }
    }
    return MIN(count, FLOW_MAX_MPLS_LABELS);
}

static inline ovs_be16
parse_vlan(void **datap, size_t *sizep)
{
    const struct eth_header *eth = *datap;

    struct qtag_prefix {
        ovs_be16 eth_type;      /* ETH_TYPE_VLAN */
        ovs_be16 tci;
    };

    data_pull(datap, sizep, ETH_ADDR_LEN * 2);

    if (eth->eth_type == htons(ETH_TYPE_VLAN)) {
        if (OVS_LIKELY(*sizep
                       >= sizeof(struct qtag_prefix) + sizeof(ovs_be16))) {
            const struct qtag_prefix *qp = data_pull(datap, sizep, sizeof *qp);
            return qp->tci | htons(VLAN_CFI);
        }
    }
    return 0;
}

static inline ovs_be16
parse_ethertype(void **datap, size_t *sizep)
{
    const struct llc_snap_header *llc;
    ovs_be16 proto;

    proto = *(ovs_be16 *) data_pull(datap, sizep, sizeof proto);
    if (OVS_LIKELY(ntohs(proto) >= ETH_TYPE_MIN)) {
        return proto;
    }

    if (OVS_UNLIKELY(*sizep < sizeof *llc)) {
        return htons(FLOW_DL_TYPE_NONE);
    }

    llc = *datap;
    if (OVS_UNLIKELY(llc->llc.llc_dsap != LLC_DSAP_SNAP
                     || llc->llc.llc_ssap != LLC_SSAP_SNAP
                     || llc->llc.llc_cntl != LLC_CNTL_SNAP
                     || memcmp(llc->snap.snap_org, SNAP_ORG_ETHERNET,
                               sizeof llc->snap.snap_org))) {
        return htons(FLOW_DL_TYPE_NONE);
    }

    data_pull(datap, sizep, sizeof *llc);

    if (OVS_LIKELY(ntohs(llc->snap.snap_type) >= ETH_TYPE_MIN)) {
        return llc->snap.snap_type;
    }

    return htons(FLOW_DL_TYPE_NONE);
}

static inline bool
parse_icmpv6(void **datap, size_t *sizep, const struct icmp6_hdr *icmp,
             const struct in6_addr **nd_target,
             uint8_t arp_buf[2][ETH_ADDR_LEN])
{
    if (icmp->icmp6_code == 0 &&
        (icmp->icmp6_type == ND_NEIGHBOR_SOLICIT ||
         icmp->icmp6_type == ND_NEIGHBOR_ADVERT)) {

        *nd_target = data_try_pull(datap, sizep, sizeof **nd_target);
        if (OVS_UNLIKELY(!*nd_target)) {
            return false;
        }

        while (*sizep >= 8) {
            /* The minimum size of an option is 8 bytes, which also is
             * the size of Ethernet link-layer options. */
            const struct nd_opt_hdr *nd_opt = *datap;
            int opt_len = nd_opt->nd_opt_len * 8;

            if (!opt_len || opt_len > *sizep) {
                goto invalid;
            }

            /* Store the link layer address if the appropriate option is
             * provided.  It is considered an error if the same link
             * layer option is specified twice. */
            if (nd_opt->nd_opt_type == ND_OPT_SOURCE_LINKADDR
                    && opt_len == 8) {
                if (OVS_LIKELY(eth_addr_is_zero(arp_buf[0]))) {
                    memcpy(arp_buf[0], nd_opt + 1, ETH_ADDR_LEN);
                } else {
                    goto invalid;
                }
            } else if (nd_opt->nd_opt_type == ND_OPT_TARGET_LINKADDR
                    && opt_len == 8) {
                if (OVS_LIKELY(eth_addr_is_zero(arp_buf[1]))) {
                    memcpy(arp_buf[1], nd_opt + 1, ETH_ADDR_LEN);
                } else {
                    goto invalid;
                }
            }

            if (OVS_UNLIKELY(!data_try_pull(datap, sizep, opt_len))) {
                goto invalid;
            }
        }
    }

    return true;

invalid:
    return false;
}

/* Determines IP version if a layer 3 packet */
static ovs_be16
get_l3_eth_type(struct ofpbuf *packet)
{
    struct ip_header *ip = ofpbuf_l3(packet);
    int ip_ver = IP_VER(ip->ip_ihl_ver);
    switch (ip_ver) {
    case 4:
        return htons(ETH_TYPE_IP);
    case 6:
        return htons(ETH_TYPE_IPV6);
    default:
        return 0;
    }
}

/* Initializes 'flow' members from 'packet' and 'md'.  Expects packet->frame
 * pointer to be equal to ofpbuf_data(packet), and packet->l3_ofs to be set to
 * 0 for layer 3 packets.
 *
 * Initializes the layer offsets as follows:
 *
 *    - packet->l2_5_ofs to the start of the MPLS shim header, or UINT16_MAX
 *      when there is no MPLS shim header, or Ethernet header
 *
 *    - packet->l3_ofs (if not 0) to just past the Ethernet header, or just
 *      past the vlan_header if one is present, to the first byte of the
 *      payload of the Ethernet frame.  UINT16_MAX if the frame is too short to
 *      contain an Ethernet header.
 *
 *    - packet->l4_ofs to just past the IPv4 header, if one is present and
 *      has at least the content used for the fields of interest for the flow,
 *      otherwise UINT16_MAX.
 */
void
flow_extract(struct ofpbuf *packet, const struct pkt_metadata *md,
             struct flow *flow)
{
    struct {
        struct miniflow mf;
        uint64_t buf[FLOW_U64S];
    } m;

    COVERAGE_INC(flow_extract);

    ovs_assert(packet->frame == ofpbuf_data(packet));

    miniflow_initialize(&m.mf, m.buf);
    miniflow_extract(packet, md, &m.mf);
    miniflow_expand(&m.mf, flow);
}

/* Caller is responsible for initializing 'dst' with enough storage for
 * FLOW_U64S * 8 bytes. */
void
miniflow_extract(struct ofpbuf *packet, const struct pkt_metadata *md,
                 struct miniflow *dst)
{
    void *data = ofpbuf_data(packet);
    size_t size = ofpbuf_size(packet);
<<<<<<< HEAD
    uint32_t *values = miniflow_values(dst);
    struct mf_ctx mf = { 0, values, values + FLOW_U32S };
=======
    uint64_t *values = miniflow_values(dst);
    struct mf_ctx mf = { 0, values, values + FLOW_U64S };
>>>>>>> 05d273a7
    char *frame = NULL;
    ovs_be16 dl_type;
    uint8_t nw_frag, nw_tos, nw_ttl, nw_proto;

    /* Metadata. */
    if (md) {
        if (md->tunnel.ip_dst) {
            miniflow_push_words(mf, tunnel, &md->tunnel,
                                sizeof md->tunnel / sizeof(uint64_t));
        }
        if (md->skb_priority || md->pkt_mark) {
            miniflow_push_uint32(mf, skb_priority, md->skb_priority);
            miniflow_push_uint32(mf, pkt_mark, md->pkt_mark);
        }
        miniflow_push_uint32(mf, dp_hash, md->dp_hash);
        miniflow_push_uint32(mf, in_port, odp_to_u32(md->in_port.odp_port));
        if (md->recirc_id) {
            miniflow_push_uint32(mf, recirc_id, md->recirc_id);
            miniflow_pad_to_64(mf, conj_id);
        }
    }

    if (packet->l3_ofs) {
        frame = data;
        miniflow_push_uint32(mf, base_layer, LAYER_2);

        /* Must have full Ethernet header to proceed. */
        if (OVS_UNLIKELY(size < sizeof(struct eth_header))) {
            goto out;
        } else {
            ovs_be16 vlan_tci;

            /* Link layer. */
            BUILD_ASSERT(offsetof(struct flow, dl_dst) + 6
                         == offsetof(struct flow, dl_src));
<<<<<<< HEAD
            miniflow_push_words(mf, dl_dst, data, ETH_ADDR_LEN * 2 / 4);
=======
            miniflow_push_macs(mf, dl_dst, data);
>>>>>>> 05d273a7
            /* dl_type, vlan_tci. */
            vlan_tci = parse_vlan(&data, &size);
            dl_type = parse_ethertype(&data, &size);
            miniflow_push_be16(mf, dl_type, dl_type);
            miniflow_push_be16(mf, vlan_tci, vlan_tci);
        }

        /* Parse mpls. */
        if (OVS_UNLIKELY(eth_type_mpls(dl_type))) {
            int count;
            const void *mpls = data;

            packet->l2_5_ofs = (char *)data - frame;
            count = parse_mpls(&data, &size);
<<<<<<< HEAD
            miniflow_push_words(mf, mpls_lse, mpls, count);
=======
            miniflow_push_words_32(mf, mpls_lse, mpls, count);
>>>>>>> 05d273a7
        }

        /* Network layer. */
        packet->l3_ofs = (char *)data - frame;
    } else {
        miniflow_push_uint32(mf, base_layer, LAYER_3);
<<<<<<< HEAD

    	if (md && md->base_layer == LAYER_3)  {
		dl_type = md->packet_ethertype;

		miniflow_push_be16(mf, dl_type, dl_type);
		miniflow_push_be16(mf, vlan_tci, 0);

		/* Parse mpls.  ---- FIXME: to factor-out with the above ----*/
		if (OVS_UNLIKELY(eth_type_mpls(dl_type))) {
		    int count;
		    const void *mpls = data;

		    packet->l2_5_ofs = (char *)data - frame;
		    count = parse_mpls(&data, &size);
		    miniflow_push_words(mf, mpls_lse, mpls, count);
		}

                /* Network layer. */
		/** FIXME ------- not true for all packets, needs to be correctly handled with a pop_mpls -> set ethertype */
                packet->l3_ofs = (char *)data - frame;
	} else {
		/* AFAICT, this is obsolete and should not be hit anymore now that 
		   packet ethertype is known */
		VLOG_WARN("miniflow_extract: get_l3_eth_type called to find dl_type");
		/* We assume L3 packets are either IPv4 or IPv6 */
		dl_type = get_l3_eth_type(packet);  
		miniflow_push_be16(mf, dl_type, dl_type);
		miniflow_push_be16(mf, vlan_tci, 0);
	}
    }

=======

        /* We assume L3 packets are either IPv4 or IPv6 */
        dl_type = get_l3_eth_type(packet);
        miniflow_push_be16(mf, dl_type, dl_type);
        miniflow_push_be16(mf, vlan_tci, 0);
    }

>>>>>>> 05d273a7
    nw_frag = 0;
    if (OVS_LIKELY(dl_type == htons(ETH_TYPE_IP))) {
        const struct ip_header *nh = data;
        int ip_len;
        uint16_t tot_len;

        if (OVS_UNLIKELY(size < IP_HEADER_LEN)) {
            goto out;
        }
        ip_len = IP_IHL(nh->ip_ihl_ver) * 4;

        if (OVS_UNLIKELY(ip_len < IP_HEADER_LEN)) {
            goto out;
        }
        if (OVS_UNLIKELY(size < ip_len)) {
            goto out;
        }
        tot_len = ntohs(nh->ip_tot_len);
        if (OVS_UNLIKELY(tot_len > size)) {
            goto out;
        }
        if (OVS_UNLIKELY(size - tot_len > UINT8_MAX)) {
            goto out;
        }
        ofpbuf_set_l2_pad_size(packet, size - tot_len);
        size = tot_len;   /* Never pull padding. */

        /* Push both source and destination address at once. */
        miniflow_push_words(mf, nw_src, &nh->ip_src, 1);

        miniflow_push_be32(mf, ipv6_label, 0); /* Padding for IPv4. */

        nw_tos = nh->ip_tos;
        nw_ttl = nh->ip_ttl;
        nw_proto = nh->ip_proto;
        if (OVS_UNLIKELY(IP_IS_FRAGMENT(nh->ip_frag_off))) {
            nw_frag = FLOW_NW_FRAG_ANY;
            if (nh->ip_frag_off & htons(IP_FRAG_OFF_MASK)) {
                nw_frag |= FLOW_NW_FRAG_LATER;
            }
        }
        data_pull(&data, &size, ip_len);
    } else if (dl_type == htons(ETH_TYPE_IPV6)) {
        const struct ovs_16aligned_ip6_hdr *nh;
        ovs_be32 tc_flow;
        uint16_t plen;

        if (OVS_UNLIKELY(size < sizeof *nh)) {
            goto out;
        }
        nh = data_pull(&data, &size, sizeof *nh);

        plen = ntohs(nh->ip6_plen);
        if (OVS_UNLIKELY(plen > size)) {
            goto out;
        }
        /* Jumbo Payload option not supported yet. */
        if (OVS_UNLIKELY(size - plen > UINT8_MAX)) {
            goto out;
        }
        ofpbuf_set_l2_pad_size(packet, size - plen);
        size = plen;   /* Never pull padding. */

        miniflow_push_words(mf, ipv6_src, &nh->ip6_src,
                            sizeof nh->ip6_src / 8);
        miniflow_push_words(mf, ipv6_dst, &nh->ip6_dst,
                            sizeof nh->ip6_dst / 8);

        tc_flow = get_16aligned_be32(&nh->ip6_flow);
        {
            ovs_be32 label = tc_flow & htonl(IPV6_LABEL_MASK);
            miniflow_push_be32(mf, ipv6_label, label);
        }

        nw_tos = ntohl(tc_flow) >> 20;
        nw_ttl = nh->ip6_hlim;
        nw_proto = nh->ip6_nxt;

        while (1) {
            if (OVS_LIKELY((nw_proto != IPPROTO_HOPOPTS)
                           && (nw_proto != IPPROTO_ROUTING)
                           && (nw_proto != IPPROTO_DSTOPTS)
                           && (nw_proto != IPPROTO_AH)
                           && (nw_proto != IPPROTO_FRAGMENT))) {
                /* It's either a terminal header (e.g., TCP, UDP) or one we
                 * don't understand.  In either case, we're done with the
                 * packet, so use it to fill in 'nw_proto'. */
                break;
            }

            /* We only verify that at least 8 bytes of the next header are
             * available, but many of these headers are longer.  Ensure that
             * accesses within the extension header are within those first 8
             * bytes. All extension headers are required to be at least 8
             * bytes. */
            if (OVS_UNLIKELY(size < 8)) {
                goto out;
            }

            if ((nw_proto == IPPROTO_HOPOPTS)
                || (nw_proto == IPPROTO_ROUTING)
                || (nw_proto == IPPROTO_DSTOPTS)) {
                /* These headers, while different, have the fields we care
                 * about in the same location and with the same
                 * interpretation. */
                const struct ip6_ext *ext_hdr = data;
                nw_proto = ext_hdr->ip6e_nxt;
                if (OVS_UNLIKELY(!data_try_pull(&data, &size,
                                                (ext_hdr->ip6e_len + 1) * 8))) {
                    goto out;
                }
            } else if (nw_proto == IPPROTO_AH) {
                /* A standard AH definition isn't available, but the fields
                 * we care about are in the same location as the generic
                 * option header--only the header length is calculated
                 * differently. */
                const struct ip6_ext *ext_hdr = data;
                nw_proto = ext_hdr->ip6e_nxt;
                if (OVS_UNLIKELY(!data_try_pull(&data, &size,
                                                (ext_hdr->ip6e_len + 2) * 4))) {
                    goto out;
                }
            } else if (nw_proto == IPPROTO_FRAGMENT) {
                const struct ovs_16aligned_ip6_frag *frag_hdr = data;

                nw_proto = frag_hdr->ip6f_nxt;
                if (!data_try_pull(&data, &size, sizeof *frag_hdr)) {
                    goto out;
                }

                /* We only process the first fragment. */
                if (frag_hdr->ip6f_offlg != htons(0)) {
                    nw_frag = FLOW_NW_FRAG_ANY;
                    if ((frag_hdr->ip6f_offlg & IP6F_OFF_MASK) != htons(0)) {
                        nw_frag |= FLOW_NW_FRAG_LATER;
                        nw_proto = IPPROTO_FRAGMENT;
                        break;
                    }
                }
            }
        }
    } else {
        if (dl_type == htons(ETH_TYPE_ARP) ||
            dl_type == htons(ETH_TYPE_RARP)) {
            uint8_t arp_buf[2][ETH_ADDR_LEN];
            const struct arp_eth_header *arp = (const struct arp_eth_header *)
                data_try_pull(&data, &size, ARP_ETH_HEADER_LEN);

            if (OVS_LIKELY(arp) && OVS_LIKELY(arp->ar_hrd == htons(1))
                && OVS_LIKELY(arp->ar_pro == htons(ETH_TYPE_IP))
                && OVS_LIKELY(arp->ar_hln == ETH_ADDR_LEN)
                && OVS_LIKELY(arp->ar_pln == 4)) {
                miniflow_push_be32(mf, nw_src,
                                   get_16aligned_be32(&arp->ar_spa));
                miniflow_push_be32(mf, nw_dst,
                                   get_16aligned_be32(&arp->ar_tpa));

                /* We only match on the lower 8 bits of the opcode. */
                if (OVS_LIKELY(ntohs(arp->ar_op) <= 0xff)) {
                    miniflow_push_be32(mf, ipv6_label, 0); /* Pad with ARP. */
                    miniflow_push_be32(mf, nw_frag, htonl(ntohs(arp->ar_op)));
                }

                /* Must be adjacent. */
                BUILD_ASSERT(offsetof(struct flow, arp_sha) + 6
                             == offsetof(struct flow, arp_tha));

                memcpy(arp_buf[0], arp->ar_sha, ETH_ADDR_LEN);
                memcpy(arp_buf[1], arp->ar_tha, ETH_ADDR_LEN);
                miniflow_push_macs(mf, arp_sha, arp_buf);
                miniflow_pad_to_64(mf, tcp_flags);
            }
        }
        goto out;
    }

    packet->l4_ofs = (char *)data - frame;
    miniflow_push_be32(mf, nw_frag,
                       BYTES_TO_BE32(nw_frag, nw_tos, nw_ttl, nw_proto));

    if (OVS_LIKELY(!(nw_frag & FLOW_NW_FRAG_LATER))) {
        if (OVS_LIKELY(nw_proto == IPPROTO_TCP)) {
            if (OVS_LIKELY(size >= TCP_HEADER_LEN)) {
                const struct tcp_header *tcp = data;

                miniflow_push_be32(mf, arp_tha[2], 0);
                miniflow_push_be32(mf, tcp_flags,
                                   TCP_FLAGS_BE32(tcp->tcp_ctl));
                miniflow_push_words(mf, tp_src, &tcp->tcp_src, 1);
                miniflow_pad_to_64(mf, igmp_group_ip4);
            }
        } else if (OVS_LIKELY(nw_proto == IPPROTO_UDP)) {
            if (OVS_LIKELY(size >= UDP_HEADER_LEN)) {
                const struct udp_header *udp = data;

                miniflow_push_words(mf, tp_src, &udp->udp_src, 1);
                miniflow_pad_to_64(mf, igmp_group_ip4);
            }
        } else if (OVS_LIKELY(nw_proto == IPPROTO_SCTP)) {
            if (OVS_LIKELY(size >= SCTP_HEADER_LEN)) {
                const struct sctp_header *sctp = data;

                miniflow_push_words(mf, tp_src, &sctp->sctp_src, 1);
                miniflow_pad_to_64(mf, igmp_group_ip4);
            }
        } else if (OVS_LIKELY(nw_proto == IPPROTO_ICMP)) {
            if (OVS_LIKELY(size >= ICMP_HEADER_LEN)) {
                const struct icmp_header *icmp = data;

                miniflow_push_be16(mf, tp_src, htons(icmp->icmp_type));
                miniflow_push_be16(mf, tp_dst, htons(icmp->icmp_code));
                miniflow_pad_to_64(mf, igmp_group_ip4);
            }
        } else if (OVS_LIKELY(nw_proto == IPPROTO_IGMP)) {
            if (OVS_LIKELY(size >= IGMP_HEADER_LEN)) {
                const struct igmp_header *igmp = data;

                miniflow_push_be16(mf, tp_src, htons(igmp->igmp_type));
                miniflow_push_be16(mf, tp_dst, htons(igmp->igmp_code));
                miniflow_push_be32(mf, igmp_group_ip4,
                                   get_16aligned_be32(&igmp->group));
            }
        } else if (OVS_LIKELY(nw_proto == IPPROTO_ICMPV6)) {
            if (OVS_LIKELY(size >= sizeof(struct icmp6_hdr))) {
                const struct in6_addr *nd_target = NULL;
                uint8_t arp_buf[2][ETH_ADDR_LEN];
                const struct icmp6_hdr *icmp = data_pull(&data, &size,
                                                         sizeof *icmp);
                memset(arp_buf, 0, sizeof arp_buf);
                if (OVS_LIKELY(parse_icmpv6(&data, &size, icmp, &nd_target,
                                            arp_buf))) {
                    if (nd_target) {
                        miniflow_push_words(mf, nd_target, nd_target,
                                            sizeof *nd_target / 8);
                    }
                    miniflow_push_macs(mf, arp_sha, arp_buf);
                    miniflow_pad_to_64(mf, tcp_flags);
                    miniflow_push_be16(mf, tp_src, htons(icmp->icmp6_type));
                    miniflow_push_be16(mf, tp_dst, htons(icmp->icmp6_code));
                    miniflow_pad_to_64(mf, igmp_group_ip4);
                }
            }
        }
    }
 out:
    dst->map = mf.map;
}

/* For every bit of a field that is wildcarded in 'wildcards', sets the
 * corresponding bit in 'flow' to zero. */
void
flow_zero_wildcards(struct flow *flow, const struct flow_wildcards *wildcards)
{
    uint64_t *flow_u64 = (uint64_t *) flow;
    const uint64_t *wc_u64 = (const uint64_t *) &wildcards->masks;
    size_t i;

    for (i = 0; i < FLOW_U64S; i++) {
        flow_u64[i] &= wc_u64[i];
    }
}

void
flow_unwildcard_tp_ports(const struct flow *flow, struct flow_wildcards *wc)
{
    if (flow->nw_proto != IPPROTO_ICMP) {
        memset(&wc->masks.tp_src, 0xff, sizeof wc->masks.tp_src);
        memset(&wc->masks.tp_dst, 0xff, sizeof wc->masks.tp_dst);
    } else {
        wc->masks.tp_src = htons(0xff);
        wc->masks.tp_dst = htons(0xff);
    }
}

/* Initializes 'fmd' with the metadata found in 'flow'. */
void
flow_get_metadata(const struct flow *flow, struct flow_metadata *fmd)
{
<<<<<<< HEAD
    BUILD_ASSERT_DECL(FLOW_WC_SEQ == 29);
=======
    BUILD_ASSERT_DECL(FLOW_WC_SEQ == 31);
>>>>>>> 05d273a7

    fmd->dp_hash = flow->dp_hash;
    fmd->recirc_id = flow->recirc_id;
    fmd->tun_id = flow->tunnel.tun_id;
    fmd->tun_src = flow->tunnel.ip_src;
    fmd->tun_dst = flow->tunnel.ip_dst;
    fmd->metadata = flow->metadata;
    memcpy(fmd->regs, flow->regs, sizeof fmd->regs);
    fmd->pkt_mark = flow->pkt_mark;
    fmd->in_port = flow->in_port.ofp_port;
    fmd->base_layer = flow->base_layer;
}

char *
flow_to_string(const struct flow *flow)
{
    struct ds ds = DS_EMPTY_INITIALIZER;
    flow_format(&ds, flow);
    return ds_cstr(&ds);
}

const char *
flow_tun_flag_to_string(uint32_t flags)
{
    switch (flags) {
    case FLOW_TNL_F_DONT_FRAGMENT:
        return "df";
    case FLOW_TNL_F_CSUM:
        return "csum";
    case FLOW_TNL_F_KEY:
        return "key";
    case FLOW_TNL_F_OAM:
        return "oam";
    default:
        return NULL;
    }
}

void
format_flags(struct ds *ds, const char *(*bit_to_string)(uint32_t),
             uint32_t flags, char del)
{
    uint32_t bad = 0;

    if (!flags) {
        return;
    }
    while (flags) {
        uint32_t bit = rightmost_1bit(flags);
        const char *s;

        s = bit_to_string(bit);
        if (s) {
            ds_put_format(ds, "%s%c", s, del);
        } else {
            bad |= bit;
        }

        flags &= ~bit;
    }

    if (bad) {
        ds_put_format(ds, "0x%"PRIx32"%c", bad, del);
    }
    ds_chomp(ds, del);
}

void
format_flags_masked(struct ds *ds, const char *name,
                    const char *(*bit_to_string)(uint32_t), uint32_t flags,
                    uint32_t mask)
{
    if (name) {
        ds_put_format(ds, "%s=", name);
    }
    while (mask) {
        uint32_t bit = rightmost_1bit(mask);
        const char *s = bit_to_string(bit);

        ds_put_format(ds, "%s%s", (flags & bit) ? "+" : "-",
                      s ? s : "[Unknown]");
        mask &= ~bit;
    }
}

void
flow_format(struct ds *ds, const struct flow *flow)
{
    struct match match;
    struct flow_wildcards *wc = &match.wc;

    match_wc_init(&match, flow);

    /* As this function is most often used for formatting a packet in a
     * packet-in message, skip formatting the packet context fields that are
     * all-zeroes (Openflow spec encourages leaving out all-zeroes context
     * fields from the packet-in messages).  We make an exception with the
     * 'in_port' field, which we always format, as packets usually have an
     * in_port, and 0 is a port just like any other port. */
    if (!flow->skb_priority) {
        WC_UNMASK_FIELD(wc, skb_priority);
    }
    if (!flow->pkt_mark) {
        WC_UNMASK_FIELD(wc, pkt_mark);
    }
    if (!flow->recirc_id) {
        WC_UNMASK_FIELD(wc, recirc_id);
    }
    for (int i = 0; i < FLOW_N_REGS; i++) {
        if (!flow->regs[i]) {
            WC_UNMASK_FIELD(wc, regs[i]);
        }
    }
    if (!flow->metadata) {
        WC_UNMASK_FIELD(wc, metadata);
    }

    match_format(&match, ds, OFP_DEFAULT_PRIORITY);
}

void
flow_print(FILE *stream, const struct flow *flow)
{
    char *s = flow_to_string(flow);
    fputs(s, stream);
    free(s);
}

/* flow_wildcards functions. */

/* Initializes 'wc' as a set of wildcards that matches every packet. */
void
flow_wildcards_init_catchall(struct flow_wildcards *wc)
{
    memset(&wc->masks, 0, sizeof wc->masks);
}

/* Converts a flow into flow wildcards.  It sets the wildcard masks based on
 * the packet headers extracted to 'flow'.  It will not set the mask for fields
 * that do not make sense for the packet type.  OpenFlow-only metadata is
 * wildcarded, but other metadata is unconditionally exact-matched. */
void flow_wildcards_init_for_packet(struct flow_wildcards *wc,
                                    const struct flow *flow)
{
    memset(&wc->masks, 0x0, sizeof wc->masks);

    /* Update this function whenever struct flow changes. */
<<<<<<< HEAD
    BUILD_ASSERT_DECL(FLOW_WC_SEQ == 29);
=======
    BUILD_ASSERT_DECL(FLOW_WC_SEQ == 31);
>>>>>>> 05d273a7

    if (flow->tunnel.ip_dst) {
        if (flow->tunnel.flags & FLOW_TNL_F_KEY) {
            WC_MASK_FIELD(wc, tunnel.tun_id);
        }
        WC_MASK_FIELD(wc, tunnel.ip_src);
        WC_MASK_FIELD(wc, tunnel.ip_dst);
        WC_MASK_FIELD(wc, tunnel.flags);
        WC_MASK_FIELD(wc, tunnel.ip_tos);
        WC_MASK_FIELD(wc, tunnel.ip_ttl);
        WC_MASK_FIELD(wc, tunnel.tp_src);
        WC_MASK_FIELD(wc, tunnel.tp_dst);
    } else if (flow->tunnel.tun_id) {
        WC_MASK_FIELD(wc, tunnel.tun_id);
    }

    /* metadata, regs, and conj_id wildcarded. */

    WC_MASK_FIELD(wc, skb_priority);
    WC_MASK_FIELD(wc, pkt_mark);
    WC_MASK_FIELD(wc, recirc_id);
    WC_MASK_FIELD(wc, dp_hash);
    WC_MASK_FIELD(wc, in_port);
    WC_MASK_FIELD(wc, base_layer);

    /* actset_output wildcarded. */

    WC_MASK_FIELD(wc, dl_type);
    if (flow->base_layer == LAYER_2) {
        WC_MASK_FIELD(wc, dl_dst);
        WC_MASK_FIELD(wc, dl_src);
        WC_MASK_FIELD(wc, vlan_tci);
    }

    if (flow->dl_type == htons(ETH_TYPE_IP)) {
        WC_MASK_FIELD(wc, nw_src);
        WC_MASK_FIELD(wc, nw_dst);
    } else if (flow->dl_type == htons(ETH_TYPE_IPV6)) {
        WC_MASK_FIELD(wc, ipv6_src);
        WC_MASK_FIELD(wc, ipv6_dst);
        WC_MASK_FIELD(wc, ipv6_label);
    } else if (flow->dl_type == htons(ETH_TYPE_ARP) ||
               flow->dl_type == htons(ETH_TYPE_RARP)) {
        WC_MASK_FIELD(wc, nw_src);
        WC_MASK_FIELD(wc, nw_dst);
        WC_MASK_FIELD(wc, nw_proto);
        WC_MASK_FIELD(wc, arp_sha);
        WC_MASK_FIELD(wc, arp_tha);
        return;
    } else if (eth_type_mpls(flow->dl_type)) {
        for (int i = 0; i < FLOW_MAX_MPLS_LABELS; i++) {
            WC_MASK_FIELD(wc, mpls_lse[i]);
            if (flow->mpls_lse[i] & htonl(MPLS_BOS_MASK)) {
                break;
            }
        }
        return;
    } else {
        return; /* Unknown ethertype. */
    }

    /* IPv4 or IPv6. */
    WC_MASK_FIELD(wc, nw_frag);
    WC_MASK_FIELD(wc, nw_tos);
    WC_MASK_FIELD(wc, nw_ttl);
    WC_MASK_FIELD(wc, nw_proto);

    /* No transport layer header in later fragments. */
    if (!(flow->nw_frag & FLOW_NW_FRAG_LATER) &&
        (flow->nw_proto == IPPROTO_ICMP ||
         flow->nw_proto == IPPROTO_ICMPV6 ||
         flow->nw_proto == IPPROTO_TCP ||
         flow->nw_proto == IPPROTO_UDP ||
         flow->nw_proto == IPPROTO_SCTP ||
         flow->nw_proto == IPPROTO_IGMP)) {
        WC_MASK_FIELD(wc, tp_src);
        WC_MASK_FIELD(wc, tp_dst);

        if (flow->nw_proto == IPPROTO_TCP) {
            WC_MASK_FIELD(wc, tcp_flags);
        } else if (flow->nw_proto == IPPROTO_ICMPV6) {
            WC_MASK_FIELD(wc, arp_sha);
            WC_MASK_FIELD(wc, arp_tha);
            WC_MASK_FIELD(wc, nd_target);
        } else if (flow->nw_proto == IPPROTO_IGMP) {
            WC_MASK_FIELD(wc, igmp_group_ip4);
        }
    }
}

/* Return a map of possible fields for a packet of the same type as 'flow'.
 * Including extra bits in the returned mask is not wrong, it is just less
 * optimal.
 *
 * This is a less precise version of flow_wildcards_init_for_packet() above. */
uint64_t
flow_wc_map(const struct flow *flow)
{
    /* Update this function whenever struct flow changes. */
<<<<<<< HEAD
    BUILD_ASSERT_DECL(FLOW_WC_SEQ == 29);
=======
    BUILD_ASSERT_DECL(FLOW_WC_SEQ == 31);
>>>>>>> 05d273a7

    uint64_t map = (flow->tunnel.ip_dst) ? MINIFLOW_MAP(tunnel) : 0;

    /* Metadata fields that can appear on packet input. */
    map |= MINIFLOW_MAP(skb_priority) | MINIFLOW_MAP(pkt_mark)
        | MINIFLOW_MAP(recirc_id) | MINIFLOW_MAP(dp_hash)
        | MINIFLOW_MAP(in_port)
        | MINIFLOW_MAP(dl_dst) | MINIFLOW_MAP(dl_src)
        | MINIFLOW_MAP(dl_type) | MINIFLOW_MAP(vlan_tci);

    /* Ethertype-dependent fields. */
    if (OVS_LIKELY(flow->dl_type == htons(ETH_TYPE_IP))) {
        map |= MINIFLOW_MAP(nw_src) | MINIFLOW_MAP(nw_dst)
            | MINIFLOW_MAP(nw_proto) | MINIFLOW_MAP(nw_frag)
            | MINIFLOW_MAP(nw_tos) | MINIFLOW_MAP(nw_ttl);
        if (OVS_UNLIKELY(flow->nw_proto == IPPROTO_IGMP)) {
            map |= MINIFLOW_MAP(igmp_group_ip4);
        } else {
            map |= MINIFLOW_MAP(tcp_flags)
                | MINIFLOW_MAP(tp_src) | MINIFLOW_MAP(tp_dst);
        }
    } else if (flow->dl_type == htons(ETH_TYPE_IPV6)) {
        map |= MINIFLOW_MAP(ipv6_src) | MINIFLOW_MAP(ipv6_dst)
            | MINIFLOW_MAP(ipv6_label)
            | MINIFLOW_MAP(nw_proto) | MINIFLOW_MAP(nw_frag)
            | MINIFLOW_MAP(nw_tos) | MINIFLOW_MAP(nw_ttl);
        if (OVS_UNLIKELY(flow->nw_proto == IPPROTO_ICMPV6)) {
            map |= MINIFLOW_MAP(nd_target)
                | MINIFLOW_MAP(arp_sha) | MINIFLOW_MAP(arp_tha);
        } else {
            map |= MINIFLOW_MAP(tcp_flags)
                | MINIFLOW_MAP(tp_src) | MINIFLOW_MAP(tp_dst);
        }
    } else if (eth_type_mpls(flow->dl_type)) {
        map |= MINIFLOW_MAP(mpls_lse);
    } else if (flow->dl_type == htons(ETH_TYPE_ARP) ||
               flow->dl_type == htons(ETH_TYPE_RARP)) {
        map |= MINIFLOW_MAP(nw_src) | MINIFLOW_MAP(nw_dst)
            | MINIFLOW_MAP(nw_proto)
            | MINIFLOW_MAP(arp_sha) | MINIFLOW_MAP(arp_tha);
    }

    return map;
}

/* Clear the metadata and register wildcard masks. They are not packet
 * header fields. */
void
flow_wildcards_clear_non_packet_fields(struct flow_wildcards *wc)
{
    /* Update this function whenever struct flow changes. */
<<<<<<< HEAD
    BUILD_ASSERT_DECL(FLOW_WC_SEQ == 29);
=======
    BUILD_ASSERT_DECL(FLOW_WC_SEQ == 31);
>>>>>>> 05d273a7

    memset(&wc->masks.metadata, 0, sizeof wc->masks.metadata);
    memset(&wc->masks.regs, 0, sizeof wc->masks.regs);
    wc->masks.actset_output = 0;
    wc->masks.conj_id = 0;
}

/* Returns true if 'wc' matches every packet, false if 'wc' fixes any bits or
 * fields. */
bool
flow_wildcards_is_catchall(const struct flow_wildcards *wc)
{
    const uint64_t *wc_u64 = (const uint64_t *) &wc->masks;
    size_t i;

    for (i = 0; i < FLOW_U64S; i++) {
        if (wc_u64[i]) {
            return false;
        }
    }
    return true;
}

/* Sets 'dst' as the bitwise AND of wildcards in 'src1' and 'src2'.
 * That is, a bit or a field is wildcarded in 'dst' if it is wildcarded
 * in 'src1' or 'src2' or both.  */
void
flow_wildcards_and(struct flow_wildcards *dst,
                   const struct flow_wildcards *src1,
                   const struct flow_wildcards *src2)
{
    uint64_t *dst_u64 = (uint64_t *) &dst->masks;
    const uint64_t *src1_u64 = (const uint64_t *) &src1->masks;
    const uint64_t *src2_u64 = (const uint64_t *) &src2->masks;
    size_t i;

    for (i = 0; i < FLOW_U64S; i++) {
        dst_u64[i] = src1_u64[i] & src2_u64[i];
    }
}

/* Sets 'dst' as the bitwise OR of wildcards in 'src1' and 'src2'.  That
 * is, a bit or a field is wildcarded in 'dst' if it is neither
 * wildcarded in 'src1' nor 'src2'. */
void
flow_wildcards_or(struct flow_wildcards *dst,
                  const struct flow_wildcards *src1,
                  const struct flow_wildcards *src2)
{
    uint64_t *dst_u64 = (uint64_t *) &dst->masks;
    const uint64_t *src1_u64 = (const uint64_t *) &src1->masks;
    const uint64_t *src2_u64 = (const uint64_t *) &src2->masks;
    size_t i;

    for (i = 0; i < FLOW_U64S; i++) {
        dst_u64[i] = src1_u64[i] | src2_u64[i];
    }
}

/* Returns a hash of the wildcards in 'wc'. */
uint32_t
flow_wildcards_hash(const struct flow_wildcards *wc, uint32_t basis)
{
    return flow_hash(&wc->masks, basis);
}

/* Returns true if 'a' and 'b' represent the same wildcards, false if they are
 * different. */
bool
flow_wildcards_equal(const struct flow_wildcards *a,
                     const struct flow_wildcards *b)
{
    return flow_equal(&a->masks, &b->masks);
}

/* Returns true if at least one bit or field is wildcarded in 'a' but not in
 * 'b', false otherwise. */
bool
flow_wildcards_has_extra(const struct flow_wildcards *a,
                         const struct flow_wildcards *b)
{
    const uint64_t *a_u64 = (const uint64_t *) &a->masks;
    const uint64_t *b_u64 = (const uint64_t *) &b->masks;
    size_t i;

    for (i = 0; i < FLOW_U64S; i++) {
        if ((a_u64[i] & b_u64[i]) != b_u64[i]) {
            return true;
        }
    }
    return false;
}

/* Returns true if 'a' and 'b' are equal, except that 0-bits (wildcarded bits)
 * in 'wc' do not need to be equal in 'a' and 'b'. */
bool
flow_equal_except(const struct flow *a, const struct flow *b,
                  const struct flow_wildcards *wc)
{
    const uint64_t *a_u64 = (const uint64_t *) a;
    const uint64_t *b_u64 = (const uint64_t *) b;
    const uint64_t *wc_u64 = (const uint64_t *) &wc->masks;
    size_t i;

    for (i = 0; i < FLOW_U64S; i++) {
        if ((a_u64[i] ^ b_u64[i]) & wc_u64[i]) {
            return false;
        }
    }
    return true;
}

/* Sets the wildcard mask for register 'idx' in 'wc' to 'mask'.
 * (A 0-bit indicates a wildcard bit.) */
void
flow_wildcards_set_reg_mask(struct flow_wildcards *wc, int idx, uint32_t mask)
{
    wc->masks.regs[idx] = mask;
}

/* Sets the wildcard mask for register 'idx' in 'wc' to 'mask'.
 * (A 0-bit indicates a wildcard bit.) */
void
flow_wildcards_set_xreg_mask(struct flow_wildcards *wc, int idx, uint64_t mask)
{
    flow_set_xreg(&wc->masks, idx, mask);
}

/* Calculates the 5-tuple hash from the given miniflow.
 * This returns the same value as flow_hash_5tuple for the corresponding
 * flow. */
uint32_t
miniflow_hash_5tuple(const struct miniflow *flow, uint32_t basis)
{
    uint32_t hash = basis;

    if (flow) {
        ovs_be16 dl_type = MINIFLOW_GET_BE16(flow, dl_type);

        hash = hash_add(hash, MINIFLOW_GET_U8(flow, nw_proto));

        /* Separate loops for better optimization. */
        if (dl_type == htons(ETH_TYPE_IPV6)) {
            uint64_t map = MINIFLOW_MAP(ipv6_src) | MINIFLOW_MAP(ipv6_dst);
            uint64_t value;

            MINIFLOW_FOR_EACH_IN_MAP(value, flow, map) {
                hash = hash_add64(hash, value);
            }
        } else {
            hash = hash_add(hash, MINIFLOW_GET_U32(flow, nw_src));
            hash = hash_add(hash, MINIFLOW_GET_U32(flow, nw_dst));
        }
        /* Add both ports at once. */
        hash = hash_add(hash, MINIFLOW_GET_U32(flow, tp_src));
        hash = hash_finish(hash, 42); /* Arbitrary number. */
    }
    return hash;
}

BUILD_ASSERT_DECL(offsetof(struct flow, tp_src) + 2
                  == offsetof(struct flow, tp_dst) &&
                  offsetof(struct flow, tp_src) / 4
                  == offsetof(struct flow, tp_dst) / 4);
BUILD_ASSERT_DECL(offsetof(struct flow, ipv6_src) + 16
                  == offsetof(struct flow, ipv6_dst));

/* Calculates the 5-tuple hash from the given flow. */
uint32_t
flow_hash_5tuple(const struct flow *flow, uint32_t basis)
{
    uint32_t hash = basis;

    if (flow) {
        hash = hash_add(hash, flow->nw_proto);

        if (flow->dl_type == htons(ETH_TYPE_IPV6)) {
            const uint64_t *flow_u64 = (const uint64_t *)flow;
            int ofs = offsetof(struct flow, ipv6_src) / 8;
            int end = ofs + 2 * sizeof flow->ipv6_src / 8;

            for (;ofs < end; ofs++) {
                hash = hash_add64(hash, flow_u64[ofs]);
            }
        } else {
            hash = hash_add(hash, (OVS_FORCE uint32_t) flow->nw_src);
            hash = hash_add(hash, (OVS_FORCE uint32_t) flow->nw_dst);
        }
        /* Add both ports at once. */
        hash = hash_add(hash,
                        ((const uint32_t *)flow)[offsetof(struct flow, tp_src)
                                                 / sizeof(uint32_t)]);
        hash = hash_finish(hash, 42); /* Arbitrary number. */
    }
    return hash;
}

/* Hashes 'flow' based on its L2 through L4 protocol information. */
uint32_t
flow_hash_symmetric_l4(const struct flow *flow, uint32_t basis)
{
    struct {
        union {
            ovs_be32 ipv4_addr;
            struct in6_addr ipv6_addr;
        };
        ovs_be16 eth_type;
        ovs_be16 vlan_tci;
        ovs_be16 tp_port;
        uint8_t eth_addr[ETH_ADDR_LEN];
        uint8_t ip_proto;
    } fields;

    int i;

    memset(&fields, 0, sizeof fields);
    for (i = 0; i < ETH_ADDR_LEN; i++) {
        fields.eth_addr[i] = flow->dl_src[i] ^ flow->dl_dst[i];
    }
    fields.vlan_tci = flow->vlan_tci & htons(VLAN_VID_MASK);
    fields.eth_type = flow->dl_type;

    /* UDP source and destination port are not taken into account because they
     * will not necessarily be symmetric in a bidirectional flow. */
    if (fields.eth_type == htons(ETH_TYPE_IP)) {
        fields.ipv4_addr = flow->nw_src ^ flow->nw_dst;
        fields.ip_proto = flow->nw_proto;
        if (fields.ip_proto == IPPROTO_TCP || fields.ip_proto == IPPROTO_SCTP) {
            fields.tp_port = flow->tp_src ^ flow->tp_dst;
        }
    } else if (fields.eth_type == htons(ETH_TYPE_IPV6)) {
        const uint8_t *a = &flow->ipv6_src.s6_addr[0];
        const uint8_t *b = &flow->ipv6_dst.s6_addr[0];
        uint8_t *ipv6_addr = &fields.ipv6_addr.s6_addr[0];

        for (i=0; i<16; i++) {
            ipv6_addr[i] = a[i] ^ b[i];
        }
        fields.ip_proto = flow->nw_proto;
        if (fields.ip_proto == IPPROTO_TCP || fields.ip_proto == IPPROTO_SCTP) {
            fields.tp_port = flow->tp_src ^ flow->tp_dst;
        }
    }
    return jhash_bytes(&fields, sizeof fields, basis);
}

/* Initialize a flow with random fields that matter for nx_hash_fields. */
void
flow_random_hash_fields(struct flow *flow)
{
    uint16_t rnd = random_uint16();

    /* Initialize to all zeros. */
    memset(flow, 0, sizeof *flow);

    eth_addr_random(flow->dl_src);
    eth_addr_random(flow->dl_dst);

    flow->vlan_tci = (OVS_FORCE ovs_be16) (random_uint16() & VLAN_VID_MASK);

    /* Make most of the random flows IPv4, some IPv6, and rest random. */
    flow->dl_type = rnd < 0x8000 ? htons(ETH_TYPE_IP) :
        rnd < 0xc000 ? htons(ETH_TYPE_IPV6) : (OVS_FORCE ovs_be16)rnd;

    if (dl_type_is_ip_any(flow->dl_type)) {
        if (flow->dl_type == htons(ETH_TYPE_IP)) {
            flow->nw_src = (OVS_FORCE ovs_be32)random_uint32();
            flow->nw_dst = (OVS_FORCE ovs_be32)random_uint32();
        } else {
            random_bytes(&flow->ipv6_src, sizeof flow->ipv6_src);
            random_bytes(&flow->ipv6_dst, sizeof flow->ipv6_dst);
        }
        /* Make most of IP flows TCP, some UDP or SCTP, and rest random. */
        rnd = random_uint16();
        flow->nw_proto = rnd < 0x8000 ? IPPROTO_TCP :
            rnd < 0xc000 ? IPPROTO_UDP :
            rnd < 0xd000 ? IPPROTO_SCTP : (uint8_t)rnd;
        if (flow->nw_proto == IPPROTO_TCP ||
            flow->nw_proto == IPPROTO_UDP ||
            flow->nw_proto == IPPROTO_SCTP) {
            flow->tp_src = (OVS_FORCE ovs_be16)random_uint16();
            flow->tp_dst = (OVS_FORCE ovs_be16)random_uint16();
        }
    }
}

/* Masks the fields in 'wc' that are used by the flow hash 'fields'. */
void
flow_mask_hash_fields(const struct flow *flow, struct flow_wildcards *wc,
                      enum nx_hash_fields fields)
{
    switch (fields) {
    case NX_HASH_FIELDS_ETH_SRC:
        memset(&wc->masks.dl_src, 0xff, sizeof wc->masks.dl_src);
        break;

    case NX_HASH_FIELDS_SYMMETRIC_L4:
        memset(&wc->masks.dl_src, 0xff, sizeof wc->masks.dl_src);
        memset(&wc->masks.dl_dst, 0xff, sizeof wc->masks.dl_dst);
        if (flow->dl_type == htons(ETH_TYPE_IP)) {
            memset(&wc->masks.nw_src, 0xff, sizeof wc->masks.nw_src);
            memset(&wc->masks.nw_dst, 0xff, sizeof wc->masks.nw_dst);
        } else if (flow->dl_type == htons(ETH_TYPE_IPV6)) {
            memset(&wc->masks.ipv6_src, 0xff, sizeof wc->masks.ipv6_src);
            memset(&wc->masks.ipv6_dst, 0xff, sizeof wc->masks.ipv6_dst);
        }
        if (is_ip_any(flow)) {
            memset(&wc->masks.nw_proto, 0xff, sizeof wc->masks.nw_proto);
            flow_unwildcard_tp_ports(flow, wc);
        }
        wc->masks.vlan_tci |= htons(VLAN_VID_MASK | VLAN_CFI);
        break;

    default:
        OVS_NOT_REACHED();
    }
}

/* Hashes the portions of 'flow' designated by 'fields'. */
uint32_t
flow_hash_fields(const struct flow *flow, enum nx_hash_fields fields,
                 uint16_t basis)
{
    switch (fields) {

    case NX_HASH_FIELDS_ETH_SRC:
        return jhash_bytes(flow->dl_src, sizeof flow->dl_src, basis);

    case NX_HASH_FIELDS_SYMMETRIC_L4:
        return flow_hash_symmetric_l4(flow, basis);
    }

    OVS_NOT_REACHED();
}

/* Returns a string representation of 'fields'. */
const char *
flow_hash_fields_to_str(enum nx_hash_fields fields)
{
    switch (fields) {
    case NX_HASH_FIELDS_ETH_SRC: return "eth_src";
    case NX_HASH_FIELDS_SYMMETRIC_L4: return "symmetric_l4";
    default: return "<unknown>";
    }
}

/* Returns true if the value of 'fields' is supported. Otherwise false. */
bool
flow_hash_fields_valid(enum nx_hash_fields fields)
{
    return fields == NX_HASH_FIELDS_ETH_SRC
        || fields == NX_HASH_FIELDS_SYMMETRIC_L4;
}

/* Returns a hash value for the bits of 'flow' that are active based on
 * 'wc', given 'basis'. */
uint32_t
flow_hash_in_wildcards(const struct flow *flow,
                       const struct flow_wildcards *wc, uint32_t basis)
{
    const uint64_t *wc_u64 = (const uint64_t *) &wc->masks;
    const uint64_t *flow_u64 = (const uint64_t *) flow;
    uint32_t hash;
    size_t i;

    hash = basis;
    for (i = 0; i < FLOW_U64S; i++) {
        hash = hash_add64(hash, flow_u64[i] & wc_u64[i]);
    }
    return hash_finish(hash, 8 * FLOW_U64S);
}

/* Sets the VLAN VID that 'flow' matches to 'vid', which is interpreted as an
 * OpenFlow 1.0 "dl_vlan" value:
 *
 *      - If it is in the range 0...4095, 'flow->vlan_tci' is set to match
 *        that VLAN.  Any existing PCP match is unchanged (it becomes 0 if
 *        'flow' previously matched packets without a VLAN header).
 *
 *      - If it is OFP_VLAN_NONE, 'flow->vlan_tci' is set to match a packet
 *        without a VLAN tag.
 *
 *      - Other values of 'vid' should not be used. */
void
flow_set_dl_vlan(struct flow *flow, ovs_be16 vid)
{
    if (vid == htons(OFP10_VLAN_NONE)) {
        flow->vlan_tci = htons(0);
    } else {
        vid &= htons(VLAN_VID_MASK);
        flow->vlan_tci &= ~htons(VLAN_VID_MASK);
        flow->vlan_tci |= htons(VLAN_CFI) | vid;
    }
}

/* Sets the VLAN VID that 'flow' matches to 'vid', which is interpreted as an
 * OpenFlow 1.2 "vlan_vid" value, that is, the low 13 bits of 'vlan_tci' (VID
 * plus CFI). */
void
flow_set_vlan_vid(struct flow *flow, ovs_be16 vid)
{
    ovs_be16 mask = htons(VLAN_VID_MASK | VLAN_CFI);
    flow->vlan_tci &= ~mask;
    flow->vlan_tci |= vid & mask;
}

/* Sets the VLAN PCP that 'flow' matches to 'pcp', which should be in the
 * range 0...7.
 *
 * This function has no effect on the VLAN ID that 'flow' matches.
 *
 * After calling this function, 'flow' will not match packets without a VLAN
 * header. */
void
flow_set_vlan_pcp(struct flow *flow, uint8_t pcp)
{
    pcp &= 0x07;
    flow->vlan_tci &= ~htons(VLAN_PCP_MASK);
    flow->vlan_tci |= htons((pcp << VLAN_PCP_SHIFT) | VLAN_CFI);
}

/* Returns the number of MPLS LSEs present in 'flow'
 *
 * Returns 0 if the 'dl_type' of 'flow' is not an MPLS ethernet type.
 * Otherwise traverses 'flow''s MPLS label stack stopping at the
 * first entry that has the BoS bit set. If no such entry exists then
 * the maximum number of LSEs that can be stored in 'flow' is returned.
 */
int
flow_count_mpls_labels(const struct flow *flow, struct flow_wildcards *wc)
{
    /* dl_type is always masked. */
    if (eth_type_mpls(flow->dl_type)) {
        int i;
        int cnt;

        cnt = 0;
        for (i = 0; i < FLOW_MAX_MPLS_LABELS; i++) {
            if (wc) {
                wc->masks.mpls_lse[i] |= htonl(MPLS_BOS_MASK);
            }
            if (flow->mpls_lse[i] & htonl(MPLS_BOS_MASK)) {
                return i + 1;
            }
            if (flow->mpls_lse[i]) {
                cnt++;
            }
        }
        return cnt;
    } else {
        return 0;
    }
}

/* Returns the number consecutive of MPLS LSEs, starting at the
 * innermost LSE, that are common in 'a' and 'b'.
 *
 * 'an' must be flow_count_mpls_labels(a).
 * 'bn' must be flow_count_mpls_labels(b).
 */
int
flow_count_common_mpls_labels(const struct flow *a, int an,
                              const struct flow *b, int bn,
                              struct flow_wildcards *wc)
{
    int min_n = MIN(an, bn);
    if (min_n == 0) {
        return 0;
    } else {
        int common_n = 0;
        int a_last = an - 1;
        int b_last = bn - 1;
        int i;

        for (i = 0; i < min_n; i++) {
            if (wc) {
                wc->masks.mpls_lse[a_last - i] = OVS_BE32_MAX;
                wc->masks.mpls_lse[b_last - i] = OVS_BE32_MAX;
            }
            if (a->mpls_lse[a_last - i] != b->mpls_lse[b_last - i]) {
                break;
            } else {
                common_n++;
            }
        }

        return common_n;
    }
}

/* Adds a new outermost MPLS label to 'flow' and changes 'flow''s Ethernet type
 * to 'mpls_eth_type', which must be an MPLS Ethertype.
 *
 * If the new label is the first MPLS label in 'flow', it is generated as;
 *
 *     - label: 2, if 'flow' is IPv6, otherwise 0.
 *
 *     - TTL: IPv4 or IPv6 TTL, if present and nonzero, otherwise 64.
 *
 *     - TC: IPv4 or IPv6 TOS, if present, otherwise 0.
 *
 *     - BoS: 1.
 *
 * If the new label is the second or later label MPLS label in 'flow', it is
 * generated as;
 *
 *     - label: Copied from outer label.
 *
 *     - TTL: Copied from outer label.
 *
 *     - TC: Copied from outer label.
 *
 *     - BoS: 0.
 *
 * 'n' must be flow_count_mpls_labels(flow).  'n' must be less than
 * FLOW_MAX_MPLS_LABELS (because otherwise flow->mpls_lse[] would overflow).
 */
void
flow_push_mpls(struct flow *flow, int n, ovs_be16 mpls_eth_type,
               struct flow_wildcards *wc)
{
    ovs_assert(eth_type_mpls(mpls_eth_type));
    ovs_assert(n < FLOW_MAX_MPLS_LABELS);

    if (n) {
        int i;

        if (wc) {
            memset(&wc->masks.mpls_lse, 0xff, sizeof *wc->masks.mpls_lse * n);
        }
        for (i = n; i >= 1; i--) {
            flow->mpls_lse[i] = flow->mpls_lse[i - 1];
        }
        flow->mpls_lse[0] = (flow->mpls_lse[1] & htonl(~MPLS_BOS_MASK));
    } else {
        int label = 0;          /* IPv4 Explicit Null. */
        int tc = 0;
        int ttl = 64;

        if (flow->dl_type == htons(ETH_TYPE_IPV6)) {
            label = 2;
        }

        if (is_ip_any(flow)) {
            tc = (flow->nw_tos & IP_DSCP_MASK) >> 2;
            if (wc) {
                wc->masks.nw_tos |= IP_DSCP_MASK;
                wc->masks.nw_ttl = 0xff;
            }

            if (flow->nw_ttl) {
                ttl = flow->nw_ttl;
            }
        }

        flow->mpls_lse[0] = set_mpls_lse_values(ttl, tc, 1, htonl(label));

<<<<<<< HEAD
        /* Clear all L3 and L4 fields. */
        BUILD_ASSERT(FLOW_WC_SEQ == 29);
=======
        /* Clear all L3 and L4 fields and dp_hash. */
        BUILD_ASSERT(FLOW_WC_SEQ == 31);
>>>>>>> 05d273a7
        memset((char *) flow + FLOW_SEGMENT_2_ENDS_AT, 0,
               sizeof(struct flow) - FLOW_SEGMENT_2_ENDS_AT);
        flow->dp_hash = 0;
    }
    flow->dl_type = mpls_eth_type;
}

/* Tries to remove the outermost MPLS label from 'flow'.  Returns true if
 * successful, false otherwise.  On success, sets 'flow''s Ethernet type to
 * 'eth_type'.
 *
 * 'n' must be flow_count_mpls_labels(flow). */
bool
flow_pop_mpls(struct flow *flow, int n, ovs_be16 eth_type,
              struct flow_wildcards *wc)
{
    int i;

    if (n == 0) {
        /* Nothing to pop. */
        return false;
    } else if (n == FLOW_MAX_MPLS_LABELS) {
        if (wc) {
            wc->masks.mpls_lse[n - 1] |= htonl(MPLS_BOS_MASK);
        }
        if (!(flow->mpls_lse[n - 1] & htonl(MPLS_BOS_MASK))) {
            /* Can't pop because don't know what to fill in mpls_lse[n - 1]. */
            return false;
        }
    }

    if (wc) {
        memset(&wc->masks.mpls_lse[1], 0xff,
               sizeof *wc->masks.mpls_lse * (n - 1));
    }
    for (i = 1; i < n; i++) {
        flow->mpls_lse[i - 1] = flow->mpls_lse[i];
    }
    flow->mpls_lse[n - 1] = 0;
    flow->dl_type = eth_type;
    return true;
}

/* Sets the MPLS Label that 'flow' matches to 'label', which is interpreted
 * as an OpenFlow 1.1 "mpls_label" value. */
void
flow_set_mpls_label(struct flow *flow, int idx, ovs_be32 label)
{
    set_mpls_lse_label(&flow->mpls_lse[idx], label);
}

/* Sets the MPLS TTL that 'flow' matches to 'ttl', which should be in the
 * range 0...255. */
void
flow_set_mpls_ttl(struct flow *flow, int idx, uint8_t ttl)
{
    set_mpls_lse_ttl(&flow->mpls_lse[idx], ttl);
}

/* Sets the MPLS TC that 'flow' matches to 'tc', which should be in the
 * range 0...7. */
void
flow_set_mpls_tc(struct flow *flow, int idx, uint8_t tc)
{
    set_mpls_lse_tc(&flow->mpls_lse[idx], tc);
}

/* Sets the MPLS BOS bit that 'flow' matches to which should be 0 or 1. */
void
flow_set_mpls_bos(struct flow *flow, int idx, uint8_t bos)
{
    set_mpls_lse_bos(&flow->mpls_lse[idx], bos);
}

/* Sets the entire MPLS LSE. */
void
flow_set_mpls_lse(struct flow *flow, int idx, ovs_be32 lse)
{
    flow->mpls_lse[idx] = lse;
}

static size_t
flow_compose_l4(struct ofpbuf *b, const struct flow *flow)
{
    size_t l4_len = 0;

    if (!(flow->nw_frag & FLOW_NW_FRAG_ANY)
        || !(flow->nw_frag & FLOW_NW_FRAG_LATER)) {
        if (flow->nw_proto == IPPROTO_TCP) {
            struct tcp_header *tcp;

            l4_len = sizeof *tcp;
            tcp = ofpbuf_put_zeros(b, l4_len);
            tcp->tcp_src = flow->tp_src;
            tcp->tcp_dst = flow->tp_dst;
            tcp->tcp_ctl = TCP_CTL(ntohs(flow->tcp_flags), 5);
        } else if (flow->nw_proto == IPPROTO_UDP) {
            struct udp_header *udp;

            l4_len = sizeof *udp;
            udp = ofpbuf_put_zeros(b, l4_len);
            udp->udp_src = flow->tp_src;
            udp->udp_dst = flow->tp_dst;
        } else if (flow->nw_proto == IPPROTO_SCTP) {
            struct sctp_header *sctp;

            l4_len = sizeof *sctp;
            sctp = ofpbuf_put_zeros(b, l4_len);
            sctp->sctp_src = flow->tp_src;
            sctp->sctp_dst = flow->tp_dst;
        } else if (flow->nw_proto == IPPROTO_ICMP) {
            struct icmp_header *icmp;

            l4_len = sizeof *icmp;
            icmp = ofpbuf_put_zeros(b, l4_len);
            icmp->icmp_type = ntohs(flow->tp_src);
            icmp->icmp_code = ntohs(flow->tp_dst);
            icmp->icmp_csum = csum(icmp, ICMP_HEADER_LEN);
        } else if (flow->nw_proto == IPPROTO_IGMP) {
            struct igmp_header *igmp;

            l4_len = sizeof *igmp;
            igmp = ofpbuf_put_zeros(b, l4_len);
            igmp->igmp_type = ntohs(flow->tp_src);
            igmp->igmp_code = ntohs(flow->tp_dst);
            put_16aligned_be32(&igmp->group, flow->igmp_group_ip4);
            igmp->igmp_csum = csum(igmp, IGMP_HEADER_LEN);
        } else if (flow->nw_proto == IPPROTO_ICMPV6) {
            struct icmp6_hdr *icmp;

            l4_len = sizeof *icmp;
            icmp = ofpbuf_put_zeros(b, l4_len);
            icmp->icmp6_type = ntohs(flow->tp_src);
            icmp->icmp6_code = ntohs(flow->tp_dst);

            if (icmp->icmp6_code == 0 &&
                (icmp->icmp6_type == ND_NEIGHBOR_SOLICIT ||
                 icmp->icmp6_type == ND_NEIGHBOR_ADVERT)) {
                struct in6_addr *nd_target;
                struct nd_opt_hdr *nd_opt;

                l4_len += sizeof *nd_target;
                nd_target = ofpbuf_put_zeros(b, sizeof *nd_target);
                *nd_target = flow->nd_target;

                if (!eth_addr_is_zero(flow->arp_sha)) {
                    l4_len += 8;
                    nd_opt = ofpbuf_put_zeros(b, 8);
                    nd_opt->nd_opt_len = 1;
                    nd_opt->nd_opt_type = ND_OPT_SOURCE_LINKADDR;
                    memcpy(nd_opt + 1, flow->arp_sha, ETH_ADDR_LEN);
                }
                if (!eth_addr_is_zero(flow->arp_tha)) {
                    l4_len += 8;
                    nd_opt = ofpbuf_put_zeros(b, 8);
                    nd_opt->nd_opt_len = 1;
                    nd_opt->nd_opt_type = ND_OPT_TARGET_LINKADDR;
                    memcpy(nd_opt + 1, flow->arp_tha, ETH_ADDR_LEN);
                }
            }
            icmp->icmp6_cksum = (OVS_FORCE uint16_t)
                csum(icmp, (char *)ofpbuf_tail(b) - (char *)icmp);
        }
    }
    return l4_len;
}

/* Puts into 'b' a packet that flow_extract() would parse as having the given
 * 'flow'.
 *
 * (This is useful only for testing, obviously, and the packet isn't really
 * valid. It hasn't got some checksums filled in, for one, and lots of fields
 * are just zeroed.) */
void
flow_compose(struct ofpbuf *b, const struct flow *flow)
{
    size_t l4_len;

    /* eth_compose() sets l3 pointer and makes sure it is 32-bit aligned. */
    eth_compose(b, flow->dl_dst, flow->dl_src, ntohs(flow->dl_type), 0);
    if (flow->dl_type == htons(FLOW_DL_TYPE_NONE)) {
        struct eth_header *eth = ofpbuf_l2(b);
        eth->eth_type = htons(ofpbuf_size(b));
        return;
    }

    if (flow->vlan_tci & htons(VLAN_CFI)) {
        eth_push_vlan(b, htons(ETH_TYPE_VLAN), flow->vlan_tci);
    }

    if (flow->dl_type == htons(ETH_TYPE_IP)) {
        struct ip_header *ip;

        ip = ofpbuf_put_zeros(b, sizeof *ip);
        ip->ip_ihl_ver = IP_IHL_VER(5, 4);
        ip->ip_tos = flow->nw_tos;
        ip->ip_ttl = flow->nw_ttl;
        ip->ip_proto = flow->nw_proto;
        put_16aligned_be32(&ip->ip_src, flow->nw_src);
        put_16aligned_be32(&ip->ip_dst, flow->nw_dst);

        if (flow->nw_frag & FLOW_NW_FRAG_ANY) {
            ip->ip_frag_off |= htons(IP_MORE_FRAGMENTS);
            if (flow->nw_frag & FLOW_NW_FRAG_LATER) {
                ip->ip_frag_off |= htons(100);
            }
        }

        ofpbuf_set_l4(b, ofpbuf_tail(b));

        l4_len = flow_compose_l4(b, flow);

        ip = ofpbuf_l3(b);
        ip->ip_tot_len = htons(b->l4_ofs - b->l3_ofs + l4_len);
        ip->ip_csum = csum(ip, sizeof *ip);
    } else if (flow->dl_type == htons(ETH_TYPE_IPV6)) {
        struct ovs_16aligned_ip6_hdr *nh;

        nh = ofpbuf_put_zeros(b, sizeof *nh);
        put_16aligned_be32(&nh->ip6_flow, htonl(6 << 28) |
                           htonl(flow->nw_tos << 20) | flow->ipv6_label);
        nh->ip6_hlim = flow->nw_ttl;
        nh->ip6_nxt = flow->nw_proto;

        memcpy(&nh->ip6_src, &flow->ipv6_src, sizeof(nh->ip6_src));
        memcpy(&nh->ip6_dst, &flow->ipv6_dst, sizeof(nh->ip6_dst));

        ofpbuf_set_l4(b, ofpbuf_tail(b));

        l4_len = flow_compose_l4(b, flow);

        nh = ofpbuf_l3(b);
        nh->ip6_plen = htons(l4_len);
    } else if (flow->dl_type == htons(ETH_TYPE_ARP) ||
               flow->dl_type == htons(ETH_TYPE_RARP)) {
        struct arp_eth_header *arp;

        arp = ofpbuf_put_zeros(b, sizeof *arp);
        ofpbuf_set_l3(b, arp);
        arp->ar_hrd = htons(1);
        arp->ar_pro = htons(ETH_TYPE_IP);
        arp->ar_hln = ETH_ADDR_LEN;
        arp->ar_pln = 4;
        arp->ar_op = htons(flow->nw_proto);

        if (flow->nw_proto == ARP_OP_REQUEST ||
            flow->nw_proto == ARP_OP_REPLY) {
            put_16aligned_be32(&arp->ar_spa, flow->nw_src);
            put_16aligned_be32(&arp->ar_tpa, flow->nw_dst);
            memcpy(arp->ar_sha, flow->arp_sha, ETH_ADDR_LEN);
            memcpy(arp->ar_tha, flow->arp_tha, ETH_ADDR_LEN);
        }
    }

    if (eth_type_mpls(flow->dl_type)) {
        int n;

        b->l2_5_ofs = b->l3_ofs;
        for (n = 1; n < FLOW_MAX_MPLS_LABELS; n++) {
            if (flow->mpls_lse[n - 1] & htonl(MPLS_BOS_MASK)) {
                break;
            }
        }
        while (n > 0) {
            push_mpls(b, flow->dl_type, flow->mpls_lse[--n]);
        }
    }
}

/* Compressed flow. */

static int
miniflow_n_values(const struct miniflow *flow)
{
    return count_1bits(flow->map);
}

static uint64_t *
miniflow_alloc_values(struct miniflow *flow, int n)
{
    int size = MINIFLOW_VALUES_SIZE(n);

    if (size <= sizeof flow->inline_values) {
        flow->values_inline = true;
        return flow->inline_values;
    } else {
        COVERAGE_INC(miniflow_malloc);
        flow->values_inline = false;
        flow->offline_values = xmalloc(size);
        return flow->offline_values;
    }
}

/* Completes an initialization of 'dst' as a miniflow copy of 'src' begun by
 * the caller.  The caller must have already initialized 'dst->map' properly
 * to indicate the significant uint64_t elements of 'src'.  'n' must be the
 * number of 1-bits in 'dst->map'.
 *
 * Normally the significant elements are the ones that are non-zero.  However,
 * when a miniflow is initialized from a (mini)mask, the values can be zeroes,
 * so that the flow and mask always have the same maps.
 *
 * This function initializes values (either inline if possible or with
 * malloc() otherwise) and copies the uint64_t elements of 'src' indicated by
 * 'dst->map' into it. */
static void
miniflow_init__(struct miniflow *dst, const struct flow *src, int n)
{
    const uint64_t *src_u64 = (const uint64_t *) src;
    uint64_t *dst_u64 = miniflow_alloc_values(dst, n);
    int idx;

    MAP_FOR_EACH_INDEX(idx, dst->map) {
        *dst_u64++ = src_u64[idx];
    }
}

/* Initializes 'dst' as a copy of 'src'.  The caller must eventually free 'dst'
 * with miniflow_destroy().
 * Always allocates offline storage. */
void
miniflow_init(struct miniflow *dst, const struct flow *src)
{
    const uint64_t *src_u64 = (const uint64_t *) src;
    unsigned int i;
    int n;

    /* Initialize dst->map, counting the number of nonzero elements. */
    n = 0;
    dst->map = 0;

    for (i = 0; i < FLOW_U64S; i++) {
        if (src_u64[i]) {
            dst->map |= UINT64_C(1) << i;
            n++;
        }
    }

    miniflow_init__(dst, src, n);
}

/* Initializes 'dst' as a copy of 'src', using 'mask->map' as 'dst''s map.  The
 * caller must eventually free 'dst' with miniflow_destroy(). */
void
miniflow_init_with_minimask(struct miniflow *dst, const struct flow *src,
                            const struct minimask *mask)
{
    dst->map = mask->masks.map;
    miniflow_init__(dst, src, miniflow_n_values(dst));
}

/* Initializes 'dst' as a copy of 'src'.  The caller must eventually free 'dst'
 * with miniflow_destroy(). */
void
miniflow_clone(struct miniflow *dst, const struct miniflow *src)
{
    int size = MINIFLOW_VALUES_SIZE(miniflow_n_values(src));
    uint64_t *values;

    dst->map = src->map;
    if (size <= sizeof dst->inline_values) {
        dst->values_inline = true;
        values = dst->inline_values;
    } else {
        dst->values_inline = false;
        COVERAGE_INC(miniflow_malloc);
        dst->offline_values = xmalloc(size);
        values = dst->offline_values;
    }
    memcpy(values, miniflow_get_values(src), size);
}

/* Initializes 'dst' as a copy of 'src'.  The caller must have allocated
 * 'dst' to have inline space all data in 'src'. */
void
miniflow_clone_inline(struct miniflow *dst, const struct miniflow *src,
                      size_t n_values)
{
    dst->values_inline = true;
    dst->map = src->map;
    memcpy(dst->inline_values, miniflow_get_values(src),
           MINIFLOW_VALUES_SIZE(n_values));
}

/* Initializes 'dst' with the data in 'src', destroying 'src'.
 * The caller must eventually free 'dst' with miniflow_destroy().
 * 'dst' must be regularly sized miniflow, but 'src' can have
 * storage for more than the default MINI_N_INLINE inline
 * values. */
void
miniflow_move(struct miniflow *dst, struct miniflow *src)
{
    int size = MINIFLOW_VALUES_SIZE(miniflow_n_values(src));

    dst->map = src->map;
    if (size <= sizeof dst->inline_values) {
        dst->values_inline = true;
        memcpy(dst->inline_values, miniflow_get_values(src), size);
        miniflow_destroy(src);
    } else if (src->values_inline) {
        dst->values_inline = false;
        COVERAGE_INC(miniflow_malloc);
        dst->offline_values = xmalloc(size);
        memcpy(dst->offline_values, src->inline_values, size);
    } else {
        dst->values_inline = false;
        dst->offline_values = src->offline_values;
    }
}

/* Frees any memory owned by 'flow'.  Does not free the storage in which 'flow'
 * itself resides; the caller is responsible for that. */
void
miniflow_destroy(struct miniflow *flow)
{
    if (!flow->values_inline) {
        free(flow->offline_values);
    }
}

/* Initializes 'dst' as a copy of 'src'. */
void
miniflow_expand(const struct miniflow *src, struct flow *dst)
{
    memset(dst, 0, sizeof *dst);
    flow_union_with_miniflow(dst, src);
}

/* Returns true if 'a' and 'b' are the equal miniflow, false otherwise. */
bool
miniflow_equal(const struct miniflow *a, const struct miniflow *b)
{
    const uint64_t *ap = miniflow_get_values(a);
    const uint64_t *bp = miniflow_get_values(b);

    if (OVS_LIKELY(a->map == b->map)) {
        int count = miniflow_n_values(a);

        return !memcmp(ap, bp, count * sizeof *ap);
    } else {
        uint64_t map;

        for (map = a->map | b->map; map; map = zero_rightmost_1bit(map)) {
            uint64_t bit = rightmost_1bit(map);

            if ((a->map & bit ? *ap++ : 0) != (b->map & bit ? *bp++ : 0)) {
                return false;
            }
        }
    }

    return true;
}

/* Returns false if 'a' and 'b' differ at the places where there are 1-bits
 * in 'mask', true otherwise. */
bool
miniflow_equal_in_minimask(const struct miniflow *a, const struct miniflow *b,
                           const struct minimask *mask)
{
    const uint64_t *p = miniflow_get_values(&mask->masks);
    int idx;

    MAP_FOR_EACH_INDEX(idx, mask->masks.map) {
        if ((miniflow_get(a, idx) ^ miniflow_get(b, idx)) & *p++) {
            return false;
        }
    }

    return true;
}

/* Returns true if 'a' and 'b' are equal at the places where there are 1-bits
 * in 'mask', false if they differ. */
bool
miniflow_equal_flow_in_minimask(const struct miniflow *a, const struct flow *b,
                                const struct minimask *mask)
{
    const uint64_t *b_u64 = (const uint64_t *) b;
    const uint64_t *p = miniflow_get_values(&mask->masks);
    int idx;

    MAP_FOR_EACH_INDEX(idx, mask->masks.map) {
        if ((miniflow_get(a, idx) ^ b_u64[idx]) & *p++) {
            return false;
        }
    }

    return true;
}


/* Initializes 'dst' as a copy of 'src'.  The caller must eventually free 'dst'
 * with minimask_destroy(). */
void
minimask_init(struct minimask *mask, const struct flow_wildcards *wc)
{
    miniflow_init(&mask->masks, &wc->masks);
}

/* Initializes 'dst' as a copy of 'src'.  The caller must eventually free 'dst'
 * with minimask_destroy(). */
void
minimask_clone(struct minimask *dst, const struct minimask *src)
{
    miniflow_clone(&dst->masks, &src->masks);
}

/* Initializes 'dst' with the data in 'src', destroying 'src'.
 * The caller must eventually free 'dst' with minimask_destroy(). */
void
minimask_move(struct minimask *dst, struct minimask *src)
{
    miniflow_move(&dst->masks, &src->masks);
}

/* Initializes 'dst_' as the bit-wise "and" of 'a_' and 'b_'.
 *
 * The caller must provide room for FLOW_U64S "uint64_t"s in 'storage', for use
 * by 'dst_'.  The caller must *not* free 'dst_' with minimask_destroy(). */
void
minimask_combine(struct minimask *dst_,
                 const struct minimask *a_, const struct minimask *b_,
                 uint64_t storage[FLOW_U64S])
{
    struct miniflow *dst = &dst_->masks;
    uint64_t *dst_values = storage;
    const struct miniflow *a = &a_->masks;
    const struct miniflow *b = &b_->masks;
    int idx;

    dst->values_inline = false;
    dst->offline_values = storage;

    dst->map = 0;
    MAP_FOR_EACH_INDEX(idx, a->map & b->map) {
        /* Both 'a' and 'b' have non-zero data at 'idx'. */
        uint64_t mask = miniflow_get__(a, idx) & miniflow_get__(b, idx);

        if (mask) {
            dst->map |= UINT64_C(1) << idx;
            *dst_values++ = mask;
        }
    }
}

/* Frees any memory owned by 'mask'.  Does not free the storage in which 'mask'
 * itself resides; the caller is responsible for that. */
void
minimask_destroy(struct minimask *mask)
{
    miniflow_destroy(&mask->masks);
}

/* Initializes 'dst' as a copy of 'src'. */
void
minimask_expand(const struct minimask *mask, struct flow_wildcards *wc)
{
    miniflow_expand(&mask->masks, &wc->masks);
}

/* Returns true if 'a' and 'b' are the same flow mask, false otherwise.
 * Minimasks may not have zero data values, so for the minimasks to be the
 * same, they need to have the same map and the same data values. */
bool
minimask_equal(const struct minimask *a, const struct minimask *b)
{
    return a->masks.map == b->masks.map &&
        !memcmp(miniflow_get_values(&a->masks),
                miniflow_get_values(&b->masks),
                count_1bits(a->masks.map) * sizeof *a->masks.inline_values);
}

/* Returns true if at least one bit matched by 'b' is wildcarded by 'a',
 * false otherwise. */
bool
minimask_has_extra(const struct minimask *a, const struct minimask *b)
{
    const uint64_t *ap = miniflow_get_values(&a->masks);
    const uint64_t *bp = miniflow_get_values(&b->masks);
    int idx;

    MAP_FOR_EACH_INDEX(idx, b->masks.map) {
        uint64_t b_u64 = *bp++;

        /* 'b_u64' is non-zero, check if the data in 'a' is either zero
         * or misses some of the bits in 'b_u64'. */
        if (!(a->masks.map & (UINT64_C(1) << idx))
            || ((miniflow_values_get__(ap, a->masks.map, idx) & b_u64)
                != b_u64)) {
            return true; /* 'a' wildcards some bits 'b' doesn't. */
        }
    }

    return false;
}<|MERGE_RESOLUTION|>--- conflicted
+++ resolved
@@ -122,11 +122,7 @@
  * away.  Some GCC versions gave warnings on ALWAYS_INLINE, so these are
  * defined as macros. */
 
-<<<<<<< HEAD
-#if (FLOW_WC_SEQ != 29)
-=======
 #if (FLOW_WC_SEQ != 31)
->>>>>>> 05d273a7
 #define MINIFLOW_ASSERT(X) ovs_assert(X)
 BUILD_MESSAGE("FLOW_WC_SEQ changed: miniflow_extract() will have runtime "
                "assertions enabled. Consider updating FLOW_WC_SEQ after "
@@ -452,13 +448,8 @@
 {
     void *data = ofpbuf_data(packet);
     size_t size = ofpbuf_size(packet);
-<<<<<<< HEAD
-    uint32_t *values = miniflow_values(dst);
-    struct mf_ctx mf = { 0, values, values + FLOW_U32S };
-=======
     uint64_t *values = miniflow_values(dst);
     struct mf_ctx mf = { 0, values, values + FLOW_U64S };
->>>>>>> 05d273a7
     char *frame = NULL;
     ovs_be16 dl_type;
     uint8_t nw_frag, nw_tos, nw_ttl, nw_proto;
@@ -494,11 +485,7 @@
             /* Link layer. */
             BUILD_ASSERT(offsetof(struct flow, dl_dst) + 6
                          == offsetof(struct flow, dl_src));
-<<<<<<< HEAD
-            miniflow_push_words(mf, dl_dst, data, ETH_ADDR_LEN * 2 / 4);
-=======
             miniflow_push_macs(mf, dl_dst, data);
->>>>>>> 05d273a7
             /* dl_type, vlan_tci. */
             vlan_tci = parse_vlan(&data, &size);
             dl_type = parse_ethertype(&data, &size);
@@ -513,18 +500,13 @@
 
             packet->l2_5_ofs = (char *)data - frame;
             count = parse_mpls(&data, &size);
-<<<<<<< HEAD
-            miniflow_push_words(mf, mpls_lse, mpls, count);
-=======
             miniflow_push_words_32(mf, mpls_lse, mpls, count);
->>>>>>> 05d273a7
         }
 
         /* Network layer. */
         packet->l3_ofs = (char *)data - frame;
     } else {
         miniflow_push_uint32(mf, base_layer, LAYER_3);
-<<<<<<< HEAD
 
     	if (md && md->base_layer == LAYER_3)  {
 		dl_type = md->packet_ethertype;
@@ -556,15 +538,6 @@
 	}
     }
 
-=======
-
-        /* We assume L3 packets are either IPv4 or IPv6 */
-        dl_type = get_l3_eth_type(packet);
-        miniflow_push_be16(mf, dl_type, dl_type);
-        miniflow_push_be16(mf, vlan_tci, 0);
-    }
-
->>>>>>> 05d273a7
     nw_frag = 0;
     if (OVS_LIKELY(dl_type == htons(ETH_TYPE_IP))) {
         const struct ip_header *nh = data;
@@ -843,11 +816,7 @@
 void
 flow_get_metadata(const struct flow *flow, struct flow_metadata *fmd)
 {
-<<<<<<< HEAD
-    BUILD_ASSERT_DECL(FLOW_WC_SEQ == 29);
-=======
     BUILD_ASSERT_DECL(FLOW_WC_SEQ == 31);
->>>>>>> 05d273a7
 
     fmd->dp_hash = flow->dp_hash;
     fmd->recirc_id = flow->recirc_id;
@@ -996,11 +965,7 @@
     memset(&wc->masks, 0x0, sizeof wc->masks);
 
     /* Update this function whenever struct flow changes. */
-<<<<<<< HEAD
-    BUILD_ASSERT_DECL(FLOW_WC_SEQ == 29);
-=======
     BUILD_ASSERT_DECL(FLOW_WC_SEQ == 31);
->>>>>>> 05d273a7
 
     if (flow->tunnel.ip_dst) {
         if (flow->tunnel.flags & FLOW_TNL_F_KEY) {
@@ -1100,11 +1065,7 @@
 flow_wc_map(const struct flow *flow)
 {
     /* Update this function whenever struct flow changes. */
-<<<<<<< HEAD
-    BUILD_ASSERT_DECL(FLOW_WC_SEQ == 29);
-=======
     BUILD_ASSERT_DECL(FLOW_WC_SEQ == 31);
->>>>>>> 05d273a7
 
     uint64_t map = (flow->tunnel.ip_dst) ? MINIFLOW_MAP(tunnel) : 0;
 
@@ -1156,11 +1117,7 @@
 flow_wildcards_clear_non_packet_fields(struct flow_wildcards *wc)
 {
     /* Update this function whenever struct flow changes. */
-<<<<<<< HEAD
-    BUILD_ASSERT_DECL(FLOW_WC_SEQ == 29);
-=======
     BUILD_ASSERT_DECL(FLOW_WC_SEQ == 31);
->>>>>>> 05d273a7
 
     memset(&wc->masks.metadata, 0, sizeof wc->masks.metadata);
     memset(&wc->masks.regs, 0, sizeof wc->masks.regs);
@@ -1718,13 +1675,8 @@
 
         flow->mpls_lse[0] = set_mpls_lse_values(ttl, tc, 1, htonl(label));
 
-<<<<<<< HEAD
-        /* Clear all L3 and L4 fields. */
-        BUILD_ASSERT(FLOW_WC_SEQ == 29);
-=======
         /* Clear all L3 and L4 fields and dp_hash. */
         BUILD_ASSERT(FLOW_WC_SEQ == 31);
->>>>>>> 05d273a7
         memset((char *) flow + FLOW_SEGMENT_2_ENDS_AT, 0,
                sizeof(struct flow) - FLOW_SEGMENT_2_ENDS_AT);
         flow->dp_hash = 0;
