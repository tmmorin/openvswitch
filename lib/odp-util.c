--- conflicted
+++ resolved
@@ -2930,14 +2930,11 @@
     }
 
     if (flow->base_layer == LAYER_3) {
-<<<<<<< HEAD
-        if (export_mask) {
-            nl_msg_put_be16(buf, OVS_KEY_ATTR_PACKET_ETHERTYPE, OVS_BE16_MAX);
-        } else {
+        goto noethernet;
+    }
+
             nl_msg_put_be16(buf, OVS_KEY_ATTR_PACKET_ETHERTYPE, data->dl_type);
 	}
-=======
->>>>>>> 05d273a7
         goto noethernet;
     }
 
@@ -3208,7 +3205,6 @@
             md->packet_ethertype = htons(ETH_TYPE_IPV6);
             wanted_attrs &= ~(1u << OVS_KEY_ATTR_IPV6);
             break;
-<<<<<<< HEAD
         case OVS_KEY_ATTR_PACKET_ETHERTYPE:
 	    /* makes the above for IPv4 and IPv6 useless */
             md->packet_ethertype = nl_attr_get_u16(nla);
@@ -3217,8 +3213,6 @@
 		TM: what is done above for IPv4 and IPv5 and packet_ethertype is not doable
  		    for MPLS (which can be mapped to *two* ethertypes)
 		*/
-=======
->>>>>>> 05d273a7
         default:
             break;
         }
@@ -3407,11 +3401,8 @@
                 flow->dl_type = htons(ETH_TYPE_IP);
             } else if (present_attrs & (UINT64_C(1) << OVS_KEY_ATTR_IPV6)) {
                 flow->dl_type = htons(ETH_TYPE_IPV6);
-<<<<<<< HEAD
             } else if (present_attrs & (UINT64_C(1) << OVS_KEY_ATTR_MPLS)) {
                 flow->dl_type = htons(ETH_TYPE_MPLS);  /* FIXME: having OVS_KEY_ATTR_MPLS is not enough to guess eth_type (can be 8847 or 8848) */
-=======
->>>>>>> 05d273a7
             } else {
                 flow->dl_type = htons(FLOW_DL_TYPE_NONE);
             }
@@ -4080,6 +4071,14 @@
         return;
     }
 
+    /* If we have a L3 --> L2 flow, the push_eth action takes care of setting
+     * the appropriate MAC source and destination addresses, no need to add a
+     * set action
+     */
+    if (base_flow->base_layer == LAYER_3 && flow->base_layer == LAYER_2) {
+        return;
+    }
+
     get_ethernet_key(flow, &key);
     get_ethernet_key(base_flow, &base);
     get_ethernet_key(&wc->masks, &mask);
