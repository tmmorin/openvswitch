/*
 * Copyright (c) 2009, 2010, 2011, 2012, 2013, 2014 Nicira, Inc.
 *
 * Licensed under the Apache License, Version 2.0 (the "License");
 * you may not use this file except in compliance with the License.
 * You may obtain a copy of the License at:
 *
 *     http://www.apache.org/licenses/LICENSE-2.0
 *
 * Unless required by applicable law or agreed to in writing, software
 * distributed under the License is distributed on an "AS IS" BASIS,
 * WITHOUT WARRANTIES OR CONDITIONS OF ANY KIND, either express or implied.
 * See the License for the specific language governing permissions and
 * limitations under the License.
 */

#include <config.h>
#include <arpa/inet.h>
#include "odp-util.h"
#include <errno.h>
#include <inttypes.h>
#include <math.h>
#include <netinet/in.h>
#include <netinet/icmp6.h>
#include <stdlib.h>
#include <string.h>

#include "byte-order.h"
#include "coverage.h"
#include "dpif.h"
#include "dynamic-string.h"
#include "flow.h"
#include "netlink.h"
#include "ofpbuf.h"
#include "packets.h"
#include "simap.h"
#include "timeval.h"
#include "unaligned.h"
#include "util.h"
#include "openvswitch/vlog.h"

VLOG_DEFINE_THIS_MODULE(odp_util);

/* The interface between userspace and kernel uses an "OVS_*" prefix.
 * Since this is fairly non-specific for the OVS userspace components,
 * "ODP_*" (Open vSwitch Datapath) is used as the prefix for
 * interactions with the datapath.
 */

/* The set of characters that may separate one action or one key attribute
 * from another. */
static const char *delimiters = ", \t\r\n";

static int parse_odp_key_mask_attr(const char *, const struct simap *port_names,
                              struct ofpbuf *, struct ofpbuf *);
static void format_odp_key_attr(const struct nlattr *a,
                                const struct nlattr *ma,
                                const struct hmap *portno_names, struct ds *ds,
                                bool verbose);

/* Returns one the following for the action with the given OVS_ACTION_ATTR_*
 * 'type':
 *
 *   - For an action whose argument has a fixed length, returned that
 *     nonnegative length in bytes.
 *
 *   - For an action with a variable-length argument, returns -2.
 *
 *   - For an invalid 'type', returns -1. */
static int
odp_action_len(uint16_t type)
{
    if (type > OVS_ACTION_ATTR_MAX) {
        return -1;
    }

    switch ((enum ovs_action_attr) type) {
    case OVS_ACTION_ATTR_OUTPUT: return sizeof(uint32_t);
    case OVS_ACTION_ATTR_TUNNEL_PUSH: return -2;
    case OVS_ACTION_ATTR_TUNNEL_POP: return sizeof(uint32_t);
    case OVS_ACTION_ATTR_USERSPACE: return -2;
    case OVS_ACTION_ATTR_PUSH_ETH: return sizeof(struct ovs_action_push_eth);
    case OVS_ACTION_ATTR_POP_ETH: return 0;
    case OVS_ACTION_ATTR_PUSH_VLAN: return sizeof(struct ovs_action_push_vlan);
    case OVS_ACTION_ATTR_POP_VLAN: return 0;
    case OVS_ACTION_ATTR_PUSH_MPLS: return sizeof(struct ovs_action_push_mpls);
    case OVS_ACTION_ATTR_POP_MPLS: return sizeof(ovs_be16);
    case OVS_ACTION_ATTR_RECIRC: return sizeof(uint32_t);
    case OVS_ACTION_ATTR_HASH: return sizeof(struct ovs_action_hash);
    case OVS_ACTION_ATTR_SET: return -2;
    case OVS_ACTION_ATTR_SET_MASKED: return -2;
    case OVS_ACTION_ATTR_SAMPLE: return -2;

    case OVS_ACTION_ATTR_UNSPEC:
    case __OVS_ACTION_ATTR_MAX:
        return -1;
    }

    return -1;
}

/* Returns a string form of 'attr'.  The return value is either a statically
 * allocated constant string or the 'bufsize'-byte buffer 'namebuf'.  'bufsize'
 * should be at least OVS_KEY_ATTR_BUFSIZE. */
enum { OVS_KEY_ATTR_BUFSIZE = 3 + INT_STRLEN(unsigned int) + 1 };
static const char *
ovs_key_attr_to_string(enum ovs_key_attr attr, char *namebuf, size_t bufsize)
{
    switch (attr) {
    case OVS_KEY_ATTR_UNSPEC: return "unspec";
    case OVS_KEY_ATTR_ENCAP: return "encap";
    case OVS_KEY_ATTR_PRIORITY: return "skb_priority";
    case OVS_KEY_ATTR_SKB_MARK: return "skb_mark";
    case OVS_KEY_ATTR_TUNNEL: return "tunnel";
    case OVS_KEY_ATTR_IN_PORT: return "in_port";
    case OVS_KEY_ATTR_ETHERNET: return "eth";
    case OVS_KEY_ATTR_VLAN: return "vlan";
    case OVS_KEY_ATTR_ETHERTYPE: return "eth_type";
    case OVS_KEY_ATTR_IPV4: return "ipv4";
    case OVS_KEY_ATTR_IPV6: return "ipv6";
    case OVS_KEY_ATTR_TCP: return "tcp";
    case OVS_KEY_ATTR_TCP_FLAGS: return "tcp_flags";
    case OVS_KEY_ATTR_UDP: return "udp";
    case OVS_KEY_ATTR_SCTP: return "sctp";
    case OVS_KEY_ATTR_ICMP: return "icmp";
    case OVS_KEY_ATTR_ICMPV6: return "icmpv6";
    case OVS_KEY_ATTR_ARP: return "arp";
    case OVS_KEY_ATTR_ND: return "nd";
    case OVS_KEY_ATTR_MPLS: return "mpls";
    case OVS_KEY_ATTR_DP_HASH: return "dp_hash";
    case OVS_KEY_ATTR_RECIRC_ID: return "recirc_id";
    case OVS_KEY_ATTR_PACKET_ETHERTYPE: return "pkt_eth";

    case __OVS_KEY_ATTR_MAX:
    default:
        snprintf(namebuf, bufsize, "key%u", (unsigned int) attr);
        return namebuf;
    }
}

static void
format_generic_odp_action(struct ds *ds, const struct nlattr *a)
{
    size_t len = nl_attr_get_size(a);

    ds_put_format(ds, "action%"PRId16, nl_attr_type(a));
    if (len) {
        const uint8_t *unspec;
        unsigned int i;

        unspec = nl_attr_get(a);
        for (i = 0; i < len; i++) {
            ds_put_char(ds, i ? ' ': '(');
            ds_put_format(ds, "%02x", unspec[i]);
        }
        ds_put_char(ds, ')');
    }
}

static void
format_odp_sample_action(struct ds *ds, const struct nlattr *attr)
{
    static const struct nl_policy ovs_sample_policy[] = {
        [OVS_SAMPLE_ATTR_PROBABILITY] = { .type = NL_A_U32 },
        [OVS_SAMPLE_ATTR_ACTIONS] = { .type = NL_A_NESTED }
    };
    struct nlattr *a[ARRAY_SIZE(ovs_sample_policy)];
    double percentage;
    const struct nlattr *nla_acts;
    int len;

    ds_put_cstr(ds, "sample");

    if (!nl_parse_nested(attr, ovs_sample_policy, a, ARRAY_SIZE(a))) {
        ds_put_cstr(ds, "(error)");
        return;
    }

    percentage = (100.0 * nl_attr_get_u32(a[OVS_SAMPLE_ATTR_PROBABILITY])) /
                        UINT32_MAX;

    ds_put_format(ds, "(sample=%.1f%%,", percentage);

    ds_put_cstr(ds, "actions(");
    nla_acts = nl_attr_get(a[OVS_SAMPLE_ATTR_ACTIONS]);
    len = nl_attr_get_size(a[OVS_SAMPLE_ATTR_ACTIONS]);
    format_odp_actions(ds, nla_acts, len);
    ds_put_format(ds, "))");
}

static const char *
slow_path_reason_to_string(uint32_t reason)
{
    switch ((enum slow_path_reason) reason) {
#define SPR(ENUM, STRING, EXPLANATION) case ENUM: return STRING;
        SLOW_PATH_REASONS
#undef SPR
    }

    return NULL;
}

const char *
slow_path_reason_to_explanation(enum slow_path_reason reason)
{
    switch (reason) {
#define SPR(ENUM, STRING, EXPLANATION) case ENUM: return EXPLANATION;
        SLOW_PATH_REASONS
#undef SPR
    }

    return "<unknown>";
}

static int
parse_flags(const char *s, const char *(*bit_to_string)(uint32_t),
            uint32_t *res_flags, uint32_t allowed, uint32_t *res_mask)
{
    uint32_t result = 0;
    int n;

    /* Parse masked flags in numeric format? */
    if (res_mask && ovs_scan(s, "%"SCNi32"/%"SCNi32"%n",
                             res_flags, res_mask, &n) && n > 0) {
        if (*res_flags & ~allowed || *res_mask & ~allowed) {
            return -EINVAL;
        }
        return n;
    }

    n = 0;

    if (res_mask && (*s == '+' || *s == '-')) {
        uint32_t flags = 0, mask = 0;

        /* Parse masked flags. */
        while (s[n] != ')') {
            bool set;
            uint32_t bit;
            int name_len;

            if (s[n] == '+') {
                set = true;
            } else if (s[n] == '-') {
                set = false;
            } else {
                return -EINVAL;
            }
            n++;

            name_len = strcspn(s + n, "+-)");

            for (bit = 1; bit; bit <<= 1) {
                const char *fname = bit_to_string(bit);
                size_t len;

                if (!fname) {
                    continue;
                }

                len = strlen(fname);
                if (len != name_len) {
                    continue;
                }
                if (!strncmp(s + n, fname, len)) {
                    if (mask & bit) {
                        /* bit already set. */
                        return -EINVAL;
                    }
                    if (!(bit & allowed)) {
                        return -EINVAL;
                    }
                    if (set) {
                        flags |= bit;
                    }
                    mask |= bit;
                    break;
                }
            }

            if (!bit) {
                return -EINVAL; /* Unknown flag name */
            }
            s += name_len;
        }

        *res_flags = flags;
        *res_mask = mask;
        return n;
    }

    /* Parse unmasked flags.  If a flag is present, it is set, otherwise
     * it is not set. */
    while (s[n] != ')') {
        unsigned long long int flags;
        uint32_t bit;
        int n0;

        if (ovs_scan(&s[n], "%lli%n", &flags, &n0)) {
            if (flags & ~allowed) {
                return -EINVAL;
            }
            n += n0 + (s[n + n0] == ',');
            result |= flags;
            continue;
        }

        for (bit = 1; bit; bit <<= 1) {
            const char *name = bit_to_string(bit);
            size_t len;

            if (!name) {
                continue;
            }

            len = strlen(name);
            if (!strncmp(s + n, name, len) &&
                (s[n + len] == ',' || s[n + len] == ')')) {
                if (!(bit & allowed)) {
                    return -EINVAL;
                }
                result |= bit;
                n += len + (s[n + len] == ',');
                break;
            }
        }

        if (!bit) {
            return -EINVAL;
        }
    }

    *res_flags = result;
    if (res_mask) {
        *res_mask = UINT32_MAX;
    }
    return n;
}

static void
format_odp_userspace_action(struct ds *ds, const struct nlattr *attr)
{
    static const struct nl_policy ovs_userspace_policy[] = {
        [OVS_USERSPACE_ATTR_PID] = { .type = NL_A_U32 },
        [OVS_USERSPACE_ATTR_USERDATA] = { .type = NL_A_UNSPEC,
                                          .optional = true },
        [OVS_USERSPACE_ATTR_EGRESS_TUN_PORT] = { .type = NL_A_U32,
                                                 .optional = true },
    };
    struct nlattr *a[ARRAY_SIZE(ovs_userspace_policy)];
    const struct nlattr *userdata_attr;
    const struct nlattr *tunnel_out_port_attr;

    if (!nl_parse_nested(attr, ovs_userspace_policy, a, ARRAY_SIZE(a))) {
        ds_put_cstr(ds, "userspace(error)");
        return;
    }

    ds_put_format(ds, "userspace(pid=%"PRIu32,
                  nl_attr_get_u32(a[OVS_USERSPACE_ATTR_PID]));

    userdata_attr = a[OVS_USERSPACE_ATTR_USERDATA];

    if (userdata_attr) {
        const uint8_t *userdata = nl_attr_get(userdata_attr);
        size_t userdata_len = nl_attr_get_size(userdata_attr);
        bool userdata_unspec = true;
        union user_action_cookie cookie;

        if (userdata_len >= sizeof cookie.type
            && userdata_len <= sizeof cookie) {

            memset(&cookie, 0, sizeof cookie);
            memcpy(&cookie, userdata, userdata_len);

            userdata_unspec = false;

            if (userdata_len == sizeof cookie.sflow
                && cookie.type == USER_ACTION_COOKIE_SFLOW) {
                ds_put_format(ds, ",sFlow("
                              "vid=%"PRIu16",pcp=%"PRIu8",output=%"PRIu32")",
                              vlan_tci_to_vid(cookie.sflow.vlan_tci),
                              vlan_tci_to_pcp(cookie.sflow.vlan_tci),
                              cookie.sflow.output);
            } else if (userdata_len == sizeof cookie.slow_path
                       && cookie.type == USER_ACTION_COOKIE_SLOW_PATH) {
                ds_put_cstr(ds, ",slow_path(");
                format_flags(ds, slow_path_reason_to_string,
                             cookie.slow_path.reason, ',');
                ds_put_format(ds, ")");
            } else if (userdata_len == sizeof cookie.flow_sample
                       && cookie.type == USER_ACTION_COOKIE_FLOW_SAMPLE) {
                ds_put_format(ds, ",flow_sample(probability=%"PRIu16
                              ",collector_set_id=%"PRIu32
                              ",obs_domain_id=%"PRIu32
                              ",obs_point_id=%"PRIu32")",
                              cookie.flow_sample.probability,
                              cookie.flow_sample.collector_set_id,
                              cookie.flow_sample.obs_domain_id,
                              cookie.flow_sample.obs_point_id);
            } else if (userdata_len >= sizeof cookie.ipfix
                       && cookie.type == USER_ACTION_COOKIE_IPFIX) {
                ds_put_format(ds, ",ipfix(output_port=%"PRIu32")",
                              cookie.ipfix.output_odp_port);
            } else {
                userdata_unspec = true;
            }
        }

        if (userdata_unspec) {
            size_t i;
            ds_put_format(ds, ",userdata(");
            for (i = 0; i < userdata_len; i++) {
                ds_put_format(ds, "%02x", userdata[i]);
            }
            ds_put_char(ds, ')');
        }
    }

    tunnel_out_port_attr = a[OVS_USERSPACE_ATTR_EGRESS_TUN_PORT];
    if (tunnel_out_port_attr) {
        ds_put_format(ds, ",tunnel_out_port=%"PRIu32,
                      nl_attr_get_u32(tunnel_out_port_attr));
    }

    ds_put_char(ds, ')');
}

static void
format_vlan_tci(struct ds *ds, ovs_be16 tci, ovs_be16 mask, bool verbose)
{
    if (verbose || vlan_tci_to_vid(tci) || vlan_tci_to_vid(mask)) {
        ds_put_format(ds, "vid=%"PRIu16, vlan_tci_to_vid(tci));
        if (vlan_tci_to_vid(mask) != VLAN_VID_MASK) { /* Partially masked. */
            ds_put_format(ds, "/0x%"PRIx16, vlan_tci_to_vid(mask));
        };
        ds_put_char(ds, ',');
    }
    if (verbose || vlan_tci_to_pcp(tci) || vlan_tci_to_pcp(mask)) {
        ds_put_format(ds, "pcp=%d", vlan_tci_to_pcp(tci));
        if (vlan_tci_to_pcp(mask) != (VLAN_PCP_MASK >> VLAN_PCP_SHIFT)) {
            ds_put_format(ds, "/0x%x", vlan_tci_to_pcp(mask));
        }
        ds_put_char(ds, ',');
    }
    if (!(tci & htons(VLAN_CFI))) {
        ds_put_cstr(ds, "cfi=0");
        ds_put_char(ds, ',');
    }
    ds_chomp(ds, ',');
}

static void
format_mpls_lse(struct ds *ds, ovs_be32 mpls_lse)
{
    ds_put_format(ds, "label=%"PRIu32",tc=%d,ttl=%d,bos=%d",
                  mpls_lse_to_label(mpls_lse),
                  mpls_lse_to_tc(mpls_lse),
                  mpls_lse_to_ttl(mpls_lse),
                  mpls_lse_to_bos(mpls_lse));
}

static void
format_mpls(struct ds *ds, const struct ovs_key_mpls *mpls_key,
            const struct ovs_key_mpls *mpls_mask, int n)
{
    if (n == 1) {
        ovs_be32 key = mpls_key->mpls_lse;

        if (mpls_mask == NULL) {
            format_mpls_lse(ds, key);
        } else {
            ovs_be32 mask = mpls_mask->mpls_lse;

            ds_put_format(ds, "label=%"PRIu32"/0x%x,tc=%d/%x,ttl=%d/0x%x,bos=%d/%x",
                          mpls_lse_to_label(key), mpls_lse_to_label(mask),
                          mpls_lse_to_tc(key), mpls_lse_to_tc(mask),
                          mpls_lse_to_ttl(key), mpls_lse_to_ttl(mask),
                          mpls_lse_to_bos(key), mpls_lse_to_bos(mask));
        }
    } else {
        int i;

        for (i = 0; i < n; i++) {
            ds_put_format(ds, "lse%d=%#"PRIx32,
                          i, ntohl(mpls_key[i].mpls_lse));
            if (mpls_mask) {
                ds_put_format(ds, "/%#"PRIx32, ntohl(mpls_mask[i].mpls_lse));
            }
            ds_put_char(ds, ',');
        }
        ds_chomp(ds, ',');
    }
}

static void
format_odp_recirc_action(struct ds *ds, uint32_t recirc_id)
{
    ds_put_format(ds, "recirc(%"PRIu32")", recirc_id);
}

static void
format_odp_hash_action(struct ds *ds, const struct ovs_action_hash *hash_act)
{
    ds_put_format(ds, "hash(");

    if (hash_act->hash_alg == OVS_HASH_ALG_L4) {
        ds_put_format(ds, "hash_l4(%"PRIu32")", hash_act->hash_basis);
    } else {
        ds_put_format(ds, "Unknown hash algorithm(%"PRIu32")",
                      hash_act->hash_alg);
    }
    ds_put_format(ds, ")");
}

static void
format_odp_tnl_push_header(struct ds *ds, struct ovs_action_push_tnl *data)
{
    const struct eth_header *eth;
    const struct ip_header *ip;
    const void *l3;

    eth = (const struct eth_header *)data->header;

    l3 = eth + 1;
    ip = (const struct ip_header *)l3;

    /* Ethernet */
    ds_put_format(ds, "header(size=%"PRIu8",type=%"PRIu8",eth(dst=",
                  data->header_len, data->tnl_type);
    ds_put_format(ds, ETH_ADDR_FMT, ETH_ADDR_ARGS(eth->eth_dst));
    ds_put_format(ds, ",src=");
    ds_put_format(ds, ETH_ADDR_FMT, ETH_ADDR_ARGS(eth->eth_src));
    ds_put_format(ds, ",dl_type=0x%04"PRIx16"),", ntohs(eth->eth_type));

    /* IPv4 */
    ds_put_format(ds, "ipv4(src="IP_FMT",dst="IP_FMT",proto=%"PRIu8
                  ",tos=%#"PRIx8",ttl=%"PRIu8",frag=0x%"PRIx16"),",
                  IP_ARGS(get_16aligned_be32(&ip->ip_src)),
                  IP_ARGS(get_16aligned_be32(&ip->ip_dst)),
                  ip->ip_proto, ip->ip_tos,
                  ip->ip_ttl,
                  ip->ip_frag_off);

    if (data->tnl_type == OVS_VPORT_TYPE_VXLAN) {
        const struct vxlanhdr *vxh;
        const struct udp_header *udp;

        /* UDP */
        udp = (const struct udp_header *) (ip + 1);
        ds_put_format(ds, "udp(src=%"PRIu16",dst=%"PRIu16"),",
                      ntohs(udp->udp_src), ntohs(udp->udp_dst));

        /* VxLan */
        vxh = (const struct vxlanhdr *)   (udp + 1);
        ds_put_format(ds, "vxlan(flags=0x%"PRIx32",vni=0x%"PRIx32")",
                      ntohl(get_16aligned_be32(&vxh->vx_flags)),
                      ntohl(get_16aligned_be32(&vxh->vx_vni)));
    } else if (data->tnl_type == OVS_VPORT_TYPE_GRE) {
        const struct gre_base_hdr *greh;
        ovs_16aligned_be32 *options;
        void *l4;

        l4 = ((uint8_t *)l3  + sizeof(struct ip_header));
        greh = (const struct gre_base_hdr *) l4;

        ds_put_format(ds, "gre((flags=0x%"PRIx16",proto=0x%"PRIx16")",
                           greh->flags, ntohs(greh->protocol));
        options = (ovs_16aligned_be32 *)(greh + 1);
        if (greh->flags & htons(GRE_CSUM)) {
            ds_put_format(ds, ",csum=0x%"PRIx32, ntohl(get_16aligned_be32(options)));
            options++;
        }
        if (greh->flags & htons(GRE_KEY)) {
            ds_put_format(ds, ",key=0x%"PRIx32, ntohl(get_16aligned_be32(options)));
            options++;
        }
        if (greh->flags & htons(GRE_SEQ)) {
            ds_put_format(ds, ",seq=0x%"PRIx32, ntohl(get_16aligned_be32(options)));
            options++;
        }
        ds_put_format(ds, ")");
    }
    ds_put_format(ds, ")");
}

static void
format_odp_tnl_push_action(struct ds *ds, const struct nlattr *attr)
{
    struct ovs_action_push_tnl *data;

    data = (struct ovs_action_push_tnl *) nl_attr_get(attr);

    ds_put_format(ds, "tnl_push(tnl_port(%"PRIu32"),", data->tnl_port);
    format_odp_tnl_push_header(ds, data);
    ds_put_format(ds, ",out_port(%"PRIu32"))", data->out_port);
}

static void
format_odp_action(struct ds *ds, const struct nlattr *a)
{
    int expected_len;
    enum ovs_action_attr type = nl_attr_type(a);
    const struct ovs_action_push_eth *eth;
    const struct ovs_action_push_vlan *vlan;
    size_t size;

    expected_len = odp_action_len(nl_attr_type(a));
    if (expected_len != -2 && nl_attr_get_size(a) != expected_len) {
        ds_put_format(ds, "bad length %"PRIuSIZE", expected %d for: ",
                      nl_attr_get_size(a), expected_len);
        format_generic_odp_action(ds, a);
        return;
    }

    switch (type) {
    case OVS_ACTION_ATTR_OUTPUT:
        ds_put_format(ds, "%"PRIu32, nl_attr_get_u32(a));
        break;
    case OVS_ACTION_ATTR_TUNNEL_POP:
        ds_put_format(ds, "tnl_pop(%"PRIu32")", nl_attr_get_u32(a));
        break;
    case OVS_ACTION_ATTR_TUNNEL_PUSH:
        format_odp_tnl_push_action(ds, a);
        break;
    case OVS_ACTION_ATTR_USERSPACE:
        format_odp_userspace_action(ds, a);
        break;
    case OVS_ACTION_ATTR_RECIRC:
        format_odp_recirc_action(ds, nl_attr_get_u32(a));
        break;
    case OVS_ACTION_ATTR_HASH:
        format_odp_hash_action(ds, nl_attr_get(a));
        break;
    case OVS_ACTION_ATTR_SET_MASKED:
        a = nl_attr_get(a);
        size = nl_attr_get_size(a) / 2;
        ds_put_cstr(ds, "set(");

        /* Masked set action not supported for tunnel key, which is bigger. */
        if (size <= sizeof(struct ovs_key_ipv6)) {
            struct nlattr attr[1 + DIV_ROUND_UP(sizeof(struct ovs_key_ipv6),
                                                sizeof(struct nlattr))];
            struct nlattr mask[1 + DIV_ROUND_UP(sizeof(struct ovs_key_ipv6),
                                                sizeof(struct nlattr))];

            mask->nla_type = attr->nla_type = nl_attr_type(a);
            mask->nla_len = attr->nla_len = NLA_HDRLEN + size;
            memcpy(attr + 1, (char *)(a + 1), size);
            memcpy(mask + 1, (char *)(a + 1) + size, size);
            format_odp_key_attr(attr, mask, NULL, ds, false);
        } else {
            format_odp_key_attr(a, NULL, NULL, ds, false);
        }
        ds_put_cstr(ds, ")");
        break;
    case OVS_ACTION_ATTR_SET:
        ds_put_cstr(ds, "set(");
        format_odp_key_attr(nl_attr_get(a), NULL, NULL, ds, true);
        ds_put_cstr(ds, ")");
        break;
    case OVS_ACTION_ATTR_PUSH_ETH:
        eth = nl_attr_get(a);
        ds_put_format(ds, "push_eth(src="ETH_ADDR_FMT",dst="ETH_ADDR_FMT
                      ",type=0x%04"PRIx16")",
                      ETH_ADDR_ARGS(eth->addresses.eth_src),
                      ETH_ADDR_ARGS(eth->addresses.eth_dst),
                      ntohs(eth->eth_type));
        break;
    case OVS_ACTION_ATTR_POP_ETH:
        ds_put_cstr(ds, "pop_eth");
        break;
    case OVS_ACTION_ATTR_PUSH_VLAN:
        vlan = nl_attr_get(a);
        ds_put_cstr(ds, "push_vlan(");
        if (vlan->vlan_tpid != htons(ETH_TYPE_VLAN)) {
            ds_put_format(ds, "tpid=0x%04"PRIx16",", ntohs(vlan->vlan_tpid));
        }
        format_vlan_tci(ds, vlan->vlan_tci, OVS_BE16_MAX, false);
        ds_put_char(ds, ')');
        break;
    case OVS_ACTION_ATTR_POP_VLAN:
        ds_put_cstr(ds, "pop_vlan");
        break;
    case OVS_ACTION_ATTR_PUSH_MPLS: {
        const struct ovs_action_push_mpls *mpls = nl_attr_get(a);
        ds_put_cstr(ds, "push_mpls(");
        format_mpls_lse(ds, mpls->mpls_lse);
        ds_put_format(ds, ",eth_type=0x%"PRIx16")", ntohs(mpls->mpls_ethertype));
        break;
    }
    case OVS_ACTION_ATTR_POP_MPLS: {
        ovs_be16 ethertype = nl_attr_get_be16(a);
        ds_put_format(ds, "pop_mpls(eth_type=0x%"PRIx16")", ntohs(ethertype));
        break;
    }
    case OVS_ACTION_ATTR_SAMPLE:
        format_odp_sample_action(ds, a);
        break;
    case OVS_ACTION_ATTR_UNSPEC:
    case __OVS_ACTION_ATTR_MAX:
    default:
        format_generic_odp_action(ds, a);
        break;
    }
}

void
format_odp_actions(struct ds *ds, const struct nlattr *actions,
                   size_t actions_len)
{
    if (actions_len) {
        const struct nlattr *a;
        unsigned int left;

        NL_ATTR_FOR_EACH (a, left, actions, actions_len) {
            if (a != actions) {
                ds_put_char(ds, ',');
            }
            format_odp_action(ds, a);
        }
        if (left) {
            int i;

            if (left == actions_len) {
                ds_put_cstr(ds, "<empty>");
            }
            ds_put_format(ds, ",***%u leftover bytes*** (", left);
            for (i = 0; i < left; i++) {
                ds_put_format(ds, "%02x", ((const uint8_t *) a)[i]);
            }
            ds_put_char(ds, ')');
        }
    } else {
        ds_put_cstr(ds, "drop");
    }
}

/* Separate out parse_odp_userspace_action() function. */
static int
parse_odp_userspace_action(const char *s, struct ofpbuf *actions)
{
    uint32_t pid;
    union user_action_cookie cookie;
    struct ofpbuf buf;
    odp_port_t tunnel_out_port;
    int n = -1;
    void *user_data = NULL;
    size_t user_data_size = 0;

    if (!ovs_scan(s, "userspace(pid=%"SCNi32"%n", &pid, &n)) {
        return -EINVAL;
    }

    {
        uint32_t output;
        uint32_t probability;
        uint32_t collector_set_id;
        uint32_t obs_domain_id;
        uint32_t obs_point_id;
        int vid, pcp;
        int n1 = -1;
        if (ovs_scan(&s[n], ",sFlow(vid=%i,"
                     "pcp=%i,output=%"SCNi32")%n",
                     &vid, &pcp, &output, &n1)) {
            uint16_t tci;

            n += n1;
            tci = vid | (pcp << VLAN_PCP_SHIFT);
            if (tci) {
                tci |= VLAN_CFI;
            }

            cookie.type = USER_ACTION_COOKIE_SFLOW;
            cookie.sflow.vlan_tci = htons(tci);
            cookie.sflow.output = output;
            user_data = &cookie;
            user_data_size = sizeof cookie.sflow;
        } else if (ovs_scan(&s[n], ",slow_path(%n",
                            &n1)) {
            int res;

            n += n1;
            cookie.type = USER_ACTION_COOKIE_SLOW_PATH;
            cookie.slow_path.unused = 0;
            cookie.slow_path.reason = 0;

            res = parse_flags(&s[n], slow_path_reason_to_string,
                              &cookie.slow_path.reason,
                              SLOW_PATH_REASON_MASK, NULL);
            if (res < 0 || s[n + res] != ')') {
                return res;
            }
            n += res + 1;

            user_data = &cookie;
            user_data_size = sizeof cookie.slow_path;
        } else if (ovs_scan(&s[n], ",flow_sample(probability=%"SCNi32","
                            "collector_set_id=%"SCNi32","
                            "obs_domain_id=%"SCNi32","
                            "obs_point_id=%"SCNi32")%n",
                            &probability, &collector_set_id,
                            &obs_domain_id, &obs_point_id, &n1)) {
            n += n1;

            cookie.type = USER_ACTION_COOKIE_FLOW_SAMPLE;
            cookie.flow_sample.probability = probability;
            cookie.flow_sample.collector_set_id = collector_set_id;
            cookie.flow_sample.obs_domain_id = obs_domain_id;
            cookie.flow_sample.obs_point_id = obs_point_id;
            user_data = &cookie;
            user_data_size = sizeof cookie.flow_sample;
        } else if (ovs_scan(&s[n], ",ipfix(output_port=%"SCNi32")%n",
                            &output, &n1) ) {
            n += n1;
            cookie.type = USER_ACTION_COOKIE_IPFIX;
            cookie.ipfix.output_odp_port = u32_to_odp(output);
            user_data = &cookie;
            user_data_size = sizeof cookie.ipfix;
        } else if (ovs_scan(&s[n], ",userdata(%n",
                            &n1)) {
            char *end;

            n += n1;
            ofpbuf_init(&buf, 16);
            end = ofpbuf_put_hex(&buf, &s[n], NULL);
            if (end[0] != ')') {
                return -EINVAL;
            }
            user_data = ofpbuf_data(&buf);
            user_data_size = ofpbuf_size(&buf);
            n = (end + 1) - s;
        }
    }

    {
        int n1 = -1;
        if (ovs_scan(&s[n], ",tunnel_out_port=%"SCNi32")%n",
                     &tunnel_out_port, &n1)) {
            odp_put_userspace_action(pid, user_data, user_data_size, tunnel_out_port, actions);
            return n + n1;
        } else if (s[n] == ')') {
            odp_put_userspace_action(pid, user_data, user_data_size, ODPP_NONE, actions);
            return n + 1;
        }
    }

    return -EINVAL;
}

static int
ovs_parse_tnl_push(const char *s, struct ovs_action_push_tnl *data)
{
    struct eth_header *eth;
    struct ip_header *ip;
    struct udp_header *udp;
    struct gre_base_hdr *greh;
    uint16_t gre_proto, dl_type, udp_src, udp_dst;
    ovs_be32 sip, dip;
    uint32_t tnl_type = 0, header_len = 0;
    void *l3, *l4;
    int n = 0;

    if (!ovs_scan_len(s, &n, "tnl_push(tnl_port(%"SCNi32"),", &data->tnl_port)) {
        return -EINVAL;
    }
    eth = (struct eth_header *) data->header;
    l3 = (data->header + sizeof *eth);
    l4 = ((uint8_t *) l3 + sizeof (struct ip_header));
    ip = (struct ip_header *) l3;
    if (!ovs_scan_len(s, &n, "header(size=%"SCNi32",type=%"SCNi32","
                         "eth(dst="ETH_ADDR_SCAN_FMT",",
                         &data->header_len,
                         &data->tnl_type,
                         ETH_ADDR_SCAN_ARGS(eth->eth_dst))) {
        return -EINVAL;
    }

    if (!ovs_scan_len(s, &n, "src="ETH_ADDR_SCAN_FMT",",
                  ETH_ADDR_SCAN_ARGS(eth->eth_src))) {
        return -EINVAL;
    }
    if (!ovs_scan_len(s, &n, "dl_type=0x%"SCNx16"),", &dl_type)) {
        return -EINVAL;
    }
    eth->eth_type = htons(dl_type);

    /* IPv4 */
    if (!ovs_scan_len(s, &n, "ipv4(src="IP_SCAN_FMT",dst="IP_SCAN_FMT",proto=%"SCNi8
                         ",tos=%"SCNi8",ttl=%"SCNi8",frag=0x%"SCNx16"),",
                         IP_SCAN_ARGS(&sip),
                         IP_SCAN_ARGS(&dip),
                         &ip->ip_proto, &ip->ip_tos,
                         &ip->ip_ttl, &ip->ip_frag_off)) {
        return -EINVAL;
    }
    put_16aligned_be32(&ip->ip_src, sip);
    put_16aligned_be32(&ip->ip_dst, dip);

    /* Tunnel header */
    udp = (struct udp_header *) l4;
    greh = (struct gre_base_hdr *) l4;
    if (ovs_scan_len(s, &n, "udp(src=%"SCNi16",dst=%"SCNi16"),",
                         &udp_src, &udp_dst)) {
        struct vxlanhdr *vxh;
        uint32_t vx_flags, vx_vni;

        udp->udp_src = htons(udp_src);
        udp->udp_dst = htons(udp_dst);
        udp->udp_len = 0;
        udp->udp_csum = 0;

        vxh = (struct vxlanhdr *) (udp + 1);
        if (!ovs_scan_len(s, &n, "vxlan(flags=0x%"SCNx32",vni=0x%"SCNx32"))",
                            &vx_flags, &vx_vni)) {
            return -EINVAL;
        }
        put_16aligned_be32(&vxh->vx_flags, htonl(vx_flags));
        put_16aligned_be32(&vxh->vx_vni, htonl(vx_vni));
        tnl_type = OVS_VPORT_TYPE_VXLAN;
        header_len = sizeof *eth + sizeof *ip +
                     sizeof *udp + sizeof *vxh;
    } else if (ovs_scan_len(s, &n, "gre((flags=0x%"SCNx16",proto=0x%"SCNx16")",
                         &greh->flags, &gre_proto)){

        tnl_type = OVS_VPORT_TYPE_GRE;
        greh->protocol = htons(gre_proto);
        ovs_16aligned_be32 *options = (ovs_16aligned_be32 *) (greh + 1);

        if (greh->flags & htons(GRE_CSUM)) {
            uint32_t csum;

            if (!ovs_scan_len(s, &n, ",csum=0x%"SCNx32, &csum)) {
                return -EINVAL;
            }
            put_16aligned_be32(options, htonl(csum));
            options++;
        }
        if (greh->flags & htons(GRE_KEY)) {
            uint32_t key;

            if (!ovs_scan_len(s, &n, ",key=0x%"SCNx32, &key)) {
                return -EINVAL;
            }

            put_16aligned_be32(options, htonl(key));
            options++;
        }
        if (greh->flags & htons(GRE_SEQ)) {
            uint32_t seq;

            if (!ovs_scan_len(s, &n, ",seq=0x%"SCNx32, &seq)) {
                return -EINVAL;
            }
            put_16aligned_be32(options, htonl(seq));
            options++;
        }

        if (!ovs_scan_len(s, &n, "))")) {
            return -EINVAL;
        }

        header_len = sizeof *eth + sizeof *ip +
                     ((uint8_t *) options - (uint8_t *) greh);
    } else {
        return -EINVAL;
    }

    /* check tunnel meta data. */
    if (data->tnl_type != tnl_type) {
        return -EINVAL;
    }
    if (data->header_len != header_len) {
        return -EINVAL;
    }

    /* Out port */
    if (!ovs_scan_len(s, &n, ",out_port(%"SCNi32"))", &data->out_port)) {
        return -EINVAL;
    }

    return n;
}

static int
parse_odp_action(const char *s, const struct simap *port_names,
                 struct ofpbuf *actions)
{
    {
        uint32_t port;
        int n;

        if (ovs_scan(s, "%"SCNi32"%n", &port, &n)) {
            nl_msg_put_u32(actions, OVS_ACTION_ATTR_OUTPUT, port);
            return n;
        }
    }

    if (port_names) {
        int len = strcspn(s, delimiters);
        struct simap_node *node;

        node = simap_find_len(port_names, s, len);
        if (node) {
            nl_msg_put_u32(actions, OVS_ACTION_ATTR_OUTPUT, node->data);
            return len;
        }
    }

    {
        uint32_t recirc_id;
        int n = -1;

        if (ovs_scan(s, "recirc(%"PRIu32")%n", &recirc_id, &n)) {
            nl_msg_put_u32(actions, OVS_ACTION_ATTR_RECIRC, recirc_id);
            return n;
        }
    }

    if (!strncmp(s, "userspace(", 10)) {
        return parse_odp_userspace_action(s, actions);
    }

    if (!strncmp(s, "set(", 4)) {
        size_t start_ofs;
        int retval;
        struct nlattr mask[128 / sizeof(struct nlattr)];
        struct ofpbuf maskbuf;
        struct nlattr *nested, *key;
        size_t size;

        /* 'mask' is big enough to hold any key. */
        ofpbuf_use_stack(&maskbuf, mask, sizeof mask);

        start_ofs = nl_msg_start_nested(actions, OVS_ACTION_ATTR_SET);
        retval = parse_odp_key_mask_attr(s + 4, port_names, actions, &maskbuf);
        if (retval < 0) {
            return retval;
        }
        if (s[retval + 4] != ')') {
            return -EINVAL;
        }

        nested = ofpbuf_at_assert(actions, start_ofs, sizeof *nested);
        key = nested + 1;

        size = nl_attr_get_size(mask);
        if (size == nl_attr_get_size(key)) {
            /* Change to masked set action if not fully masked. */
            if (!is_all_ones(mask + 1, size)) {
                key->nla_len += size;
                ofpbuf_put(actions, mask + 1, size);
                /* 'actions' may have been reallocated by ofpbuf_put(). */
                nested = ofpbuf_at_assert(actions, start_ofs, sizeof *nested);
                nested->nla_type = OVS_ACTION_ATTR_SET_MASKED;
            }
        }

        nl_msg_end_nested(actions, start_ofs);
        return retval + 5;
    }

    {
        struct ovs_action_push_eth push;
        int eth_type = 0;
        int n = -1;

        if (ovs_scan(s, "push_eth(src="ETH_ADDR_SCAN_FMT","
                     "dst="ETH_ADDR_SCAN_FMT",type=%i)%n",
                     ETH_ADDR_SCAN_ARGS(push.addresses.eth_src),
                     ETH_ADDR_SCAN_ARGS(push.addresses.eth_dst),
                     &eth_type, &n)) {

            push.eth_type = htons(eth_type);

            nl_msg_put_unspec(actions, OVS_ACTION_ATTR_PUSH_ETH,
                              &push, sizeof push);

            return n;
        }
    }

    if (!strncmp(s, "pop_eth", 7)) {
        nl_msg_put_flag(actions, OVS_ACTION_ATTR_POP_ETH);
        return 7;
    }

    {
        struct ovs_action_push_vlan push;
        int tpid = ETH_TYPE_VLAN;
        int vid, pcp;
        int cfi = 1;
        int n = -1;

        if (ovs_scan(s, "push_vlan(vid=%i,pcp=%i)%n", &vid, &pcp, &n)
            || ovs_scan(s, "push_vlan(vid=%i,pcp=%i,cfi=%i)%n",
                        &vid, &pcp, &cfi, &n)
            || ovs_scan(s, "push_vlan(tpid=%i,vid=%i,pcp=%i)%n",
                        &tpid, &vid, &pcp, &n)
            || ovs_scan(s, "push_vlan(tpid=%i,vid=%i,pcp=%i,cfi=%i)%n",
                        &tpid, &vid, &pcp, &cfi, &n)) {
            push.vlan_tpid = htons(tpid);
            push.vlan_tci = htons((vid << VLAN_VID_SHIFT)
                                  | (pcp << VLAN_PCP_SHIFT)
                                  | (cfi ? VLAN_CFI : 0));
            nl_msg_put_unspec(actions, OVS_ACTION_ATTR_PUSH_VLAN,
                              &push, sizeof push);

            return n;
        }
    }

    if (!strncmp(s, "pop_vlan", 8)) {
        nl_msg_put_flag(actions, OVS_ACTION_ATTR_POP_VLAN);
        return 8;
    }

    {
        double percentage;
        int n = -1;

        if (ovs_scan(s, "sample(sample=%lf%%,actions(%n", &percentage, &n)
            && percentage >= 0. && percentage <= 100.0) {
            size_t sample_ofs, actions_ofs;
            double probability;

            probability = floor(UINT32_MAX * (percentage / 100.0) + .5);
            sample_ofs = nl_msg_start_nested(actions, OVS_ACTION_ATTR_SAMPLE);
            nl_msg_put_u32(actions, OVS_SAMPLE_ATTR_PROBABILITY,
                           (probability <= 0 ? 0
                            : probability >= UINT32_MAX ? UINT32_MAX
                            : probability));

            actions_ofs = nl_msg_start_nested(actions,
                                              OVS_SAMPLE_ATTR_ACTIONS);
            for (;;) {
                int retval;

                n += strspn(s + n, delimiters);
                if (s[n] == ')') {
                    break;
                }

                retval = parse_odp_action(s + n, port_names, actions);
                if (retval < 0) {
                    return retval;
                }
                n += retval;
            }
            nl_msg_end_nested(actions, actions_ofs);
            nl_msg_end_nested(actions, sample_ofs);

            return s[n + 1] == ')' ? n + 2 : -EINVAL;
        }
    }

    {
        uint32_t port;
        int n;

        if (ovs_scan(s, "tnl_pop(%"SCNi32")%n", &port, &n)) {
            nl_msg_put_u32(actions, OVS_ACTION_ATTR_TUNNEL_POP, port);
            return n;
        }
    }

    {
        struct ovs_action_push_tnl data;
        int n;

        n = ovs_parse_tnl_push(s, &data);
        if (n > 0) {
            odp_put_tnl_push_action(actions, &data);
            return n;
        } else if (n < 0) {
            return n;
        }
    }
    return -EINVAL;
}

/* Parses the string representation of datapath actions, in the format output
 * by format_odp_action().  Returns 0 if successful, otherwise a positive errno
 * value.  On success, the ODP actions are appended to 'actions' as a series of
 * Netlink attributes.  On failure, no data is appended to 'actions'.  Either
 * way, 'actions''s data might be reallocated. */
int
odp_actions_from_string(const char *s, const struct simap *port_names,
                        struct ofpbuf *actions)
{
    size_t old_size;

    if (!strcasecmp(s, "drop")) {
        return 0;
    }

    old_size = ofpbuf_size(actions);
    for (;;) {
        int retval;

        s += strspn(s, delimiters);
        if (!*s) {
            return 0;
        }

        retval = parse_odp_action(s, port_names, actions);
        if (retval < 0 || !strchr(delimiters, s[retval])) {
            ofpbuf_set_size(actions, old_size);
            return -retval;
        }
        s += retval;
    }

    return 0;
}

/* Returns the correct length of the payload for a flow key attribute of the
 * specified 'type', -1 if 'type' is unknown, or -2 if the attribute's payload
 * is variable length. */
static int
odp_flow_key_attr_len(uint16_t type)
{
    if (type > OVS_KEY_ATTR_MAX) {
        return -1;
    }

    switch ((enum ovs_key_attr) type) {
    case OVS_KEY_ATTR_ENCAP: return -2;
    case OVS_KEY_ATTR_PRIORITY: return 4;
    case OVS_KEY_ATTR_SKB_MARK: return 4;
    case OVS_KEY_ATTR_DP_HASH: return 4;
    case OVS_KEY_ATTR_RECIRC_ID: return 4;
    case OVS_KEY_ATTR_TUNNEL: return -2;
    case OVS_KEY_ATTR_IN_PORT: return 4;
    case OVS_KEY_ATTR_ETHERNET: return sizeof(struct ovs_key_ethernet);
    case OVS_KEY_ATTR_VLAN: return sizeof(ovs_be16);
    case OVS_KEY_ATTR_ETHERTYPE: return 2;
    case OVS_KEY_ATTR_MPLS: return -2;
    case OVS_KEY_ATTR_IPV4: return sizeof(struct ovs_key_ipv4);
    case OVS_KEY_ATTR_IPV6: return sizeof(struct ovs_key_ipv6);
    case OVS_KEY_ATTR_TCP: return sizeof(struct ovs_key_tcp);
    case OVS_KEY_ATTR_TCP_FLAGS: return 2;
    case OVS_KEY_ATTR_UDP: return sizeof(struct ovs_key_udp);
    case OVS_KEY_ATTR_SCTP: return sizeof(struct ovs_key_sctp);
    case OVS_KEY_ATTR_ICMP: return sizeof(struct ovs_key_icmp);
    case OVS_KEY_ATTR_ICMPV6: return sizeof(struct ovs_key_icmpv6);
    case OVS_KEY_ATTR_ARP: return sizeof(struct ovs_key_arp);
    case OVS_KEY_ATTR_ND: return sizeof(struct ovs_key_nd);
    case OVS_KEY_ATTR_PACKET_ETHERTYPE: return 2;

    case OVS_KEY_ATTR_UNSPEC:
    case __OVS_KEY_ATTR_MAX:
        return -1;
    }

    return -1;
}

static void
format_generic_odp_key(const struct nlattr *a, struct ds *ds)
{
    size_t len = nl_attr_get_size(a);
    if (len) {
        const uint8_t *unspec;
        unsigned int i;

        unspec = nl_attr_get(a);
        for (i = 0; i < len; i++) {
            if (i) {
                ds_put_char(ds, ' ');
            }
            ds_put_format(ds, "%02x", unspec[i]);
        }
    }
}

static const char *
ovs_frag_type_to_string(enum ovs_frag_type type)
{
    switch (type) {
    case OVS_FRAG_TYPE_NONE:
        return "no";
    case OVS_FRAG_TYPE_FIRST:
        return "first";
    case OVS_FRAG_TYPE_LATER:
        return "later";
    case __OVS_FRAG_TYPE_MAX:
    default:
        return "<error>";
    }
}

static int
tunnel_key_attr_len(int type)
{
    switch (type) {
    case OVS_TUNNEL_KEY_ATTR_ID: return 8;
    case OVS_TUNNEL_KEY_ATTR_IPV4_SRC: return 4;
    case OVS_TUNNEL_KEY_ATTR_IPV4_DST: return 4;
    case OVS_TUNNEL_KEY_ATTR_TOS: return 1;
    case OVS_TUNNEL_KEY_ATTR_TTL: return 1;
    case OVS_TUNNEL_KEY_ATTR_DONT_FRAGMENT: return 0;
    case OVS_TUNNEL_KEY_ATTR_CSUM: return 0;
    case OVS_TUNNEL_KEY_ATTR_TP_SRC: return 2;
    case OVS_TUNNEL_KEY_ATTR_TP_DST: return 2;
    case OVS_TUNNEL_KEY_ATTR_OAM: return 0;
    case OVS_TUNNEL_KEY_ATTR_GENEVE_OPTS: return -2;
    case __OVS_TUNNEL_KEY_ATTR_MAX:
        return -1;
    }
    return -1;
}

#define GENEVE_OPT(class, type) ((OVS_FORCE uint32_t)(class) << 8 | (type))
static int
parse_geneve_opts(const struct nlattr *attr)
{
    int opts_len = nl_attr_get_size(attr);
    const struct geneve_opt *opt = nl_attr_get(attr);

    while (opts_len > 0) {
        int len;

        if (opts_len < sizeof(*opt)) {
            return -EINVAL;
        }

        len = sizeof(*opt) + opt->length * 4;
        if (len > opts_len) {
            return -EINVAL;
        }

        switch (GENEVE_OPT(opt->opt_class, opt->type)) {
        default:
            if (opt->type & GENEVE_CRIT_OPT_TYPE) {
                return -EINVAL;
            }
        };

        opt = opt + len / sizeof(*opt);
        opts_len -= len;
    };

    return 0;
}

enum odp_key_fitness
odp_tun_key_from_attr(const struct nlattr *attr, struct flow_tnl *tun)
{
    unsigned int left;
    const struct nlattr *a;
    bool ttl = false;
    bool unknown = false;

    NL_NESTED_FOR_EACH(a, left, attr) {
        uint16_t type = nl_attr_type(a);
        size_t len = nl_attr_get_size(a);
        int expected_len = tunnel_key_attr_len(type);

        if (len != expected_len && expected_len >= 0) {
            return ODP_FIT_ERROR;
        }

        switch (type) {
        case OVS_TUNNEL_KEY_ATTR_ID:
            tun->tun_id = nl_attr_get_be64(a);
            tun->flags |= FLOW_TNL_F_KEY;
            break;
        case OVS_TUNNEL_KEY_ATTR_IPV4_SRC:
            tun->ip_src = nl_attr_get_be32(a);
            break;
        case OVS_TUNNEL_KEY_ATTR_IPV4_DST:
            tun->ip_dst = nl_attr_get_be32(a);
            break;
        case OVS_TUNNEL_KEY_ATTR_TOS:
            tun->ip_tos = nl_attr_get_u8(a);
            break;
        case OVS_TUNNEL_KEY_ATTR_TTL:
            tun->ip_ttl = nl_attr_get_u8(a);
            ttl = true;
            break;
        case OVS_TUNNEL_KEY_ATTR_DONT_FRAGMENT:
            tun->flags |= FLOW_TNL_F_DONT_FRAGMENT;
            break;
        case OVS_TUNNEL_KEY_ATTR_CSUM:
            tun->flags |= FLOW_TNL_F_CSUM;
            break;
        case OVS_TUNNEL_KEY_ATTR_TP_SRC:
            tun->tp_src = nl_attr_get_be16(a);
            break;
        case OVS_TUNNEL_KEY_ATTR_TP_DST:
            tun->tp_dst = nl_attr_get_be16(a);
            break;
        case OVS_TUNNEL_KEY_ATTR_OAM:
            tun->flags |= FLOW_TNL_F_OAM;
            break;
        case OVS_TUNNEL_KEY_ATTR_GENEVE_OPTS: {
            if (parse_geneve_opts(a)) {
                return ODP_FIT_ERROR;
            }
            /* It is necessary to reproduce options exactly (including order)
             * so it's easiest to just echo them back. */
            unknown = true;
            break;
        }
        default:
            /* Allow this to show up as unexpected, if there are unknown
             * tunnel attribute, eventually resulting in ODP_FIT_TOO_MUCH. */
            unknown = true;
            break;
        }
    }

    if (!ttl) {
        return ODP_FIT_ERROR;
    }
    if (unknown) {
        return ODP_FIT_TOO_MUCH;
    }
    return ODP_FIT_PERFECT;
}

static void
tun_key_to_attr(struct ofpbuf *a, const struct flow_tnl *tun_key)
{
    size_t tun_key_ofs;

    tun_key_ofs = nl_msg_start_nested(a, OVS_KEY_ATTR_TUNNEL);

    /* tun_id != 0 without FLOW_TNL_F_KEY is valid if tun_key is a mask. */
    if (tun_key->tun_id || tun_key->flags & FLOW_TNL_F_KEY) {
        nl_msg_put_be64(a, OVS_TUNNEL_KEY_ATTR_ID, tun_key->tun_id);
    }
    if (tun_key->ip_src) {
        nl_msg_put_be32(a, OVS_TUNNEL_KEY_ATTR_IPV4_SRC, tun_key->ip_src);
    }
    if (tun_key->ip_dst) {
        nl_msg_put_be32(a, OVS_TUNNEL_KEY_ATTR_IPV4_DST, tun_key->ip_dst);
    }
    if (tun_key->ip_tos) {
        nl_msg_put_u8(a, OVS_TUNNEL_KEY_ATTR_TOS, tun_key->ip_tos);
    }
    nl_msg_put_u8(a, OVS_TUNNEL_KEY_ATTR_TTL, tun_key->ip_ttl);
    if (tun_key->flags & FLOW_TNL_F_DONT_FRAGMENT) {
        nl_msg_put_flag(a, OVS_TUNNEL_KEY_ATTR_DONT_FRAGMENT);
    }
    if (tun_key->flags & FLOW_TNL_F_CSUM) {
        nl_msg_put_flag(a, OVS_TUNNEL_KEY_ATTR_CSUM);
    }
    if (tun_key->tp_src) {
        nl_msg_put_be16(a, OVS_TUNNEL_KEY_ATTR_TP_SRC, tun_key->tp_src);
    }
    if (tun_key->tp_dst) {
        nl_msg_put_be16(a, OVS_TUNNEL_KEY_ATTR_TP_DST, tun_key->tp_dst);
    }
    if (tun_key->flags & FLOW_TNL_F_OAM) {
        nl_msg_put_flag(a, OVS_TUNNEL_KEY_ATTR_OAM);
    }

    nl_msg_end_nested(a, tun_key_ofs);
}

static bool
odp_mask_attr_is_wildcard(const struct nlattr *ma)
{
    return is_all_zeros(nl_attr_get(ma), nl_attr_get_size(ma));
}

static bool
odp_mask_is_exact(enum ovs_key_attr attr, const void *mask, size_t size)
{
    if (attr == OVS_KEY_ATTR_TCP_FLAGS) {
        return TCP_FLAGS(*(ovs_be16 *)mask) == TCP_FLAGS(OVS_BE16_MAX);
    }
    if (attr == OVS_KEY_ATTR_IPV6) {
        const struct ovs_key_ipv6 *ipv6_mask = mask;

        return
            ((ipv6_mask->ipv6_label & htonl(IPV6_LABEL_MASK))
             == htonl(IPV6_LABEL_MASK))
            && ipv6_mask->ipv6_proto == UINT8_MAX
            && ipv6_mask->ipv6_tclass == UINT8_MAX
            && ipv6_mask->ipv6_hlimit == UINT8_MAX
            && ipv6_mask->ipv6_frag == UINT8_MAX
            && ipv6_mask_is_exact((const struct in6_addr *)ipv6_mask->ipv6_src)
            && ipv6_mask_is_exact((const struct in6_addr *)ipv6_mask->ipv6_dst);
    }
    if (attr == OVS_KEY_ATTR_TUNNEL) {
        const struct flow_tnl *tun_mask = mask;

        return tun_mask->flags == FLOW_TNL_F_MASK
            && tun_mask->tun_id == OVS_BE64_MAX
            && tun_mask->ip_src == OVS_BE32_MAX
            && tun_mask->ip_dst == OVS_BE32_MAX
            && tun_mask->ip_tos == UINT8_MAX
            && tun_mask->ip_ttl == UINT8_MAX
            && tun_mask->tp_src == OVS_BE16_MAX
            && tun_mask->tp_dst == OVS_BE16_MAX;
    }

    if (attr == OVS_KEY_ATTR_ARP) {
        /* ARP key has padding, ignore it. */
        BUILD_ASSERT_DECL(sizeof(struct ovs_key_arp) == 24);
        BUILD_ASSERT_DECL(offsetof(struct ovs_key_arp, arp_tha) == 10 + 6);
        size = offsetof(struct ovs_key_arp, arp_tha) + ETH_ADDR_LEN;
        ovs_assert(((uint16_t *)mask)[size/2] == 0);
    }

    return is_all_ones(mask, size);
}

static bool
odp_mask_attr_is_exact(const struct nlattr *ma)
{
    struct flow_tnl tun_mask;
    enum ovs_key_attr attr = nl_attr_type(ma);
    const void *mask;
    size_t size;

    if (attr == OVS_KEY_ATTR_TUNNEL) {
        memset(&tun_mask, 0, sizeof tun_mask);
        odp_tun_key_from_attr(ma, &tun_mask);
        mask = &tun_mask;
        size = sizeof tun_mask;
    } else {
        mask = nl_attr_get(ma);
        size = nl_attr_get_size(ma);
    }

    return odp_mask_is_exact(attr, mask, size);
}

void
odp_portno_names_set(struct hmap *portno_names, odp_port_t port_no,
                     char *port_name)
{
    struct odp_portno_names *odp_portno_names;

    odp_portno_names = xmalloc(sizeof *odp_portno_names);
    odp_portno_names->port_no = port_no;
    odp_portno_names->name = xstrdup(port_name);
    hmap_insert(portno_names, &odp_portno_names->hmap_node,
                hash_odp_port(port_no));
}

static char *
odp_portno_names_get(const struct hmap *portno_names, odp_port_t port_no)
{
    struct odp_portno_names *odp_portno_names;

    HMAP_FOR_EACH_IN_BUCKET (odp_portno_names, hmap_node,
                             hash_odp_port(port_no), portno_names) {
        if (odp_portno_names->port_no == port_no) {
            return odp_portno_names->name;
        }
    }
    return NULL;
}

void
odp_portno_names_destroy(struct hmap *portno_names)
{
    struct odp_portno_names *odp_portno_names, *odp_portno_names_next;
    HMAP_FOR_EACH_SAFE (odp_portno_names, odp_portno_names_next,
                        hmap_node, portno_names) {
        hmap_remove(portno_names, &odp_portno_names->hmap_node);
        free(odp_portno_names->name);
        free(odp_portno_names);
    }
}

/* Format helpers. */

static void
format_eth(struct ds *ds, const char *name, const uint8_t key[ETH_ADDR_LEN],
           const uint8_t (*mask)[ETH_ADDR_LEN], bool verbose)
{
    bool mask_empty = mask && eth_addr_is_zero(*mask);

    if (verbose || !mask_empty) {
        bool mask_full = !mask || eth_mask_is_exact(*mask);

        if (mask_full) {
            ds_put_format(ds, "%s="ETH_ADDR_FMT",", name, ETH_ADDR_ARGS(key));
        } else {
            ds_put_format(ds, "%s=", name);
            eth_format_masked(key, *mask, ds);
            ds_put_char(ds, ',');
        }
    }
}

static void
format_be64(struct ds *ds, const char *name, ovs_be64 key,
            const ovs_be64 *mask, bool verbose)
{
    bool mask_empty = mask && !*mask;

    if (verbose || !mask_empty) {
        bool mask_full = !mask || *mask == OVS_BE64_MAX;

        ds_put_format(ds, "%s=0x%"PRIx64, name, ntohll(key));
        if (!mask_full) { /* Partially masked. */
            ds_put_format(ds, "/%#"PRIx64, ntohll(*mask));
        }
        ds_put_char(ds, ',');
    }
}

static void
format_ipv4(struct ds *ds, const char *name, ovs_be32 key,
            const ovs_be32 *mask, bool verbose)
{
    bool mask_empty = mask && !*mask;

    if (verbose || !mask_empty) {
        bool mask_full = !mask || *mask == OVS_BE32_MAX;

        ds_put_format(ds, "%s="IP_FMT, name, IP_ARGS(key));
        if (!mask_full) { /* Partially masked. */
            ds_put_format(ds, "/"IP_FMT, IP_ARGS(*mask));
        }
        ds_put_char(ds, ',');
    }
}

static void
format_ipv6(struct ds *ds, const char *name, const ovs_be32 key_[4],
            const ovs_be32 (*mask_)[4], bool verbose)
{
    char buf[INET6_ADDRSTRLEN];
    const struct in6_addr *key = (const struct in6_addr *)key_;
    const struct in6_addr *mask = mask_ ? (const struct in6_addr *)*mask_
        : NULL;
    bool mask_empty = mask && ipv6_mask_is_any(mask);

    if (verbose || !mask_empty) {
        bool mask_full = !mask || ipv6_mask_is_exact(mask);

        inet_ntop(AF_INET6, key, buf, sizeof buf);
        ds_put_format(ds, "%s=%s", name, buf);
        if (!mask_full) { /* Partially masked. */
            inet_ntop(AF_INET6, mask, buf, sizeof buf);
            ds_put_format(ds, "/%s", buf);
        }
        ds_put_char(ds, ',');
    }
}

static void
format_ipv6_label(struct ds *ds, const char *name, ovs_be32 key,
                  const ovs_be32 *mask, bool verbose)
{
    bool mask_empty = mask && !*mask;

    if (verbose || !mask_empty) {
        bool mask_full = !mask
            || (*mask & htonl(IPV6_LABEL_MASK)) == htonl(IPV6_LABEL_MASK);

        ds_put_format(ds, "%s=%#"PRIx32, name, ntohl(key));
        if (!mask_full) { /* Partially masked. */
            ds_put_format(ds, "/%#"PRIx32, ntohl(*mask));
        }
        ds_put_char(ds, ',');
    }
}

static void
format_u8x(struct ds *ds, const char *name, uint8_t key,
           const uint8_t *mask, bool verbose)
{
    bool mask_empty = mask && !*mask;

    if (verbose || !mask_empty) {
        bool mask_full = !mask || *mask == UINT8_MAX;

        ds_put_format(ds, "%s=%#"PRIx8, name, key);
        if (!mask_full) { /* Partially masked. */
            ds_put_format(ds, "/%#"PRIx8, *mask);
        }
        ds_put_char(ds, ',');
    }
}

static void
format_u8u(struct ds *ds, const char *name, uint8_t key,
           const uint8_t *mask, bool verbose)
{
    bool mask_empty = mask && !*mask;

    if (verbose || !mask_empty) {
        bool mask_full = !mask || *mask == UINT8_MAX;

        ds_put_format(ds, "%s=%"PRIu8, name, key);
        if (!mask_full) { /* Partially masked. */
            ds_put_format(ds, "/%#"PRIx8, *mask);
        }
        ds_put_char(ds, ',');
    }
}

static void
format_be16(struct ds *ds, const char *name, ovs_be16 key,
            const ovs_be16 *mask, bool verbose)
{
    bool mask_empty = mask && !*mask;

    if (verbose || !mask_empty) {
        bool mask_full = !mask || *mask == OVS_BE16_MAX;

        ds_put_format(ds, "%s=%"PRIu16, name, ntohs(key));
        if (!mask_full) { /* Partially masked. */
            ds_put_format(ds, "/%#"PRIx16, ntohs(*mask));
        }
        ds_put_char(ds, ',');
    }
}

static void
format_tun_flags(struct ds *ds, const char *name, uint16_t key,
                 const uint16_t *mask, bool verbose)
{
    bool mask_empty = mask && !*mask;

    if (verbose || !mask_empty) {
        bool mask_full = !mask || (*mask & FLOW_TNL_F_MASK) == FLOW_TNL_F_MASK;

        ds_put_cstr(ds, name);
        ds_put_char(ds, '(');
        if (!mask_full) { /* Partially masked. */
            format_flags_masked(ds, NULL, flow_tun_flag_to_string, key, *mask);
        } else { /* Fully masked. */
            format_flags(ds, flow_tun_flag_to_string, key, ',');
        }
        ds_put_cstr(ds, "),");
    }
}

static void
format_frag(struct ds *ds, const char *name, uint8_t key,
            const uint8_t *mask, bool verbose)
{
    bool mask_empty = mask && !*mask;

    /* ODP frag is an enumeration field; partial masks are not meaningful. */
    if (verbose || !mask_empty) {
        bool mask_full = !mask || *mask == UINT8_MAX;

        if (!mask_full) { /* Partially masked. */
            ds_put_format(ds, "error: partial mask not supported for frag (%#"
                          PRIx8"),", *mask);
        } else {
            ds_put_format(ds, "%s=%s,", name, ovs_frag_type_to_string(key));
        }
    }
}

#define MASK(PTR, FIELD) PTR ? &PTR->FIELD : NULL

static void
format_odp_key_attr(const struct nlattr *a, const struct nlattr *ma,
                    const struct hmap *portno_names, struct ds *ds,
                    bool verbose)
{
    enum ovs_key_attr attr = nl_attr_type(a);
    char namebuf[OVS_KEY_ATTR_BUFSIZE];
    int expected_len;
    bool is_exact;

    is_exact = ma ? odp_mask_attr_is_exact(ma) : true;

    ds_put_cstr(ds, ovs_key_attr_to_string(attr, namebuf, sizeof namebuf));

    {
        expected_len = odp_flow_key_attr_len(nl_attr_type(a));
        if (expected_len != -2) {
            bool bad_key_len = nl_attr_get_size(a) != expected_len;
            bool bad_mask_len = ma && nl_attr_get_size(ma) != expected_len;

            if (bad_key_len || bad_mask_len) {
                if (bad_key_len) {
                    ds_put_format(ds, "(bad key length %"PRIuSIZE", expected %d)(",
                                  nl_attr_get_size(a), expected_len);
                }
                format_generic_odp_key(a, ds);
                if (ma) {
                    ds_put_char(ds, '/');
                    if (bad_mask_len) {
                        ds_put_format(ds, "(bad mask length %"PRIuSIZE", expected %d)(",
                                      nl_attr_get_size(ma), expected_len);
                    }
                    format_generic_odp_key(ma, ds);
                }
                ds_put_char(ds, ')');
                return;
            }
        }
    }

    ds_put_char(ds, '(');
    switch (attr) {
    case OVS_KEY_ATTR_ENCAP:
        if (ma && nl_attr_get_size(ma) && nl_attr_get_size(a)) {
            odp_flow_format(nl_attr_get(a), nl_attr_get_size(a),
                            nl_attr_get(ma), nl_attr_get_size(ma), NULL, ds,
                            verbose);
        } else if (nl_attr_get_size(a)) {
            odp_flow_format(nl_attr_get(a), nl_attr_get_size(a), NULL, 0, NULL,
                            ds, verbose);
        }
        break;

    case OVS_KEY_ATTR_PRIORITY:
    case OVS_KEY_ATTR_SKB_MARK:
    case OVS_KEY_ATTR_DP_HASH:
    case OVS_KEY_ATTR_RECIRC_ID:
        ds_put_format(ds, "%#"PRIx32, nl_attr_get_u32(a));
        if (!is_exact) {
            ds_put_format(ds, "/%#"PRIx32, nl_attr_get_u32(ma));
        }
        break;

    case OVS_KEY_ATTR_TUNNEL: {
        struct flow_tnl key, mask_;
        struct flow_tnl *mask = ma ? &mask_ : NULL;

        if (mask) {
            memset(mask, 0, sizeof *mask);
            odp_tun_key_from_attr(ma, mask);
        }
        memset(&key, 0, sizeof key);
        if (odp_tun_key_from_attr(a, &key) == ODP_FIT_ERROR) {
            ds_put_format(ds, "error");
            return;
        }
        format_be64(ds, "tun_id", key.tun_id, MASK(mask, tun_id), verbose);
        format_ipv4(ds, "src", key.ip_src, MASK(mask, ip_src), verbose);
        format_ipv4(ds, "dst", key.ip_dst, MASK(mask, ip_dst), verbose);
        format_u8x(ds, "tos", key.ip_tos, MASK(mask, ip_tos), verbose);
        format_u8u(ds, "ttl", key.ip_ttl, MASK(mask, ip_ttl), verbose);
        format_be16(ds, "tp_src", key.tp_src, MASK(mask, tp_src), verbose);
        format_be16(ds, "tp_dst", key.tp_dst, MASK(mask, tp_dst), verbose);
        format_tun_flags(ds, "flags", key.flags, MASK(mask, flags), verbose);
        ds_chomp(ds, ',');
        break;
    }
    case OVS_KEY_ATTR_IN_PORT:
        if (portno_names && verbose && is_exact) {
            char *name = odp_portno_names_get(portno_names,
                            u32_to_odp(nl_attr_get_u32(a)));
            if (name) {
                ds_put_format(ds, "%s", name);
            } else {
                ds_put_format(ds, "%"PRIu32, nl_attr_get_u32(a));
            }
        } else {
            ds_put_format(ds, "%"PRIu32, nl_attr_get_u32(a));
            if (!is_exact) {
                ds_put_format(ds, "/%#"PRIx32, nl_attr_get_u32(ma));
            }
        }
        break;

    case OVS_KEY_ATTR_ETHERNET: {
        const struct ovs_key_ethernet *mask = ma ? nl_attr_get(ma) : NULL;
        const struct ovs_key_ethernet *key = nl_attr_get(a);

        format_eth(ds, "src", key->eth_src, MASK(mask, eth_src), verbose);
        format_eth(ds, "dst", key->eth_dst, MASK(mask, eth_dst), verbose);
        ds_chomp(ds, ',');
        break;
    }
    case OVS_KEY_ATTR_VLAN:
        format_vlan_tci(ds, nl_attr_get_be16(a),
                        ma ? nl_attr_get_be16(ma) : OVS_BE16_MAX, verbose);
        break;

    case OVS_KEY_ATTR_MPLS: {
        const struct ovs_key_mpls *mpls_key = nl_attr_get(a);
        const struct ovs_key_mpls *mpls_mask = NULL;
        size_t size = nl_attr_get_size(a);

        if (!size || size % sizeof *mpls_key) {
            ds_put_format(ds, "(bad key length %"PRIuSIZE")", size);
            return;
        }
        if (!is_exact) {
            mpls_mask = nl_attr_get(ma);
            if (size != nl_attr_get_size(ma)) {
                ds_put_format(ds, "(key length %"PRIuSIZE" != "
                              "mask length %"PRIuSIZE")",
                              size, nl_attr_get_size(ma));
                return;
            }
        }
        format_mpls(ds, mpls_key, mpls_mask, size / sizeof *mpls_key);
        break;
    }
    case OVS_KEY_ATTR_ETHERTYPE:
    case OVS_KEY_ATTR_PACKET_ETHERTYPE:
        ds_put_format(ds, "0x%04"PRIx16, ntohs(nl_attr_get_be16(a)));
        if (!is_exact) {
            ds_put_format(ds, "/0x%04"PRIx16, ntohs(nl_attr_get_be16(ma)));
        }
        break;

    case OVS_KEY_ATTR_IPV4: {
        const struct ovs_key_ipv4 *key = nl_attr_get(a);
        const struct ovs_key_ipv4 *mask = ma ? nl_attr_get(ma) : NULL;

        format_ipv4(ds, "src", key->ipv4_src, MASK(mask, ipv4_src), verbose);
        format_ipv4(ds, "dst", key->ipv4_dst, MASK(mask, ipv4_dst), verbose);
        format_u8u(ds, "proto", key->ipv4_proto, MASK(mask, ipv4_proto),
                      verbose);
        format_u8x(ds, "tos", key->ipv4_tos, MASK(mask, ipv4_tos), verbose);
        format_u8u(ds, "ttl", key->ipv4_ttl, MASK(mask, ipv4_ttl), verbose);
        format_frag(ds, "frag", key->ipv4_frag, MASK(mask, ipv4_frag),
                    verbose);
        ds_chomp(ds, ',');
        break;
    }
    case OVS_KEY_ATTR_IPV6: {
        const struct ovs_key_ipv6 *key = nl_attr_get(a);
        const struct ovs_key_ipv6 *mask = ma ? nl_attr_get(ma) : NULL;

        format_ipv6(ds, "src", key->ipv6_src, MASK(mask, ipv6_src), verbose);
        format_ipv6(ds, "dst", key->ipv6_dst, MASK(mask, ipv6_dst), verbose);
        format_ipv6_label(ds, "label", key->ipv6_label, MASK(mask, ipv6_label),
                          verbose);
        format_u8u(ds, "proto", key->ipv6_proto, MASK(mask, ipv6_proto),
                      verbose);
        format_u8x(ds, "tclass", key->ipv6_tclass, MASK(mask, ipv6_tclass),
                      verbose);
        format_u8u(ds, "hlimit", key->ipv6_hlimit, MASK(mask, ipv6_hlimit),
                      verbose);
        format_frag(ds, "frag", key->ipv6_frag, MASK(mask, ipv6_frag),
                    verbose);
        ds_chomp(ds, ',');
        break;
    }
        /* These have the same structure and format. */
    case OVS_KEY_ATTR_TCP:
    case OVS_KEY_ATTR_UDP:
    case OVS_KEY_ATTR_SCTP: {
        const struct ovs_key_tcp *key = nl_attr_get(a);
        const struct ovs_key_tcp *mask = ma ? nl_attr_get(ma) : NULL;

        format_be16(ds, "src", key->tcp_src, MASK(mask, tcp_src), verbose);
        format_be16(ds, "dst", key->tcp_dst, MASK(mask, tcp_dst), verbose);
        ds_chomp(ds, ',');
        break;
    }
    case OVS_KEY_ATTR_TCP_FLAGS:
        if (!is_exact) {
            format_flags_masked(ds, NULL, packet_tcp_flag_to_string,
                                ntohs(nl_attr_get_be16(a)),
                                ntohs(nl_attr_get_be16(ma)));
        } else {
            format_flags(ds, packet_tcp_flag_to_string,
                         ntohs(nl_attr_get_be16(a)), ',');
        }
        break;

    case OVS_KEY_ATTR_ICMP: {
        const struct ovs_key_icmp *key = nl_attr_get(a);
        const struct ovs_key_icmp *mask = ma ? nl_attr_get(ma) : NULL;

        format_u8u(ds, "type", key->icmp_type, MASK(mask, icmp_type), verbose);
        format_u8u(ds, "code", key->icmp_code, MASK(mask, icmp_code), verbose);
        ds_chomp(ds, ',');
        break;
    }
    case OVS_KEY_ATTR_ICMPV6: {
        const struct ovs_key_icmpv6 *key = nl_attr_get(a);
        const struct ovs_key_icmpv6 *mask = ma ? nl_attr_get(ma) : NULL;

        format_u8u(ds, "type", key->icmpv6_type, MASK(mask, icmpv6_type),
                   verbose);
        format_u8u(ds, "code", key->icmpv6_code, MASK(mask, icmpv6_code),
                   verbose);
        ds_chomp(ds, ',');
        break;
    }
    case OVS_KEY_ATTR_ARP: {
        const struct ovs_key_arp *mask = ma ? nl_attr_get(ma) : NULL;
        const struct ovs_key_arp *key = nl_attr_get(a);

        format_ipv4(ds, "sip", key->arp_sip, MASK(mask, arp_sip), verbose);
        format_ipv4(ds, "tip", key->arp_tip, MASK(mask, arp_tip), verbose);
        format_be16(ds, "op", key->arp_op, MASK(mask, arp_op), verbose);
        format_eth(ds, "sha", key->arp_sha, MASK(mask, arp_sha), verbose);
        format_eth(ds, "tha", key->arp_tha, MASK(mask, arp_tha), verbose);
        ds_chomp(ds, ',');
        break;
    }
    case OVS_KEY_ATTR_ND: {
        const struct ovs_key_nd *mask = ma ? nl_attr_get(ma) : NULL;
        const struct ovs_key_nd *key = nl_attr_get(a);

        format_ipv6(ds, "target", key->nd_target, MASK(mask, nd_target),
                    verbose);
        format_eth(ds, "sll", key->nd_sll, MASK(mask, nd_sll), verbose);
        format_eth(ds, "tll", key->nd_tll, MASK(mask, nd_tll), verbose);

        ds_chomp(ds, ',');
        break;
    }
    case OVS_KEY_ATTR_UNSPEC:
    case __OVS_KEY_ATTR_MAX:
    default:
        format_generic_odp_key(a, ds);
        if (!is_exact) {
            ds_put_char(ds, '/');
            format_generic_odp_key(ma, ds);
        }
        break;
    }
    ds_put_char(ds, ')');
}

static struct nlattr *
generate_all_wildcard_mask(struct ofpbuf *ofp, const struct nlattr *key)
{
    const struct nlattr *a;
    unsigned int left;
    int type = nl_attr_type(key);
    int size = nl_attr_get_size(key);

    if (odp_flow_key_attr_len(type) >=0) {
        nl_msg_put_unspec_zero(ofp, type, size);
    } else {
        size_t nested_mask;

        nested_mask = nl_msg_start_nested(ofp, type);
        NL_ATTR_FOR_EACH(a, left, key, nl_attr_get_size(key)) {
            generate_all_wildcard_mask(ofp, nl_attr_get(a));
        }
        nl_msg_end_nested(ofp, nested_mask);
    }

    return ofpbuf_base(ofp);
}

int
odp_ufid_from_string(const char *s_, ovs_u128 *ufid)
{
    const char *s = s_;

    if (ovs_scan(s, "ufid:")) {
        size_t n;

        s += 5;
        if (ovs_scan(s, "0x")) {
            s += 2;
        }

        n = strspn(s, "0123456789abcdefABCDEF");
        if (n != 32) {
            return -EINVAL;
        }

        if (!ovs_scan(s, "%16"SCNx64"%16"SCNx64, &ufid->u64.hi,
                      &ufid->u64.lo)) {
            return -EINVAL;
        }
        s += n;
        s += strspn(s, delimiters);

        return s - s_;
    }

    return 0;
}

void
odp_format_ufid(const ovs_u128 *ufid, struct ds *ds)
{
    ds_put_format(ds, "ufid:%016"PRIx64"%016"PRIx64, ufid->u64.hi,
                  ufid->u64.lo);
}

/* Appends to 'ds' a string representation of the 'key_len' bytes of
 * OVS_KEY_ATTR_* attributes in 'key'. If non-null, additionally formats the
 * 'mask_len' bytes of 'mask' which apply to 'key'. If 'portno_names' is
 * non-null and 'verbose' is true, translates odp port number to its name. */
void
odp_flow_format(const struct nlattr *key, size_t key_len,
                const struct nlattr *mask, size_t mask_len,
                const struct hmap *portno_names, struct ds *ds, bool verbose)
{
    if (key_len) {
        const struct nlattr *a;
        unsigned int left;
        bool has_ethtype_key = false;
        const struct nlattr *ma = NULL;
        struct ofpbuf ofp;
        bool first_field = true;

        ofpbuf_init(&ofp, 100);
        NL_ATTR_FOR_EACH (a, left, key, key_len) {
            bool is_nested_attr;
            bool is_wildcard = false;
            int attr_type = nl_attr_type(a);

            if (attr_type == OVS_KEY_ATTR_ETHERTYPE) {
                has_ethtype_key = true;
            }

            is_nested_attr = (odp_flow_key_attr_len(attr_type) == -2);

            if (mask && mask_len) {
                ma = nl_attr_find__(mask, mask_len, nl_attr_type(a));
                is_wildcard = ma ? odp_mask_attr_is_wildcard(ma) : true;
            }

            if (verbose || !is_wildcard  || is_nested_attr) {
                if (is_wildcard && !ma) {
                    ma = generate_all_wildcard_mask(&ofp, a);
                }
                if (!first_field) {
                    ds_put_char(ds, ',');
                }
                format_odp_key_attr(a, ma, portno_names, ds, verbose);
                first_field = false;
            }
            ofpbuf_clear(&ofp);
        }
        ofpbuf_uninit(&ofp);

        if (left) {
            int i;

            if (left == key_len) {
                ds_put_cstr(ds, "<empty>");
            }
            ds_put_format(ds, ",***%u leftover bytes*** (", left);
            for (i = 0; i < left; i++) {
                ds_put_format(ds, "%02x", ((const uint8_t *) a)[i]);
            }
            ds_put_char(ds, ')');
        }
        if (!has_ethtype_key) {
            ma = nl_attr_find__(mask, mask_len, OVS_KEY_ATTR_ETHERTYPE);
            if (ma) {
                ds_put_format(ds, ",eth_type(0/0x%04"PRIx16")",
                              ntohs(nl_attr_get_be16(ma)));
            }
        }
    } else {
        ds_put_cstr(ds, "<empty>");
    }
}

/* Appends to 'ds' a string representation of the 'key_len' bytes of
 * OVS_KEY_ATTR_* attributes in 'key'. */
void
odp_flow_key_format(const struct nlattr *key,
                    size_t key_len, struct ds *ds)
{
    odp_flow_format(key, key_len, NULL, 0, NULL, ds, true);
}

static bool
ovs_frag_type_from_string(const char *s, enum ovs_frag_type *type)
{
    if (!strcasecmp(s, "no")) {
        *type = OVS_FRAG_TYPE_NONE;
    } else if (!strcasecmp(s, "first")) {
        *type = OVS_FRAG_TYPE_FIRST;
    } else if (!strcasecmp(s, "later")) {
        *type = OVS_FRAG_TYPE_LATER;
    } else {
        return false;
    }
    return true;
}

/* Parsing. */

static int
scan_eth(const char *s, uint8_t (*key)[ETH_ADDR_LEN],
         uint8_t (*mask)[ETH_ADDR_LEN])
{
    int n;

    if (ovs_scan(s, ETH_ADDR_SCAN_FMT"%n", ETH_ADDR_SCAN_ARGS(*key), &n)) {
        int len = n;

        if (mask) {
            if (ovs_scan(s + len, "/"ETH_ADDR_SCAN_FMT"%n",
                         ETH_ADDR_SCAN_ARGS(*mask), &n)) {
                len += n;
            } else {
                memset(mask, 0xff, sizeof *mask);
            }
        }
        return len;
    }
    return 0;
}

static int
scan_ipv4(const char *s, ovs_be32 *key, ovs_be32 *mask)
{
    int n;

    if (ovs_scan(s, IP_SCAN_FMT"%n", IP_SCAN_ARGS(key), &n)) {
        int len = n;

        if (mask) {
            if (ovs_scan(s + len, "/"IP_SCAN_FMT"%n",
                         IP_SCAN_ARGS(mask), &n)) {
                len += n;
            } else {
                *mask = OVS_BE32_MAX;
            }
        }
        return len;
    }
    return 0;
}

static int
scan_ipv6(const char *s, ovs_be32 (*key)[4], ovs_be32 (*mask)[4])
{
    int n;
    char ipv6_s[IPV6_SCAN_LEN + 1];

    if (ovs_scan(s, IPV6_SCAN_FMT"%n", ipv6_s, &n)
        && inet_pton(AF_INET6, ipv6_s, key) == 1) {
        int len = n;

        if (mask) {
            if (ovs_scan(s + len, "/"IPV6_SCAN_FMT"%n", ipv6_s, &n)
                && inet_pton(AF_INET6, ipv6_s, mask) == 1) {
                len += n;
            } else {
                memset(mask, 0xff, sizeof *mask);
            }
        }
        return len;
    }
    return 0;
}

static int
scan_ipv6_label(const char *s, ovs_be32 *key, ovs_be32 *mask)
{
    int key_, mask_;
    int n;

    if (ovs_scan(s, "%i%n", &key_, &n)
        && (key_ & ~IPV6_LABEL_MASK) == 0) {
        int len = n;

        *key = htonl(key_);
        if (mask) {
            if (ovs_scan(s + len, "/%i%n", &mask_, &n)
                && (mask_ & ~IPV6_LABEL_MASK) == 0) {
                len += n;
                *mask = htonl(mask_);
            } else {
                *mask = htonl(IPV6_LABEL_MASK);
            }
        }
        return len;
    }
    return 0;
}

static int
scan_u8(const char *s, uint8_t *key, uint8_t *mask)
{
    int n;

    if (ovs_scan(s, "%"SCNi8"%n", key, &n)) {
        int len = n;

        if (mask) {
            if (ovs_scan(s + len, "/%"SCNi8"%n", mask, &n)) {
                len += n;
            } else {
                *mask = UINT8_MAX;
            }
        }
        return len;
    }
    return 0;
}

static int
scan_u32(const char *s, uint32_t *key, uint32_t *mask)
{
    int n;

    if (ovs_scan(s, "%"SCNi32"%n", key, &n)) {
        int len = n;

        if (mask) {
            if (ovs_scan(s + len, "/%"SCNi32"%n", mask, &n)) {
                len += n;
            } else {
                *mask = UINT32_MAX;
            }
        }
        return len;
    }
    return 0;
}

static int
scan_be16(const char *s, ovs_be16 *key, ovs_be16 *mask)
{
    uint16_t key_, mask_;
    int n;

    if (ovs_scan(s, "%"SCNi16"%n", &key_, &n)) {
        int len = n;

        *key = htons(key_);
        if (mask) {
            if (ovs_scan(s + len, "/%"SCNi16"%n", &mask_, &n)) {
                len += n;
                *mask = htons(mask_);
            } else {
                *mask = OVS_BE16_MAX;
            }
        }
        return len;
    }
    return 0;
}

static int
scan_be64(const char *s, ovs_be64 *key, ovs_be64 *mask)
{
    uint64_t key_, mask_;
    int n;

    if (ovs_scan(s, "%"SCNi64"%n", &key_, &n)) {
        int len = n;

        *key = htonll(key_);
        if (mask) {
            if (ovs_scan(s + len, "/%"SCNi64"%n", &mask_, &n)) {
                len += n;
                *mask = htonll(mask_);
            } else {
                *mask = OVS_BE64_MAX;
            }
        }
        return len;
    }
    return 0;
}

static int
scan_tun_flags(const char *s, uint16_t *key, uint16_t *mask)
{
    uint32_t flags, fmask;
    int n;

    n = parse_flags(s, flow_tun_flag_to_string, &flags,
                    FLOW_TNL_F_MASK, mask ? &fmask : NULL);
    if (n >= 0 && s[n] == ')') {
        *key = flags;
        if (mask) {
            *mask = fmask;
        }
        return n + 1;
    }
    return 0;
}

static int
scan_tcp_flags(const char *s, ovs_be16 *key, ovs_be16 *mask)
{
    uint32_t flags, fmask;
    int n;

    n = parse_flags(s, packet_tcp_flag_to_string, &flags,
                    TCP_FLAGS(OVS_BE16_MAX), mask ? &fmask : NULL);
    if (n >= 0) {
        *key = htons(flags);
        if (mask) {
            *mask = htons(fmask);
        }
        return n;
    }
    return 0;
}

static int
scan_frag(const char *s, uint8_t *key, uint8_t *mask)
{
    int n;
    char frag[8];
    enum ovs_frag_type frag_type;

    if (ovs_scan(s, "%7[a-z]%n", frag, &n)
        && ovs_frag_type_from_string(frag, &frag_type)) {
        int len = n;

        *key = frag_type;
        if (mask) {
            *mask = UINT8_MAX;
        }
        return len;
    }
    return 0;
}

static int
scan_port(const char *s, uint32_t *key, uint32_t *mask,
          const struct simap *port_names)
{
    int n;

    if (ovs_scan(s, "%"SCNi32"%n", key, &n)) {
        int len = n;

        if (mask) {
            if (ovs_scan(s + len, "/%"SCNi32"%n", mask, &n)) {
                len += n;
            } else {
                *mask = UINT32_MAX;
            }
        }
        return len;
    } else if (port_names) {
        const struct simap_node *node;
        int len;

        len = strcspn(s, ")");
        node = simap_find_len(port_names, s, len);
        if (node) {
            *key = node->data;

            if (mask) {
                *mask = UINT32_MAX;
            }
            return len;
        }
    }
    return 0;
}

/* Helper for vlan parsing. */
struct ovs_key_vlan__ {
    ovs_be16 tci;
};

static bool
set_be16_bf(ovs_be16 *bf, uint8_t bits, uint8_t offset, uint16_t value)
{
    const uint16_t mask = ((1U << bits) - 1) << offset;

    if (value >> bits) {
        return false;
    }

    *bf = htons((ntohs(*bf) & ~mask) | (value << offset));
    return true;
}

static int
scan_be16_bf(const char *s, ovs_be16 *key, ovs_be16 *mask, uint8_t bits,
             uint8_t offset)
{
    uint16_t key_, mask_;
    int n;

    if (ovs_scan(s, "%"SCNi16"%n", &key_, &n)) {
        int len = n;

        if (set_be16_bf(key, bits, offset, key_)) {
            if (mask) {
                if (ovs_scan(s + len, "/%"SCNi16"%n", &mask_, &n)) {
                    len += n;

                    if (!set_be16_bf(mask, bits, offset, mask_)) {
                        return 0;
                    }
                } else {
                    *mask |= htons(((1U << bits) - 1) << offset);
                }
            }
            return len;
        }
    }
    return 0;
}

static int
scan_vid(const char *s, ovs_be16 *key, ovs_be16 *mask)
{
    return scan_be16_bf(s, key, mask, 12, VLAN_VID_SHIFT);
}

static int
scan_pcp(const char *s, ovs_be16 *key, ovs_be16 *mask)
{
    return scan_be16_bf(s, key, mask, 3, VLAN_PCP_SHIFT);
}

static int
scan_cfi(const char *s, ovs_be16 *key, ovs_be16 *mask)
{
    return scan_be16_bf(s, key, mask, 1, VLAN_CFI_SHIFT);
}

/* For MPLS. */
static bool
set_be32_bf(ovs_be32 *bf, uint8_t bits, uint8_t offset, uint32_t value)
{
    const uint32_t mask = ((1U << bits) - 1) << offset;

    if (value >> bits) {
        return false;
    }

    *bf = htonl((ntohl(*bf) & ~mask) | (value << offset));
    return true;
}

static int
scan_be32_bf(const char *s, ovs_be32 *key, ovs_be32 *mask, uint8_t bits,
             uint8_t offset)
{
    uint32_t key_, mask_;
    int n;

    if (ovs_scan(s, "%"SCNi32"%n", &key_, &n)) {
        int len = n;

        if (set_be32_bf(key, bits, offset, key_)) {
            if (mask) {
                if (ovs_scan(s + len, "/%"SCNi32"%n", &mask_, &n)) {
                    len += n;

                    if (!set_be32_bf(mask, bits, offset, mask_)) {
                        return 0;
                    }
                } else {
                    *mask |= htonl(((1U << bits) - 1) << offset);
                }
            }
            return len;
        }
    }
    return 0;
}

static int
scan_mpls_label(const char *s, ovs_be32 *key, ovs_be32 *mask)
{
    return scan_be32_bf(s, key, mask, 20, MPLS_LABEL_SHIFT);
}

static int
scan_mpls_tc(const char *s, ovs_be32 *key, ovs_be32 *mask)
{
    return scan_be32_bf(s, key, mask, 3, MPLS_TC_SHIFT);
}

static int
scan_mpls_ttl(const char *s, ovs_be32 *key, ovs_be32 *mask)
{
    return scan_be32_bf(s, key, mask, 8, MPLS_TTL_SHIFT);
}

static int
scan_mpls_bos(const char *s, ovs_be32 *key, ovs_be32 *mask)
{
    return scan_be32_bf(s, key, mask, 1, MPLS_BOS_SHIFT);
}

/* ATTR is compile-time constant, so only the case with correct data type
 * will be used.  However, the compiler complains about the data  type for
 * the other cases, so we must cast to make the compiler silent. */
#define SCAN_PUT_ATTR(BUF, ATTR, DATA)                          \
    if ((ATTR) == OVS_KEY_ATTR_TUNNEL) {                              \
        tun_key_to_attr(BUF, (const struct flow_tnl *)(void *)&(DATA)); \
    } else {                                                    \
        nl_msg_put_unspec(BUF, ATTR, &(DATA), sizeof (DATA));   \
    }

#define SCAN_IF(NAME)                           \
    if (strncmp(s, NAME, strlen(NAME)) == 0) {  \
        const char *start = s;                  \
        int len;                                \
                                                \
        s += strlen(NAME)

/* Usually no special initialization is needed. */
#define SCAN_BEGIN(NAME, TYPE)                  \
    SCAN_IF(NAME);                              \
        TYPE skey, smask;                       \
        memset(&skey, 0, sizeof skey);          \
        memset(&smask, 0, sizeof smask);        \
        do {                                    \
            len = 0;

/* VLAN needs special initialization. */
#define SCAN_BEGIN_INIT(NAME, TYPE, KEY_INIT, MASK_INIT)  \
    SCAN_IF(NAME);                                        \
        TYPE skey = KEY_INIT;                       \
        TYPE smask = MASK_INIT;                     \
        do {                                        \
            len = 0;

/* Scan unnamed entry as 'TYPE' */
#define SCAN_TYPE(TYPE, KEY, MASK)              \
    len = scan_##TYPE(s, KEY, MASK);            \
    if (len == 0) {                             \
        return -EINVAL;                         \
    }                                           \
    s += len

/* Scan named ('NAME') entry 'FIELD' as 'TYPE'. */
#define SCAN_FIELD(NAME, TYPE, FIELD)                                   \
    if (strncmp(s, NAME, strlen(NAME)) == 0) {                          \
        s += strlen(NAME);                                              \
        SCAN_TYPE(TYPE, &skey.FIELD, mask ? &smask.FIELD : NULL);       \
        continue;                                                       \
    }

#define SCAN_FINISH()                           \
        } while (*s++ == ',' && len != 0);      \
        if (s[-1] != ')') {                     \
            return -EINVAL;                     \
        }

#define SCAN_FINISH_SINGLE()                    \
        } while (false);                        \
        if (*s++ != ')') {                      \
            return -EINVAL;                     \
        }

#define SCAN_PUT(ATTR)                                  \
        if (!mask || !is_all_zeros(&smask, sizeof smask)) { \
            SCAN_PUT_ATTR(key, ATTR, skey);             \
            if (mask) {                                 \
                SCAN_PUT_ATTR(mask, ATTR, smask);       \
            }                                           \
        }

#define SCAN_END(ATTR)                                  \
        SCAN_FINISH();                                  \
        SCAN_PUT(ATTR);                                 \
        return s - start;                               \
    }

#define SCAN_END_SINGLE(ATTR)                           \
        SCAN_FINISH_SINGLE();                           \
        SCAN_PUT(ATTR);                                 \
        return s - start;                               \
    }

#define SCAN_SINGLE(NAME, TYPE, SCAN_AS, ATTR)       \
    SCAN_BEGIN(NAME, TYPE) {                         \
        SCAN_TYPE(SCAN_AS, &skey, &smask);           \
    } SCAN_END_SINGLE(ATTR)

#define SCAN_SINGLE_NO_MASK(NAME, TYPE, SCAN_AS, ATTR)       \
    SCAN_BEGIN(NAME, TYPE) {                         \
        SCAN_TYPE(SCAN_AS, &skey, NULL);           \
    } SCAN_END_SINGLE(ATTR)

/* scan_port needs one extra argument. */
#define SCAN_SINGLE_PORT(NAME, TYPE, ATTR)  \
    SCAN_BEGIN(NAME, TYPE) {                            \
        len = scan_port(s, &skey, &smask, port_names);  \
        if (len == 0) {                                 \
            return -EINVAL;                             \
        }                                               \
        s += len;                                       \
    } SCAN_END_SINGLE(ATTR)

static int
parse_odp_key_mask_attr(const char *s, const struct simap *port_names,
                        struct ofpbuf *key, struct ofpbuf *mask)
{
    SCAN_SINGLE("skb_priority(", uint32_t, u32, OVS_KEY_ATTR_PRIORITY);
    SCAN_SINGLE("skb_mark(", uint32_t, u32, OVS_KEY_ATTR_SKB_MARK);
    SCAN_SINGLE_NO_MASK("recirc_id(", uint32_t, u32, OVS_KEY_ATTR_RECIRC_ID);
    SCAN_SINGLE("dp_hash(", uint32_t, u32, OVS_KEY_ATTR_DP_HASH);

    SCAN_BEGIN("tunnel(", struct flow_tnl) {
        SCAN_FIELD("tun_id=", be64, tun_id);
        SCAN_FIELD("src=", ipv4, ip_src);
        SCAN_FIELD("dst=", ipv4, ip_dst);
        SCAN_FIELD("tos=", u8, ip_tos);
        SCAN_FIELD("ttl=", u8, ip_ttl);
        SCAN_FIELD("tp_src=", be16, tp_src);
        SCAN_FIELD("tp_dst=", be16, tp_dst);
        SCAN_FIELD("flags(", tun_flags, flags);
    } SCAN_END(OVS_KEY_ATTR_TUNNEL);

    SCAN_SINGLE_PORT("in_port(", uint32_t, OVS_KEY_ATTR_IN_PORT);

    SCAN_BEGIN("eth(", struct ovs_key_ethernet) {
        SCAN_FIELD("src=", eth, eth_src);
        SCAN_FIELD("dst=", eth, eth_dst);
    } SCAN_END(OVS_KEY_ATTR_ETHERNET);

    SCAN_BEGIN_INIT("vlan(", struct ovs_key_vlan__,
                    { htons(VLAN_CFI) }, { htons(VLAN_CFI) }) {
        SCAN_FIELD("vid=", vid, tci);
        SCAN_FIELD("pcp=", pcp, tci);
        SCAN_FIELD("cfi=", cfi, tci);
    } SCAN_END(OVS_KEY_ATTR_VLAN);

    SCAN_SINGLE("eth_type(", ovs_be16, be16, OVS_KEY_ATTR_ETHERTYPE);
    SCAN_SINGLE("pkt_eth(", ovs_be16, be16, OVS_KEY_ATTR_PACKET_ETHERTYPE);

    SCAN_BEGIN("mpls(", struct ovs_key_mpls) {
        SCAN_FIELD("label=", mpls_label, mpls_lse);
        SCAN_FIELD("tc=", mpls_tc, mpls_lse);
        SCAN_FIELD("ttl=", mpls_ttl, mpls_lse);
        SCAN_FIELD("bos=", mpls_bos, mpls_lse);
    } SCAN_END(OVS_KEY_ATTR_MPLS);

    SCAN_BEGIN("ipv4(", struct ovs_key_ipv4) {
        SCAN_FIELD("src=", ipv4, ipv4_src);
        SCAN_FIELD("dst=", ipv4, ipv4_dst);
        SCAN_FIELD("proto=", u8, ipv4_proto);
        SCAN_FIELD("tos=", u8, ipv4_tos);
        SCAN_FIELD("ttl=", u8, ipv4_ttl);
        SCAN_FIELD("frag=", frag, ipv4_frag);
    } SCAN_END(OVS_KEY_ATTR_IPV4);

    SCAN_BEGIN("ipv6(", struct ovs_key_ipv6) {
        SCAN_FIELD("src=", ipv6, ipv6_src);
        SCAN_FIELD("dst=", ipv6, ipv6_dst);
        SCAN_FIELD("label=", ipv6_label, ipv6_label);
        SCAN_FIELD("proto=", u8, ipv6_proto);
        SCAN_FIELD("tclass=", u8, ipv6_tclass);
        SCAN_FIELD("hlimit=", u8, ipv6_hlimit);
        SCAN_FIELD("frag=", frag, ipv6_frag);
    } SCAN_END(OVS_KEY_ATTR_IPV6);

    SCAN_BEGIN("tcp(", struct ovs_key_tcp) {
        SCAN_FIELD("src=", be16, tcp_src);
        SCAN_FIELD("dst=", be16, tcp_dst);
    } SCAN_END(OVS_KEY_ATTR_TCP);

    SCAN_SINGLE("tcp_flags(", ovs_be16, tcp_flags, OVS_KEY_ATTR_TCP_FLAGS);

    SCAN_BEGIN("udp(", struct ovs_key_udp) {
        SCAN_FIELD("src=", be16, udp_src);
        SCAN_FIELD("dst=", be16, udp_dst);
    } SCAN_END(OVS_KEY_ATTR_UDP);

    SCAN_BEGIN("sctp(", struct ovs_key_sctp) {
        SCAN_FIELD("src=", be16, sctp_src);
        SCAN_FIELD("dst=", be16, sctp_dst);
    } SCAN_END(OVS_KEY_ATTR_SCTP);

    SCAN_BEGIN("icmp(", struct ovs_key_icmp) {
        SCAN_FIELD("type=", u8, icmp_type);
        SCAN_FIELD("code=", u8, icmp_code);
    } SCAN_END(OVS_KEY_ATTR_ICMP);

    SCAN_BEGIN("icmpv6(", struct ovs_key_icmpv6) {
        SCAN_FIELD("type=", u8, icmpv6_type);
        SCAN_FIELD("code=", u8, icmpv6_code);
    } SCAN_END(OVS_KEY_ATTR_ICMPV6);

    SCAN_BEGIN("arp(", struct ovs_key_arp) {
        SCAN_FIELD("sip=", ipv4, arp_sip);
        SCAN_FIELD("tip=", ipv4, arp_tip);
        SCAN_FIELD("op=", be16, arp_op);
        SCAN_FIELD("sha=", eth, arp_sha);
        SCAN_FIELD("tha=", eth, arp_tha);
    } SCAN_END(OVS_KEY_ATTR_ARP);

    SCAN_BEGIN("nd(", struct ovs_key_nd) {
        SCAN_FIELD("target=", ipv6, nd_target);
        SCAN_FIELD("sll=", eth, nd_sll);
        SCAN_FIELD("tll=", eth, nd_tll);
    } SCAN_END(OVS_KEY_ATTR_ND);

    /* Encap open-coded. */
    if (!strncmp(s, "encap(", 6)) {
        const char *start = s;
        size_t encap, encap_mask = 0;

        encap = nl_msg_start_nested(key, OVS_KEY_ATTR_ENCAP);
        if (mask) {
            encap_mask = nl_msg_start_nested(mask, OVS_KEY_ATTR_ENCAP);
        }

        s += 6;
        for (;;) {
            int retval;

            s += strspn(s, delimiters);
            if (!*s) {
                return -EINVAL;
            } else if (*s == ')') {
                break;
            }

            retval = parse_odp_key_mask_attr(s, port_names, key, mask);
            if (retval < 0) {
                return retval;
            }
            s += retval;
        }
        s++;

        nl_msg_end_nested(key, encap);
        if (mask) {
            nl_msg_end_nested(mask, encap_mask);
        }

        return s - start;
    }

    return -EINVAL;
}

/* Parses the string representation of a datapath flow key, in the
 * format output by odp_flow_key_format().  Returns 0 if successful,
 * otherwise a positive errno value.  On success, the flow key is
 * appended to 'key' as a series of Netlink attributes.  On failure, no
 * data is appended to 'key'.  Either way, 'key''s data might be
 * reallocated.
 *
 * If 'port_names' is nonnull, it points to an simap that maps from a port name
 * to a port number.  (Port names may be used instead of port numbers in
 * in_port.)
 *
 * On success, the attributes appended to 'key' are individually syntactically
 * valid, but they may not be valid as a sequence.  'key' might, for example,
 * have duplicated keys.  odp_flow_key_to_flow() will detect those errors. */
int
odp_flow_from_string(const char *s, const struct simap *port_names,
                     struct ofpbuf *key, struct ofpbuf *mask)
{
    const size_t old_size = ofpbuf_size(key);
    for (;;) {
        int retval;

        s += strspn(s, delimiters);
        if (!*s) {
            return 0;
        }

        retval = parse_odp_key_mask_attr(s, port_names, key, mask);
        if (retval < 0) {
            ofpbuf_set_size(key, old_size);
            return -retval;
        }
        s += retval;
    }

    return 0;
}

static uint8_t
ovs_to_odp_frag(uint8_t nw_frag, bool is_mask)
{
    if (is_mask) {
        /* Netlink interface 'enum ovs_frag_type' is an 8-bit enumeration type,
         * not a set of flags or bitfields. Hence, if the struct flow nw_frag
         * mask, which is a set of bits, has the FLOW_NW_FRAG_ANY as zero, we
         * must use a zero mask for the netlink frag field, and all ones mask
         * otherwise. */
        return (nw_frag & FLOW_NW_FRAG_ANY) ? UINT8_MAX : 0;
    }
    return !(nw_frag & FLOW_NW_FRAG_ANY) ? OVS_FRAG_TYPE_NONE
        : nw_frag & FLOW_NW_FRAG_LATER ? OVS_FRAG_TYPE_LATER
        : OVS_FRAG_TYPE_FIRST;
}

static void get_ethernet_key(const struct flow *, struct ovs_key_ethernet *);
static void put_ethernet_key(const struct ovs_key_ethernet *, struct flow *);
static void get_ipv4_key(const struct flow *, struct ovs_key_ipv4 *,
                         bool is_mask);
static void put_ipv4_key(const struct ovs_key_ipv4 *, struct flow *,
                         bool is_mask);
static void get_ipv6_key(const struct flow *, struct ovs_key_ipv6 *,
                         bool is_mask);
static void put_ipv6_key(const struct ovs_key_ipv6 *, struct flow *,
                         bool is_mask);
static void get_arp_key(const struct flow *, struct ovs_key_arp *);
static void put_arp_key(const struct ovs_key_arp *, struct flow *);
static void get_nd_key(const struct flow *, struct ovs_key_nd *);
static void put_nd_key(const struct ovs_key_nd *, struct flow *);

/* These share the same layout. */
union ovs_key_tp {
    struct ovs_key_tcp tcp;
    struct ovs_key_udp udp;
    struct ovs_key_sctp sctp;
};

static void get_tp_key(const struct flow *, union ovs_key_tp *);
static void put_tp_key(const union ovs_key_tp *, struct flow *);

static void
odp_flow_key_from_flow__(struct ofpbuf *buf, const struct flow *flow,
                         const struct flow *mask, odp_port_t odp_in_port,
                         size_t max_mpls_depth, bool recirc, bool export_mask)
{
    struct ovs_key_ethernet *eth_key;
    size_t encap = 0;
    const struct flow *data = export_mask ? mask : flow;

    nl_msg_put_u32(buf, OVS_KEY_ATTR_PRIORITY, data->skb_priority);

    if (flow->tunnel.ip_dst || export_mask) {
        tun_key_to_attr(buf, &data->tunnel);
    }

    nl_msg_put_u32(buf, OVS_KEY_ATTR_SKB_MARK, data->pkt_mark);

    if (recirc) {
        nl_msg_put_u32(buf, OVS_KEY_ATTR_RECIRC_ID, data->recirc_id);
        nl_msg_put_u32(buf, OVS_KEY_ATTR_DP_HASH, data->dp_hash);
    }

    /* Add an ingress port attribute if this is a mask or 'odp_in_port'
     * is not the magical value "ODPP_NONE". */
    if (export_mask || odp_in_port != ODPP_NONE) {
        nl_msg_put_odp_port(buf, OVS_KEY_ATTR_IN_PORT, odp_in_port);
    }

    if (flow->base_layer == LAYER_3) {
<<<<<<< HEAD
        if (export_mask) {
            nl_msg_put_be16(buf, OVS_KEY_ATTR_PACKET_ETHERTYPE, OVS_BE16_MAX);
        } else {
            nl_msg_put_be16(buf, OVS_KEY_ATTR_PACKET_ETHERTYPE, data->dl_type);
        }
=======
>>>>>>> 922103c8
        goto noethernet;
    }

    eth_key = nl_msg_put_unspec_uninit(buf, OVS_KEY_ATTR_ETHERNET,
                                       sizeof *eth_key);
    get_ethernet_key(data, eth_key);

    if (flow->vlan_tci != htons(0) || flow->dl_type == htons(ETH_TYPE_VLAN)) {
        if (export_mask) {
            nl_msg_put_be16(buf, OVS_KEY_ATTR_ETHERTYPE, OVS_BE16_MAX);
        } else {
            nl_msg_put_be16(buf, OVS_KEY_ATTR_ETHERTYPE, htons(ETH_TYPE_VLAN));
        }
        nl_msg_put_be16(buf, OVS_KEY_ATTR_VLAN, data->vlan_tci);
        encap = nl_msg_start_nested(buf, OVS_KEY_ATTR_ENCAP);
        if (flow->vlan_tci == htons(0)) {
            goto unencap;
        }
    }

    if (ntohs(flow->dl_type) < ETH_TYPE_MIN) {
        /* For backwards compatibility with kernels that don't support
         * wildcarding, the following convention is used to encode the
         * OVS_KEY_ATTR_ETHERTYPE for key and mask:
         *
         *   key      mask    matches
         * -------- --------  -------
         *  >0x5ff   0xffff   Specified Ethernet II Ethertype.
         *  >0x5ff      0     Any Ethernet II or non-Ethernet II frame.
         *  <none>   0xffff   Any non-Ethernet II frame (except valid
         *                    802.3 SNAP packet with valid eth_type).
         */
        if (export_mask) {
            nl_msg_put_be16(buf, OVS_KEY_ATTR_ETHERTYPE, OVS_BE16_MAX);
        }
        goto unencap;
    }

    nl_msg_put_be16(buf, OVS_KEY_ATTR_ETHERTYPE, data->dl_type);

noethernet:
    if (flow->dl_type == htons(ETH_TYPE_IP)) {
        struct ovs_key_ipv4 *ipv4_key;

        ipv4_key = nl_msg_put_unspec_uninit(buf, OVS_KEY_ATTR_IPV4,
                                            sizeof *ipv4_key);
        get_ipv4_key(data, ipv4_key, export_mask);
    } else if (flow->dl_type == htons(ETH_TYPE_IPV6)) {
        struct ovs_key_ipv6 *ipv6_key;

        ipv6_key = nl_msg_put_unspec_uninit(buf, OVS_KEY_ATTR_IPV6,
                                            sizeof *ipv6_key);
        get_ipv6_key(data, ipv6_key, export_mask);
    } else if (flow->dl_type == htons(ETH_TYPE_ARP) ||
               flow->dl_type == htons(ETH_TYPE_RARP)) {
        struct ovs_key_arp *arp_key;

        arp_key = nl_msg_put_unspec_uninit(buf, OVS_KEY_ATTR_ARP,
                                           sizeof *arp_key);
        get_arp_key(data, arp_key);
    } else if (eth_type_mpls(flow->dl_type)) {
        struct ovs_key_mpls *mpls_key;
        int i, n;

        n = flow_count_mpls_labels(flow, NULL);
        n = MIN(n, max_mpls_depth);
        mpls_key = nl_msg_put_unspec_uninit(buf, OVS_KEY_ATTR_MPLS,
                                            n * sizeof *mpls_key);
        for (i = 0; i < n; i++) {
            mpls_key[i].mpls_lse = data->mpls_lse[i];
        }
    }

    if (is_ip_any(flow) && !(flow->nw_frag & FLOW_NW_FRAG_LATER)) {
        if (flow->nw_proto == IPPROTO_TCP) {
            union ovs_key_tp *tcp_key;

            tcp_key = nl_msg_put_unspec_uninit(buf, OVS_KEY_ATTR_TCP,
                                               sizeof *tcp_key);
            get_tp_key(data, tcp_key);
            if (data->tcp_flags) {
                nl_msg_put_be16(buf, OVS_KEY_ATTR_TCP_FLAGS, data->tcp_flags);
            }
        } else if (flow->nw_proto == IPPROTO_UDP) {
            union ovs_key_tp *udp_key;

            udp_key = nl_msg_put_unspec_uninit(buf, OVS_KEY_ATTR_UDP,
                                               sizeof *udp_key);
            get_tp_key(data, udp_key);
        } else if (flow->nw_proto == IPPROTO_SCTP) {
            union ovs_key_tp *sctp_key;

            sctp_key = nl_msg_put_unspec_uninit(buf, OVS_KEY_ATTR_SCTP,
                                               sizeof *sctp_key);
            get_tp_key(data, sctp_key);
        } else if (flow->dl_type == htons(ETH_TYPE_IP)
                && flow->nw_proto == IPPROTO_ICMP) {
            struct ovs_key_icmp *icmp_key;

            icmp_key = nl_msg_put_unspec_uninit(buf, OVS_KEY_ATTR_ICMP,
                                                sizeof *icmp_key);
            icmp_key->icmp_type = ntohs(data->tp_src);
            icmp_key->icmp_code = ntohs(data->tp_dst);
        } else if (flow->dl_type == htons(ETH_TYPE_IPV6)
                && flow->nw_proto == IPPROTO_ICMPV6) {
            struct ovs_key_icmpv6 *icmpv6_key;

            icmpv6_key = nl_msg_put_unspec_uninit(buf, OVS_KEY_ATTR_ICMPV6,
                                                  sizeof *icmpv6_key);
            icmpv6_key->icmpv6_type = ntohs(data->tp_src);
            icmpv6_key->icmpv6_code = ntohs(data->tp_dst);

            if (flow->tp_dst == htons(0)
                && (flow->tp_src == htons(ND_NEIGHBOR_SOLICIT)
                    || flow->tp_src == htons(ND_NEIGHBOR_ADVERT))
                && (!export_mask || (data->tp_src == htons(0xffff)
                                     && data->tp_dst == htons(0xffff)))) {

                struct ovs_key_nd *nd_key;

                nd_key = nl_msg_put_unspec_uninit(buf, OVS_KEY_ATTR_ND,
                                                    sizeof *nd_key);
                memcpy(nd_key->nd_target, &data->nd_target,
                        sizeof nd_key->nd_target);
                memcpy(nd_key->nd_sll, data->arp_sha, ETH_ADDR_LEN);
                memcpy(nd_key->nd_tll, data->arp_tha, ETH_ADDR_LEN);
            }
        }
    }

unencap:
    if (encap) {
        nl_msg_end_nested(buf, encap);
    }
}

/* Appends a representation of 'flow' as OVS_KEY_ATTR_* attributes to 'buf'.
 * 'flow->in_port' is ignored (since it is likely to be an OpenFlow port
 * number rather than a datapath port number).  Instead, if 'odp_in_port'
 * is anything other than ODPP_NONE, it is included in 'buf' as the input
 * port.
 *
 * 'buf' must have at least ODPUTIL_FLOW_KEY_BYTES bytes of space, or be
 * capable of being expanded to allow for that much space.
 *
 * 'recirc' indicates support for recirculation fields. If this is true, then
 * these fields will always be serialised. */
void
odp_flow_key_from_flow(struct ofpbuf *buf, const struct flow *flow,
                       const struct flow *mask, odp_port_t odp_in_port,
                       bool recirc)
{
    odp_flow_key_from_flow__(buf, flow, mask, odp_in_port, SIZE_MAX, recirc,
                             false);
}

/* Appends a representation of 'mask' as OVS_KEY_ATTR_* attributes to
 * 'buf'.  'flow' is used as a template to determine how to interpret
 * 'mask'.  For example, the 'dl_type' of 'mask' describes the mask, but
 * it doesn't indicate whether the other fields should be interpreted as
 * ARP, IPv4, IPv6, etc.
 *
 * 'buf' must have at least ODPUTIL_FLOW_KEY_BYTES bytes of space, or be
 * capable of being expanded to allow for that much space.
 *
 * 'recirc' indicates support for recirculation fields. If this is true, then
 * these fields will always be serialised. */
void
odp_flow_key_from_mask(struct ofpbuf *buf, const struct flow *mask,
                       const struct flow *flow, uint32_t odp_in_port_mask,
                       size_t max_mpls_depth, bool recirc)
{
    odp_flow_key_from_flow__(buf, flow, mask, u32_to_odp(odp_in_port_mask),
                             max_mpls_depth, recirc, true);
}

/* Generate ODP flow key from the given packet metadata */
void
odp_key_from_pkt_metadata(struct ofpbuf *buf, const struct pkt_metadata *md)
{
    nl_msg_put_u32(buf, OVS_KEY_ATTR_PRIORITY, md->skb_priority);

    if (md->tunnel.ip_dst) {
        tun_key_to_attr(buf, &md->tunnel);
    }

    nl_msg_put_u32(buf, OVS_KEY_ATTR_SKB_MARK, md->pkt_mark);

    /* Add an ingress port attribute if 'odp_in_port' is not the magical
     * value "ODPP_NONE". */
    if (md->in_port.odp_port != ODPP_NONE) {
        nl_msg_put_odp_port(buf, OVS_KEY_ATTR_IN_PORT, md->in_port.odp_port);
    }

    if (md->base_layer == LAYER_3) {
        nl_msg_put_be16(buf, OVS_KEY_ATTR_PACKET_ETHERTYPE, md->packet_ethertype);
    } else {
        nl_msg_put_be16(buf, OVS_KEY_ATTR_PACKET_ETHERTYPE, htons(0));
<<<<<<< HEAD
    }    
=======
    }
>>>>>>> 922103c8
}

/* Generate packet metadata from the given ODP flow key. */
void
odp_key_to_pkt_metadata(const struct nlattr *key, size_t key_len,
                        struct pkt_metadata *md)
{
    const struct nlattr *nla;
    size_t left;
    uint32_t wanted_attrs = 1u << OVS_KEY_ATTR_PRIORITY |
        1u << OVS_KEY_ATTR_SKB_MARK | 1u << OVS_KEY_ATTR_TUNNEL |
        1u << OVS_KEY_ATTR_IN_PORT | 1u << OVS_KEY_ATTR_ETHERNET |
        1u << OVS_KEY_ATTR_IPV4 | 1u << OVS_KEY_ATTR_IPV6;

    *md = PKT_METADATA_INITIALIZER(ODPP_NONE);

    md->base_layer = LAYER_3;

    NL_ATTR_FOR_EACH (nla, left, key, key_len) {
        uint16_t type = nl_attr_type(nla);
        size_t len = nl_attr_get_size(nla);
        int expected_len = odp_flow_key_attr_len(type);

        if (len != expected_len && expected_len >= 0) {
            continue;
        }

        switch (type) {
        case OVS_KEY_ATTR_RECIRC_ID:
            md->recirc_id = nl_attr_get_u32(nla);
            wanted_attrs &= ~(1u << OVS_KEY_ATTR_RECIRC_ID);
            break;
        case OVS_KEY_ATTR_DP_HASH:
            md->dp_hash = nl_attr_get_u32(nla);
            wanted_attrs &= ~(1u << OVS_KEY_ATTR_DP_HASH);
            break;
        case OVS_KEY_ATTR_PRIORITY:
            md->skb_priority = nl_attr_get_u32(nla);
            wanted_attrs &= ~(1u << OVS_KEY_ATTR_PRIORITY);
            break;
        case OVS_KEY_ATTR_SKB_MARK:
            md->pkt_mark = nl_attr_get_u32(nla);
            wanted_attrs &= ~(1u << OVS_KEY_ATTR_SKB_MARK);
            break;
        case OVS_KEY_ATTR_TUNNEL: {
            enum odp_key_fitness res;

            res = odp_tun_key_from_attr(nla, &md->tunnel);
            if (res == ODP_FIT_ERROR) {
                memset(&md->tunnel, 0, sizeof md->tunnel);
            } else if (res == ODP_FIT_PERFECT) {
                wanted_attrs &= ~(1u << OVS_KEY_ATTR_TUNNEL);
            }
            break;
        }
        case OVS_KEY_ATTR_IN_PORT:
            md->in_port.odp_port = nl_attr_get_odp_port(nla);
            wanted_attrs &= ~(1u << OVS_KEY_ATTR_IN_PORT);
            break;
        case OVS_KEY_ATTR_ETHERNET:
            md->base_layer = LAYER_2;
            wanted_attrs &= ~(1u << OVS_KEY_ATTR_ETHERNET);
            break;
<<<<<<< HEAD
        case OVS_KEY_ATTR_PACKET_ETHERTYPE:
            md->packet_ethertype = nl_attr_get_u16(nla);
            wanted_attrs &= ~(1u << OVS_KEY_ATTR_PACKET_ETHERTYPE);
=======
        case OVS_KEY_ATTR_IPV4:
            md->packet_ethertype = htons(ETH_TYPE_IP);
            wanted_attrs &= ~(1u << OVS_KEY_ATTR_IPV4);
            break;
        case OVS_KEY_ATTR_IPV6:
            md->packet_ethertype = htons(ETH_TYPE_IPV6);
            wanted_attrs &= ~(1u << OVS_KEY_ATTR_IPV6);
            break;
>>>>>>> 922103c8
        default:
            break;
        }

        if (!wanted_attrs) {
            return; /* Have everything. */
        }
    }
}

uint32_t
odp_flow_key_hash(const struct nlattr *key, size_t key_len)
{
    BUILD_ASSERT_DECL(!(NLA_ALIGNTO % sizeof(uint32_t)));
    return hash_words(ALIGNED_CAST(const uint32_t *, key),
                      key_len / sizeof(uint32_t), 0);
}

static void
log_odp_key_attributes(struct vlog_rate_limit *rl, const char *title,
                       uint64_t attrs, int out_of_range_attr,
                       const struct nlattr *key, size_t key_len)
{
    struct ds s;
    int i;

    if (VLOG_DROP_DBG(rl)) {
        return;
    }

    ds_init(&s);
    for (i = 0; i < 64; i++) {
        if (attrs & (UINT64_C(1) << i)) {
            char namebuf[OVS_KEY_ATTR_BUFSIZE];

            ds_put_format(&s, " %s",
                          ovs_key_attr_to_string(i, namebuf, sizeof namebuf));
        }
    }
    if (out_of_range_attr) {
        ds_put_format(&s, " %d (and possibly others)", out_of_range_attr);
    }

    ds_put_cstr(&s, ": ");
    odp_flow_key_format(key, key_len, &s);

    VLOG_DBG("%s:%s", title, ds_cstr(&s));
    ds_destroy(&s);
}

static uint8_t
odp_to_ovs_frag(uint8_t odp_frag, bool is_mask)
{
    static struct vlog_rate_limit rl = VLOG_RATE_LIMIT_INIT(1, 5);

    if (is_mask) {
        return odp_frag ? FLOW_NW_FRAG_MASK : 0;
    }

    if (odp_frag > OVS_FRAG_TYPE_LATER) {
        VLOG_ERR_RL(&rl, "invalid frag %"PRIu8" in flow key", odp_frag);
        return 0xff; /* Error. */
    }

    return (odp_frag == OVS_FRAG_TYPE_NONE) ? 0
        : (odp_frag == OVS_FRAG_TYPE_FIRST) ? FLOW_NW_FRAG_ANY
        :  FLOW_NW_FRAG_ANY | FLOW_NW_FRAG_LATER;
}

static bool
parse_flow_nlattrs(const struct nlattr *key, size_t key_len,
                   const struct nlattr *attrs[], uint64_t *present_attrsp,
                   int *out_of_range_attrp)
{
    static struct vlog_rate_limit rl = VLOG_RATE_LIMIT_INIT(10, 10);
    const struct nlattr *nla;
    uint64_t present_attrs;
    size_t left;

    BUILD_ASSERT(OVS_KEY_ATTR_MAX < CHAR_BIT * sizeof present_attrs);
    present_attrs = 0;
    *out_of_range_attrp = 0;
    NL_ATTR_FOR_EACH (nla, left, key, key_len) {
        uint16_t type = nl_attr_type(nla);
        size_t len = nl_attr_get_size(nla);
        int expected_len = odp_flow_key_attr_len(type);

        if (len != expected_len && expected_len >= 0) {
            char namebuf[OVS_KEY_ATTR_BUFSIZE];

            VLOG_ERR_RL(&rl, "attribute %s has length %"PRIuSIZE" but should have "
                        "length %d", ovs_key_attr_to_string(type, namebuf,
                                                            sizeof namebuf),
                        len, expected_len);
            return false;
        }

        if (type > OVS_KEY_ATTR_MAX) {
            *out_of_range_attrp = type;
        } else {
            if (present_attrs & (UINT64_C(1) << type)) {
                char namebuf[OVS_KEY_ATTR_BUFSIZE];

                VLOG_ERR_RL(&rl, "duplicate %s attribute in flow key",
                            ovs_key_attr_to_string(type,
                                                   namebuf, sizeof namebuf));
                return false;
            }

            present_attrs |= UINT64_C(1) << type;
            attrs[type] = nla;
        }
    }
    if (left) {
        VLOG_ERR_RL(&rl, "trailing garbage in flow key");
        return false;
    }

    *present_attrsp = present_attrs;
    return true;
}

static enum odp_key_fitness
check_expectations(uint64_t present_attrs, int out_of_range_attr,
                   uint64_t expected_attrs,
                   const struct nlattr *key, size_t key_len)
{
    uint64_t missing_attrs;
    uint64_t extra_attrs;

    missing_attrs = expected_attrs & ~present_attrs;
    if (missing_attrs) {
        static struct vlog_rate_limit rl = VLOG_RATE_LIMIT_INIT(10, 10);
        log_odp_key_attributes(&rl, "expected but not present",
                               missing_attrs, 0, key, key_len);
        return ODP_FIT_TOO_LITTLE;
    }

    extra_attrs = present_attrs & ~expected_attrs;
    if (extra_attrs || out_of_range_attr) {
        static struct vlog_rate_limit rl = VLOG_RATE_LIMIT_INIT(10, 10);
        log_odp_key_attributes(&rl, "present but not expected",
                               extra_attrs, out_of_range_attr, key, key_len);
        return ODP_FIT_TOO_MUCH;
    }

    return ODP_FIT_PERFECT;
}

static bool
parse_ethertype(const struct nlattr *attrs[OVS_KEY_ATTR_MAX + 1],
                uint64_t present_attrs, uint64_t *expected_attrs,
                struct flow *flow, const struct flow *src_flow)
{
    static struct vlog_rate_limit rl = VLOG_RATE_LIMIT_INIT(1, 5);
    bool is_mask = flow != src_flow;

    if (present_attrs & (UINT64_C(1) << OVS_KEY_ATTR_ETHERTYPE)) {
        flow->dl_type = nl_attr_get_be16(attrs[OVS_KEY_ATTR_ETHERTYPE]);
        if (!is_mask && ntohs(flow->dl_type) < ETH_TYPE_MIN) {
            VLOG_ERR_RL(&rl, "invalid Ethertype %"PRIu16" in flow key",
                        ntohs(flow->dl_type));
            return false;
        }
        if (is_mask && ntohs(src_flow->dl_type) < ETH_TYPE_MIN &&
            flow->dl_type != htons(0xffff)) {
            return false;
        }
        *expected_attrs |= UINT64_C(1) << OVS_KEY_ATTR_ETHERTYPE;
    } else if (present_attrs & (UINT64_C(1) << OVS_KEY_ATTR_PACKET_ETHERTYPE)) {
        flow->dl_type = nl_attr_get_be16(attrs[OVS_KEY_ATTR_PACKET_ETHERTYPE]);
        if (!is_mask && ntohs(flow->dl_type) < ETH_TYPE_MIN) {
            VLOG_ERR_RL(&rl, "invalid Ethertype %"PRIu16" in flow key",
                        ntohs(flow->dl_type));
            return false;
        }
        if (is_mask && ntohs(src_flow->dl_type) < ETH_TYPE_MIN &&
            flow->dl_type != htons(0xffff)) {
            return false;
        }
        *expected_attrs |= UINT64_C(1) << OVS_KEY_ATTR_PACKET_ETHERTYPE;
    } else {
        VLOG_WARN("parse_ethertype: should not be hit");
        if (!is_mask) {
            if (present_attrs & (UINT64_C(1) << OVS_KEY_ATTR_IPV4)) {
                flow->dl_type = htons(ETH_TYPE_IP);
            } else if (present_attrs & (UINT64_C(1) << OVS_KEY_ATTR_IPV6)) {
                flow->dl_type = htons(ETH_TYPE_IPV6);
            } else {
                flow->dl_type = htons(FLOW_DL_TYPE_NONE);
            }
        } else if (ntohs(src_flow->dl_type) < ETH_TYPE_MIN) {
            /* See comments in odp_flow_key_from_flow__(). */
            VLOG_ERR_RL(&rl, "mask expected for non-Ethernet II frame");
            return false;
        }
    }
    return true;
}

static enum odp_key_fitness
parse_l2_5_onward(const struct nlattr *attrs[OVS_KEY_ATTR_MAX + 1],
                  uint64_t present_attrs, int out_of_range_attr,
                  uint64_t expected_attrs, struct flow *flow,
                  const struct nlattr *key, size_t key_len,
                  const struct flow *src_flow)
{
    static struct vlog_rate_limit rl = VLOG_RATE_LIMIT_INIT(1, 5);
    bool is_mask = src_flow != flow;
    const void *check_start = NULL;
    size_t check_len = 0;
    enum ovs_key_attr expected_bit = 0xff;

    if (eth_type_mpls(src_flow->dl_type)) {
        if (!is_mask || present_attrs & (UINT64_C(1) << OVS_KEY_ATTR_MPLS)) {
            expected_attrs |= (UINT64_C(1) << OVS_KEY_ATTR_MPLS);
        }
        if (present_attrs & (UINT64_C(1) << OVS_KEY_ATTR_MPLS)) {
            size_t size = nl_attr_get_size(attrs[OVS_KEY_ATTR_MPLS]);
            const ovs_be32 *mpls_lse = nl_attr_get(attrs[OVS_KEY_ATTR_MPLS]);
            int n = size / sizeof(ovs_be32);
            int i;

            if (!size || size % sizeof(ovs_be32)) {
                return ODP_FIT_ERROR;
            }
            if (flow->mpls_lse[0] && flow->dl_type != htons(0xffff)) {
                return ODP_FIT_ERROR;
            }

            for (i = 0; i < n && i < FLOW_MAX_MPLS_LABELS; i++) {
                flow->mpls_lse[i] = mpls_lse[i];
            }
            if (n > FLOW_MAX_MPLS_LABELS) {
                return ODP_FIT_TOO_MUCH;
            }

            if (!is_mask) {
                /* BOS may be set only in the innermost label. */
                for (i = 0; i < n - 1; i++) {
                    if (flow->mpls_lse[i] & htonl(MPLS_BOS_MASK)) {
                        return ODP_FIT_ERROR;
                    }
                }

                /* BOS must be set in the innermost label. */
                if (n < FLOW_MAX_MPLS_LABELS
                    && !(flow->mpls_lse[n - 1] & htonl(MPLS_BOS_MASK))) {
                    return ODP_FIT_TOO_LITTLE;
                }
            }
        }

        goto done;
    } else if (src_flow->dl_type == htons(ETH_TYPE_IP)) {
        if (!is_mask) {
            expected_attrs |= UINT64_C(1) << OVS_KEY_ATTR_IPV4;
        }
        if (present_attrs & (UINT64_C(1) << OVS_KEY_ATTR_IPV4)) {
            const struct ovs_key_ipv4 *ipv4_key;

            ipv4_key = nl_attr_get(attrs[OVS_KEY_ATTR_IPV4]);
            put_ipv4_key(ipv4_key, flow, is_mask);
            if (flow->nw_frag > FLOW_NW_FRAG_MASK) {
                return ODP_FIT_ERROR;
            }
            if (is_mask) {
                check_start = ipv4_key;
                check_len = sizeof *ipv4_key;
                expected_bit = OVS_KEY_ATTR_IPV4;
            }
        }
    } else if (src_flow->dl_type == htons(ETH_TYPE_IPV6)) {
        if (!is_mask) {
            expected_attrs |= UINT64_C(1) << OVS_KEY_ATTR_IPV6;
        }
        if (present_attrs & (UINT64_C(1) << OVS_KEY_ATTR_IPV6)) {
            const struct ovs_key_ipv6 *ipv6_key;

            ipv6_key = nl_attr_get(attrs[OVS_KEY_ATTR_IPV6]);
            put_ipv6_key(ipv6_key, flow, is_mask);
            if (flow->nw_frag > FLOW_NW_FRAG_MASK) {
                return ODP_FIT_ERROR;
            }
            if (is_mask) {
                check_start = ipv6_key;
                check_len = sizeof *ipv6_key;
                expected_bit = OVS_KEY_ATTR_IPV6;
            }
        }
    } else if (src_flow->dl_type == htons(ETH_TYPE_ARP) ||
               src_flow->dl_type == htons(ETH_TYPE_RARP)) {
        if (!is_mask) {
            expected_attrs |= UINT64_C(1) << OVS_KEY_ATTR_ARP;
        }
        if (present_attrs & (UINT64_C(1) << OVS_KEY_ATTR_ARP)) {
            const struct ovs_key_arp *arp_key;

            arp_key = nl_attr_get(attrs[OVS_KEY_ATTR_ARP]);
            if (!is_mask && (arp_key->arp_op & htons(0xff00))) {
                VLOG_ERR_RL(&rl, "unsupported ARP opcode %"PRIu16" in flow "
                            "key", ntohs(arp_key->arp_op));
                return ODP_FIT_ERROR;
            }
            put_arp_key(arp_key, flow);
            if (is_mask) {
                check_start = arp_key;
                check_len = sizeof *arp_key;
                expected_bit = OVS_KEY_ATTR_ARP;
            }
        }
    } else {
        goto done;
    }
    if (check_len > 0) { /* Happens only when 'is_mask'. */
        if (!is_all_zeros(check_start, check_len) &&
            flow->dl_type != htons(0xffff)) {
            return ODP_FIT_ERROR;
        } else {
            expected_attrs |= UINT64_C(1) << expected_bit;
        }
    }

    expected_bit = OVS_KEY_ATTR_UNSPEC;
    if (src_flow->nw_proto == IPPROTO_TCP
        && (src_flow->dl_type == htons(ETH_TYPE_IP) ||
            src_flow->dl_type == htons(ETH_TYPE_IPV6))
        && !(src_flow->nw_frag & FLOW_NW_FRAG_LATER)) {
        if (!is_mask) {
            expected_attrs |= UINT64_C(1) << OVS_KEY_ATTR_TCP;
        }
        if (present_attrs & (UINT64_C(1) << OVS_KEY_ATTR_TCP)) {
            const union ovs_key_tp *tcp_key;

            tcp_key = nl_attr_get(attrs[OVS_KEY_ATTR_TCP]);
            put_tp_key(tcp_key, flow);
            expected_bit = OVS_KEY_ATTR_TCP;
        }
        if (present_attrs & (UINT64_C(1) << OVS_KEY_ATTR_TCP_FLAGS)) {
            expected_attrs |= UINT64_C(1) << OVS_KEY_ATTR_TCP_FLAGS;
            flow->tcp_flags = nl_attr_get_be16(attrs[OVS_KEY_ATTR_TCP_FLAGS]);
        }
    } else if (src_flow->nw_proto == IPPROTO_UDP
               && (src_flow->dl_type == htons(ETH_TYPE_IP) ||
                   src_flow->dl_type == htons(ETH_TYPE_IPV6))
               && !(src_flow->nw_frag & FLOW_NW_FRAG_LATER)) {
        if (!is_mask) {
            expected_attrs |= UINT64_C(1) << OVS_KEY_ATTR_UDP;
        }
        if (present_attrs & (UINT64_C(1) << OVS_KEY_ATTR_UDP)) {
            const union ovs_key_tp *udp_key;

            udp_key = nl_attr_get(attrs[OVS_KEY_ATTR_UDP]);
            put_tp_key(udp_key, flow);
            expected_bit = OVS_KEY_ATTR_UDP;
        }
    } else if (src_flow->nw_proto == IPPROTO_SCTP
               && (src_flow->dl_type == htons(ETH_TYPE_IP) ||
                   src_flow->dl_type == htons(ETH_TYPE_IPV6))
               && !(src_flow->nw_frag & FLOW_NW_FRAG_LATER)) {
        if (!is_mask) {
            expected_attrs |= UINT64_C(1) << OVS_KEY_ATTR_SCTP;
        }
        if (present_attrs & (UINT64_C(1) << OVS_KEY_ATTR_SCTP)) {
            const union ovs_key_tp *sctp_key;

            sctp_key = nl_attr_get(attrs[OVS_KEY_ATTR_SCTP]);
            put_tp_key(sctp_key, flow);
            expected_bit = OVS_KEY_ATTR_SCTP;
        }
    } else if (src_flow->nw_proto == IPPROTO_ICMP
               && src_flow->dl_type == htons(ETH_TYPE_IP)
               && !(src_flow->nw_frag & FLOW_NW_FRAG_LATER)) {
        if (!is_mask) {
            expected_attrs |= UINT64_C(1) << OVS_KEY_ATTR_ICMP;
        }
        if (present_attrs & (UINT64_C(1) << OVS_KEY_ATTR_ICMP)) {
            const struct ovs_key_icmp *icmp_key;

            icmp_key = nl_attr_get(attrs[OVS_KEY_ATTR_ICMP]);
            flow->tp_src = htons(icmp_key->icmp_type);
            flow->tp_dst = htons(icmp_key->icmp_code);
            expected_bit = OVS_KEY_ATTR_ICMP;
        }
    } else if (src_flow->nw_proto == IPPROTO_ICMPV6
               && src_flow->dl_type == htons(ETH_TYPE_IPV6)
               && !(src_flow->nw_frag & FLOW_NW_FRAG_LATER)) {
        if (!is_mask) {
            expected_attrs |= UINT64_C(1) << OVS_KEY_ATTR_ICMPV6;
        }
        if (present_attrs & (UINT64_C(1) << OVS_KEY_ATTR_ICMPV6)) {
            const struct ovs_key_icmpv6 *icmpv6_key;

            icmpv6_key = nl_attr_get(attrs[OVS_KEY_ATTR_ICMPV6]);
            flow->tp_src = htons(icmpv6_key->icmpv6_type);
            flow->tp_dst = htons(icmpv6_key->icmpv6_code);
            expected_bit = OVS_KEY_ATTR_ICMPV6;
            if (src_flow->tp_dst == htons(0) &&
                (src_flow->tp_src == htons(ND_NEIGHBOR_SOLICIT) ||
                 src_flow->tp_src == htons(ND_NEIGHBOR_ADVERT))) {
                if (!is_mask) {
                    expected_attrs |= UINT64_C(1) << OVS_KEY_ATTR_ND;
                }
                if (present_attrs & (UINT64_C(1) << OVS_KEY_ATTR_ND)) {
                    const struct ovs_key_nd *nd_key;

                    nd_key = nl_attr_get(attrs[OVS_KEY_ATTR_ND]);
                    memcpy(&flow->nd_target, nd_key->nd_target,
                           sizeof flow->nd_target);
                    memcpy(flow->arp_sha, nd_key->nd_sll, ETH_ADDR_LEN);
                    memcpy(flow->arp_tha, nd_key->nd_tll, ETH_ADDR_LEN);
                    if (is_mask) {
                        if (!is_all_zeros(nd_key, sizeof *nd_key) &&
                            (flow->tp_src != htons(0xffff) ||
                             flow->tp_dst != htons(0xffff))) {
                            return ODP_FIT_ERROR;
                        } else {
                            expected_attrs |= UINT64_C(1) << OVS_KEY_ATTR_ND;
                        }
                    }
                }
            }
        }
    }
    if (is_mask && expected_bit != OVS_KEY_ATTR_UNSPEC) {
        if ((flow->tp_src || flow->tp_dst) && flow->nw_proto != 0xff) {
            return ODP_FIT_ERROR;
        } else {
            expected_attrs |= UINT64_C(1) << expected_bit;
        }
    }

done:
    return check_expectations(present_attrs, out_of_range_attr, expected_attrs,
                              key, key_len);
}

/* Parse 802.1Q header then encapsulated L3 attributes. */
static enum odp_key_fitness
parse_8021q_onward(const struct nlattr *attrs[OVS_KEY_ATTR_MAX + 1],
                   uint64_t present_attrs, int out_of_range_attr,
                   uint64_t expected_attrs, struct flow *flow,
                   const struct nlattr *key, size_t key_len,
                   const struct flow *src_flow)
{
    static struct vlog_rate_limit rl = VLOG_RATE_LIMIT_INIT(1, 5);
    bool is_mask = src_flow != flow;

    const struct nlattr *encap
        = (present_attrs & (UINT64_C(1) << OVS_KEY_ATTR_ENCAP)
           ? attrs[OVS_KEY_ATTR_ENCAP] : NULL);
    enum odp_key_fitness encap_fitness;
    enum odp_key_fitness fitness;

    /* Calculate fitness of outer attributes. */
    if (!is_mask) {
        expected_attrs |= ((UINT64_C(1) << OVS_KEY_ATTR_VLAN) |
                          (UINT64_C(1) << OVS_KEY_ATTR_ENCAP));
    } else {
        if (present_attrs & (UINT64_C(1) << OVS_KEY_ATTR_VLAN)) {
            expected_attrs |= (UINT64_C(1) << OVS_KEY_ATTR_VLAN);
        }
        if (present_attrs & (UINT64_C(1) << OVS_KEY_ATTR_ENCAP)) {
            expected_attrs |= (UINT64_C(1) << OVS_KEY_ATTR_ENCAP);
        }
    }
    fitness = check_expectations(present_attrs, out_of_range_attr,
                                 expected_attrs, key, key_len);

    /* Set vlan_tci.
     * Remove the TPID from dl_type since it's not the real Ethertype.  */
    flow->dl_type = htons(0);
    flow->vlan_tci = (present_attrs & (UINT64_C(1) << OVS_KEY_ATTR_VLAN)
                      ? nl_attr_get_be16(attrs[OVS_KEY_ATTR_VLAN])
                      : htons(0));
    if (!is_mask) {
        if (!(present_attrs & (UINT64_C(1) << OVS_KEY_ATTR_VLAN))) {
            return ODP_FIT_TOO_LITTLE;
        } else if (flow->vlan_tci == htons(0)) {
            /* Corner case for a truncated 802.1Q header. */
            if (fitness == ODP_FIT_PERFECT && nl_attr_get_size(encap)) {
                return ODP_FIT_TOO_MUCH;
            }
            return fitness;
        } else if (!(flow->vlan_tci & htons(VLAN_CFI))) {
            VLOG_ERR_RL(&rl, "OVS_KEY_ATTR_VLAN 0x%04"PRIx16" is nonzero "
                        "but CFI bit is not set", ntohs(flow->vlan_tci));
            return ODP_FIT_ERROR;
        }
    } else {
        if (!(present_attrs & (UINT64_C(1) << OVS_KEY_ATTR_ENCAP))) {
            return fitness;
        }
    }

    /* Now parse the encapsulated attributes. */
    if (!parse_flow_nlattrs(nl_attr_get(encap), nl_attr_get_size(encap),
                            attrs, &present_attrs, &out_of_range_attr)) {
        return ODP_FIT_ERROR;
    }
    expected_attrs = 0;

    if (!parse_ethertype(attrs, present_attrs, &expected_attrs, flow, src_flow)) {
        return ODP_FIT_ERROR;
    }
    encap_fitness = parse_l2_5_onward(attrs, present_attrs, out_of_range_attr,
                                      expected_attrs, flow, key, key_len,
                                      src_flow);

    /* The overall fitness is the worse of the outer and inner attributes. */
    return MAX(fitness, encap_fitness);
}

static enum odp_key_fitness
odp_flow_key_to_flow__(const struct nlattr *key, size_t key_len,
                       struct flow *flow, const struct flow *src_flow)
{
    const struct nlattr *attrs[OVS_KEY_ATTR_MAX + 1];
    uint64_t expected_attrs;
    uint64_t present_attrs;
    int out_of_range_attr;
    bool is_mask = src_flow != flow;

    memset(flow, 0, sizeof *flow);

    /* Parse attributes. */
    if (!parse_flow_nlattrs(key, key_len, attrs, &present_attrs,
                            &out_of_range_attr)) {
        return ODP_FIT_ERROR;
    }
    expected_attrs = 0;

    /* Metadata. */
    if (present_attrs & (UINT64_C(1) << OVS_KEY_ATTR_RECIRC_ID)) {
        flow->recirc_id = nl_attr_get_u32(attrs[OVS_KEY_ATTR_RECIRC_ID]);
        expected_attrs |= UINT64_C(1) << OVS_KEY_ATTR_RECIRC_ID;
    } else if (is_mask) {
        /* Always exact match recirc_id if it is not specified. */
        flow->recirc_id = UINT32_MAX;
    }

    if (present_attrs & (UINT64_C(1) << OVS_KEY_ATTR_DP_HASH)) {
        flow->dp_hash = nl_attr_get_u32(attrs[OVS_KEY_ATTR_DP_HASH]);
        expected_attrs |= UINT64_C(1) << OVS_KEY_ATTR_DP_HASH;
    }
    if (present_attrs & (UINT64_C(1) << OVS_KEY_ATTR_PRIORITY)) {
        flow->skb_priority = nl_attr_get_u32(attrs[OVS_KEY_ATTR_PRIORITY]);
        expected_attrs |= UINT64_C(1) << OVS_KEY_ATTR_PRIORITY;
    }

    if (present_attrs & (UINT64_C(1) << OVS_KEY_ATTR_SKB_MARK)) {
        flow->pkt_mark = nl_attr_get_u32(attrs[OVS_KEY_ATTR_SKB_MARK]);
        expected_attrs |= UINT64_C(1) << OVS_KEY_ATTR_SKB_MARK;
    }

    if (present_attrs & (UINT64_C(1) << OVS_KEY_ATTR_TUNNEL)) {
        enum odp_key_fitness res;

        res = odp_tun_key_from_attr(attrs[OVS_KEY_ATTR_TUNNEL], &flow->tunnel);
        if (res == ODP_FIT_ERROR) {
            return ODP_FIT_ERROR;
        } else if (res == ODP_FIT_PERFECT) {
            expected_attrs |= UINT64_C(1) << OVS_KEY_ATTR_TUNNEL;
        }
    }

    if (present_attrs & (UINT64_C(1) << OVS_KEY_ATTR_IN_PORT)) {
        flow->in_port.odp_port
            = nl_attr_get_odp_port(attrs[OVS_KEY_ATTR_IN_PORT]);
        expected_attrs |= UINT64_C(1) << OVS_KEY_ATTR_IN_PORT;
    } else if (!is_mask) {
        flow->in_port.odp_port = ODPP_NONE;
    }

    /* Ethernet header. */
    if (present_attrs & (UINT64_C(1) << OVS_KEY_ATTR_ETHERNET)) {
        const struct ovs_key_ethernet *eth_key;

        eth_key = nl_attr_get(attrs[OVS_KEY_ATTR_ETHERNET]);
        put_ethernet_key(eth_key, flow);
        flow->base_layer = LAYER_2;
        expected_attrs |= UINT64_C(1) << OVS_KEY_ATTR_ETHERNET;
    } else {
        flow->base_layer = LAYER_3;
    }

    /* Get Ethertype or 802.1Q TPID or FLOW_DL_TYPE_NONE. */
    if (!parse_ethertype(attrs, present_attrs, &expected_attrs, flow,
        src_flow)) {
        return ODP_FIT_ERROR;
    }

    if (is_mask
        ? (src_flow->vlan_tci & htons(VLAN_CFI)) != 0
        : src_flow->dl_type == htons(ETH_TYPE_VLAN)) {
        return parse_8021q_onward(attrs, present_attrs, out_of_range_attr,
                                  expected_attrs, flow, key, key_len, src_flow);
    }
    if (is_mask) {
        flow->vlan_tci = htons(0xffff);
        flow->base_layer = 0xffffffff;
        if (present_attrs & (UINT64_C(1) << OVS_KEY_ATTR_VLAN)) {
            flow->vlan_tci = nl_attr_get_be16(attrs[OVS_KEY_ATTR_VLAN]);
            expected_attrs |= (UINT64_C(1) << OVS_KEY_ATTR_VLAN);
        }
    }
    return parse_l2_5_onward(attrs, present_attrs, out_of_range_attr,
                             expected_attrs, flow, key, key_len, src_flow);
}

/* Converts the 'key_len' bytes of OVS_KEY_ATTR_* attributes in 'key' to a flow
 * structure in 'flow'.  Returns an ODP_FIT_* value that indicates how well
 * 'key' fits our expectations for what a flow key should contain.
 *
 * The 'in_port' will be the datapath's understanding of the port.  The
 * caller will need to translate with odp_port_to_ofp_port() if the
 * OpenFlow port is needed.
 *
 * This function doesn't take the packet itself as an argument because none of
 * the currently understood OVS_KEY_ATTR_* attributes require it.  Currently,
 * it is always possible to infer which additional attribute(s) should appear
 * by looking at the attributes for lower-level protocols, e.g. if the network
 * protocol in OVS_KEY_ATTR_IPV4 or OVS_KEY_ATTR_IPV6 is IPPROTO_TCP then we
 * know that a OVS_KEY_ATTR_TCP attribute must appear and that otherwise it
 * must be absent. */
enum odp_key_fitness
odp_flow_key_to_flow(const struct nlattr *key, size_t key_len,
                     struct flow *flow)
{
   return odp_flow_key_to_flow__(key, key_len, flow, flow);
}

/* Converts the 'key_len' bytes of OVS_KEY_ATTR_* attributes in 'key' to a mask
 * structure in 'mask'.  'flow' must be a previously translated flow
 * corresponding to 'mask'.  Returns an ODP_FIT_* value that indicates how well
 * 'key' fits our expectations for what a flow key should contain. */
enum odp_key_fitness
odp_flow_key_to_mask(const struct nlattr *key, size_t key_len,
                     struct flow *mask, const struct flow *flow)
{
   return odp_flow_key_to_flow__(key, key_len, mask, flow);
}

/* Returns 'fitness' as a string, for use in debug messages. */
const char *
odp_key_fitness_to_string(enum odp_key_fitness fitness)
{
    switch (fitness) {
    case ODP_FIT_PERFECT:
        return "OK";
    case ODP_FIT_TOO_MUCH:
        return "too_much";
    case ODP_FIT_TOO_LITTLE:
        return "too_little";
    case ODP_FIT_ERROR:
        return "error";
    default:
        return "<unknown>";
    }
}

/* Appends an OVS_ACTION_ATTR_USERSPACE action to 'odp_actions' that specifies
 * Netlink PID 'pid'.  If 'userdata' is nonnull, adds a userdata attribute
 * whose contents are the 'userdata_size' bytes at 'userdata' and returns the
 * offset within 'odp_actions' of the start of the cookie.  (If 'userdata' is
 * null, then the return value is not meaningful.) */
size_t
odp_put_userspace_action(uint32_t pid,
                         const void *userdata, size_t userdata_size,
                         odp_port_t tunnel_out_port,
                         struct ofpbuf *odp_actions)
{
    size_t userdata_ofs;
    size_t offset;

    offset = nl_msg_start_nested(odp_actions, OVS_ACTION_ATTR_USERSPACE);
    nl_msg_put_u32(odp_actions, OVS_USERSPACE_ATTR_PID, pid);
    if (userdata) {
        userdata_ofs = ofpbuf_size(odp_actions) + NLA_HDRLEN;

        /* The OVS kernel module before OVS 1.11 and the upstream Linux kernel
         * module before Linux 3.10 required the userdata to be exactly 8 bytes
         * long:
         *
         *   - The kernel rejected shorter userdata with -ERANGE.
         *
         *   - The kernel silently dropped userdata beyond the first 8 bytes.
         *
         * Thus, for maximum compatibility, always put at least 8 bytes.  (We
         * separately disable features that required more than 8 bytes.) */
        memcpy(nl_msg_put_unspec_zero(odp_actions, OVS_USERSPACE_ATTR_USERDATA,
                                      MAX(8, userdata_size)),
               userdata, userdata_size);
    } else {
        userdata_ofs = 0;
    }
    if (tunnel_out_port != ODPP_NONE) {
        nl_msg_put_odp_port(odp_actions, OVS_USERSPACE_ATTR_EGRESS_TUN_PORT,
                            tunnel_out_port);
    }
    nl_msg_end_nested(odp_actions, offset);

    return userdata_ofs;
}

void
odp_put_pop_eth_action(struct ofpbuf *odp_actions)
{
    nl_msg_put_flag(odp_actions, OVS_ACTION_ATTR_POP_ETH);
}

void
odp_put_push_eth_action(struct ofpbuf *odp_actions,
                        const uint8_t eth_src[ETH_ADDR_LEN],
                        const uint8_t eth_dst[ETH_ADDR_LEN],
                        const ovs_be16 eth_type)
{
    struct ovs_action_push_eth eth;

    memcpy(eth.addresses.eth_src, eth_src, ETH_ADDR_LEN);
    memcpy(eth.addresses.eth_dst, eth_dst, ETH_ADDR_LEN);
    eth.eth_type = eth_type;

    nl_msg_put_unspec(odp_actions, OVS_ACTION_ATTR_PUSH_ETH,
                      &eth, sizeof eth);
}

void
odp_put_tunnel_action(const struct flow_tnl *tunnel,
                      struct ofpbuf *odp_actions)
{
    size_t offset = nl_msg_start_nested(odp_actions, OVS_ACTION_ATTR_SET);
    tun_key_to_attr(odp_actions, tunnel);
    nl_msg_end_nested(odp_actions, offset);
}

void
odp_put_tnl_push_action(struct ofpbuf *odp_actions,
                        struct ovs_action_push_tnl *data)
{
    int size = offsetof(struct ovs_action_push_tnl, header);

    size += data->header_len;
    nl_msg_put_unspec(odp_actions, OVS_ACTION_ATTR_TUNNEL_PUSH, data, size);
}


/* The commit_odp_actions() function and its helpers. */

static void
commit_set_action(struct ofpbuf *odp_actions, enum ovs_key_attr key_type,
                  const void *key, size_t key_size)
{
    size_t offset = nl_msg_start_nested(odp_actions, OVS_ACTION_ATTR_SET);
    nl_msg_put_unspec(odp_actions, key_type, key, key_size);
    nl_msg_end_nested(odp_actions, offset);
}

/* Masked set actions have a mask following the data within the netlink
 * attribute.  The unmasked bits in the data will be cleared as the data
 * is copied to the action. */
void
commit_masked_set_action(struct ofpbuf *odp_actions,
                         enum ovs_key_attr key_type,
                         const void *key_, const void *mask_, size_t key_size)
{
    size_t offset = nl_msg_start_nested(odp_actions,
                                        OVS_ACTION_ATTR_SET_MASKED);
    char *data = nl_msg_put_unspec_uninit(odp_actions, key_type, key_size * 2);
    const char *key = key_, *mask = mask_;

    memcpy(data + key_size, mask, key_size);
    /* Clear unmasked bits while copying. */
    while (key_size--) {
        *data++ = *key++ & *mask++;
    }
    nl_msg_end_nested(odp_actions, offset);
}

/* If any of the flow key data that ODP actions can modify are different in
 * 'base->tunnel' and 'flow->tunnel', appends a set_tunnel ODP action to
 * 'odp_actions' that change the flow tunneling information in key from
 * 'base->tunnel' into 'flow->tunnel', and then changes 'base->tunnel' in the
 * same way.  In other words, operates the same as commit_odp_actions(), but
 * only on tunneling information. */
void
commit_odp_tunnel_action(const struct flow *flow, struct flow *base,
                         struct ofpbuf *odp_actions)
{
    /* A valid IPV4_TUNNEL must have non-zero ip_dst. */
    if (flow->tunnel.ip_dst) {
        if (!memcmp(&base->tunnel, &flow->tunnel, sizeof base->tunnel)) {
            return;
        }
        memcpy(&base->tunnel, &flow->tunnel, sizeof base->tunnel);
        odp_put_tunnel_action(&base->tunnel, odp_actions);
    }
}

static bool
commit(enum ovs_key_attr attr, bool use_masked_set,
       const void *key, void *base, void *mask, size_t size,
       struct ofpbuf *odp_actions)
{
    if (memcmp(key, base, size)) {
        bool fully_masked = odp_mask_is_exact(attr, mask, size);

        if (use_masked_set && !fully_masked) {
            commit_masked_set_action(odp_actions, attr, key, mask, size);
        } else {
            if (!fully_masked) {
                memset(mask, 0xff, size);
            }
            commit_set_action(odp_actions, attr, key, size);
        }
        memcpy(base, key, size);
        return true;
    } else {
        /* Mask bits are set when we have either read or set the corresponding
         * values.  Masked bits will be exact-matched, no need to set them
         * if the value did not actually change. */
        return false;
    }
}

static void
get_ethernet_key(const struct flow *flow, struct ovs_key_ethernet *eth)
{
    memcpy(eth->eth_src, flow->dl_src, ETH_ADDR_LEN);
    memcpy(eth->eth_dst, flow->dl_dst, ETH_ADDR_LEN);
}

static void
put_ethernet_key(const struct ovs_key_ethernet *eth, struct flow *flow)
{
    memcpy(flow->dl_src, eth->eth_src, ETH_ADDR_LEN);
    memcpy(flow->dl_dst, eth->eth_dst, ETH_ADDR_LEN);
}

static void
commit_set_ether_addr_action(const struct flow *flow, struct flow *base_flow,
                             struct ofpbuf *odp_actions,
                             struct flow_wildcards *wc,
                             bool use_masked)
{
    struct ovs_key_ethernet key, base, mask;

    /* If we have a L3 --> L2 flow, the push_eth action takes care of setting
     * the appropriate MAC source and destination addresses, no need to add a
     * set action
     */
    if (base_flow->base_layer == LAYER_3 && flow->base_layer == LAYER_2) {
        return;
    }

    get_ethernet_key(flow, &key);
    get_ethernet_key(base_flow, &base);
    get_ethernet_key(&wc->masks, &mask);

    if (commit(OVS_KEY_ATTR_ETHERNET, use_masked,
               &key, &base, &mask, sizeof key, odp_actions)) {
        put_ethernet_key(&base, base_flow);
        put_ethernet_key(&mask, &wc->masks);
    }
}

static void
pop_vlan(struct flow *base,
         struct ofpbuf *odp_actions, struct flow_wildcards *wc)
{
    memset(&wc->masks.vlan_tci, 0xff, sizeof wc->masks.vlan_tci);

    if (base->vlan_tci & htons(VLAN_CFI)) {
        nl_msg_put_flag(odp_actions, OVS_ACTION_ATTR_POP_VLAN);
        base->vlan_tci = 0;
    }
}

static void
commit_vlan_action(ovs_be16 vlan_tci, struct flow *base,
                   struct ofpbuf *odp_actions, struct flow_wildcards *wc)
{
    if (base->vlan_tci == vlan_tci) {
        return;
    }

    pop_vlan(base, odp_actions, wc);
    if (vlan_tci & htons(VLAN_CFI)) {
        struct ovs_action_push_vlan vlan;

        vlan.vlan_tpid = htons(ETH_TYPE_VLAN);
        vlan.vlan_tci = vlan_tci;
        nl_msg_put_unspec(odp_actions, OVS_ACTION_ATTR_PUSH_VLAN,
                          &vlan, sizeof vlan);
    }
    base->vlan_tci = vlan_tci;
}

/* Wildcarding already done at action translation time. */
static void
commit_mpls_action(const struct flow *flow, struct flow *base,
                   struct ofpbuf *odp_actions)
{
    int base_n = flow_count_mpls_labels(base, NULL);
    int flow_n = flow_count_mpls_labels(flow, NULL);
    int common_n = flow_count_common_mpls_labels(flow, flow_n, base, base_n,
                                                 NULL);

    while (base_n > common_n) {
        if (base_n - 1 == common_n && flow_n > common_n) {
            /* If there is only one more LSE in base than there are common
             * between base and flow; and flow has at least one more LSE than
             * is common then the topmost LSE of base may be updated using
             * set */
            struct ovs_key_mpls mpls_key;

            mpls_key.mpls_lse = flow->mpls_lse[flow_n - base_n];
            commit_set_action(odp_actions, OVS_KEY_ATTR_MPLS,
                              &mpls_key, sizeof mpls_key);
            flow_set_mpls_lse(base, 0, mpls_key.mpls_lse);
            common_n++;
        } else {
            /* Otherwise, if there more LSEs in base than are common between
             * base and flow then pop the topmost one. */
            ovs_be16 dl_type;
            bool popped;

            /* If all the LSEs are to be popped and this is not the outermost
             * LSE then use ETH_TYPE_MPLS as the ethertype parameter of the
             * POP_MPLS action instead of flow->dl_type.
             *
             * This is because the POP_MPLS action requires its ethertype
             * argument to be an MPLS ethernet type but in this case
             * flow->dl_type will be a non-MPLS ethernet type.
             *
             * When the final POP_MPLS action occurs it use flow->dl_type and
             * the and the resulting packet will have the desired dl_type. */
            if ((!eth_type_mpls(flow->dl_type)) && base_n > 1) {
                dl_type = htons(ETH_TYPE_MPLS);
            } else {
                dl_type = flow->dl_type;
            }
            nl_msg_put_be16(odp_actions, OVS_ACTION_ATTR_POP_MPLS, dl_type);
            popped = flow_pop_mpls(base, base_n, flow->dl_type, NULL);
            ovs_assert(popped);
            base_n--;
        }
    }

    /* If, after the above popping and setting, there are more LSEs in flow
     * than base then some LSEs need to be pushed. */
    while (base_n < flow_n) {
        struct ovs_action_push_mpls *mpls;

        mpls = nl_msg_put_unspec_zero(odp_actions,
                                      OVS_ACTION_ATTR_PUSH_MPLS,
                                      sizeof *mpls);
        mpls->mpls_ethertype = flow->dl_type;
        mpls->mpls_lse = flow->mpls_lse[flow_n - base_n - 1];
        flow_push_mpls(base, base_n, mpls->mpls_ethertype, NULL);
        flow_set_mpls_lse(base, 0, mpls->mpls_lse);
        base_n++;
    }
}

static void
get_ipv4_key(const struct flow *flow, struct ovs_key_ipv4 *ipv4, bool is_mask)
{
    ipv4->ipv4_src = flow->nw_src;
    ipv4->ipv4_dst = flow->nw_dst;
    ipv4->ipv4_proto = flow->nw_proto;
    ipv4->ipv4_tos = flow->nw_tos;
    ipv4->ipv4_ttl = flow->nw_ttl;
    ipv4->ipv4_frag = ovs_to_odp_frag(flow->nw_frag, is_mask);
}

static void
put_ipv4_key(const struct ovs_key_ipv4 *ipv4, struct flow *flow, bool is_mask)
{
    flow->nw_src = ipv4->ipv4_src;
    flow->nw_dst = ipv4->ipv4_dst;
    flow->nw_proto = ipv4->ipv4_proto;
    flow->nw_tos = ipv4->ipv4_tos;
    flow->nw_ttl = ipv4->ipv4_ttl;
    flow->nw_frag = odp_to_ovs_frag(ipv4->ipv4_frag, is_mask);
}

static void
commit_set_ipv4_action(const struct flow *flow, struct flow *base_flow,
                       struct ofpbuf *odp_actions, struct flow_wildcards *wc,
                       bool use_masked)
{
    struct ovs_key_ipv4 key, mask, base;

    /* Check that nw_proto and nw_frag remain unchanged. */
    ovs_assert(flow->nw_proto == base_flow->nw_proto &&
               flow->nw_frag == base_flow->nw_frag);

    get_ipv4_key(flow, &key, false);
    get_ipv4_key(base_flow, &base, false);
    get_ipv4_key(&wc->masks, &mask, true);
    mask.ipv4_proto = 0;        /* Not writeable. */
    mask.ipv4_frag = 0;         /* Not writable. */

    if (commit(OVS_KEY_ATTR_IPV4, use_masked, &key, &base, &mask, sizeof key,
               odp_actions)) {
        put_ipv4_key(&base, base_flow, false);
        if (mask.ipv4_proto != 0) { /* Mask was changed by commit(). */
            put_ipv4_key(&mask, &wc->masks, true);
        }
   }
}

static void
get_ipv6_key(const struct flow *flow, struct ovs_key_ipv6 *ipv6, bool is_mask)
{
    memcpy(ipv6->ipv6_src, &flow->ipv6_src, sizeof ipv6->ipv6_src);
    memcpy(ipv6->ipv6_dst, &flow->ipv6_dst, sizeof ipv6->ipv6_dst);
    ipv6->ipv6_label = flow->ipv6_label;
    ipv6->ipv6_proto = flow->nw_proto;
    ipv6->ipv6_tclass = flow->nw_tos;
    ipv6->ipv6_hlimit = flow->nw_ttl;
    ipv6->ipv6_frag = ovs_to_odp_frag(flow->nw_frag, is_mask);
}

static void
put_ipv6_key(const struct ovs_key_ipv6 *ipv6, struct flow *flow, bool is_mask)
{
    memcpy(&flow->ipv6_src, ipv6->ipv6_src, sizeof flow->ipv6_src);
    memcpy(&flow->ipv6_dst, ipv6->ipv6_dst, sizeof flow->ipv6_dst);
    flow->ipv6_label = ipv6->ipv6_label;
    flow->nw_proto = ipv6->ipv6_proto;
    flow->nw_tos = ipv6->ipv6_tclass;
    flow->nw_ttl = ipv6->ipv6_hlimit;
    flow->nw_frag = odp_to_ovs_frag(ipv6->ipv6_frag, is_mask);
}

static void
commit_set_ipv6_action(const struct flow *flow, struct flow *base_flow,
                       struct ofpbuf *odp_actions, struct flow_wildcards *wc,
                       bool use_masked)
{
    struct ovs_key_ipv6 key, mask, base;

    /* Check that nw_proto and nw_frag remain unchanged. */
    ovs_assert(flow->nw_proto == base_flow->nw_proto &&
               flow->nw_frag == base_flow->nw_frag);

    get_ipv6_key(flow, &key, false);
    get_ipv6_key(base_flow, &base, false);
    get_ipv6_key(&wc->masks, &mask, true);
    mask.ipv6_proto = 0;        /* Not writeable. */
    mask.ipv6_frag = 0;         /* Not writable. */

    if (commit(OVS_KEY_ATTR_IPV6, use_masked, &key, &base, &mask, sizeof key,
               odp_actions)) {
        put_ipv6_key(&base, base_flow, false);
        if (mask.ipv6_proto != 0) { /* Mask was changed by commit(). */
            put_ipv6_key(&mask, &wc->masks, true);
        }
    }
}

static void
get_arp_key(const struct flow *flow, struct ovs_key_arp *arp)
{
    /* ARP key has padding, clear it. */
    memset(arp, 0, sizeof *arp);

    arp->arp_sip = flow->nw_src;
    arp->arp_tip = flow->nw_dst;
    arp->arp_op = htons(flow->nw_proto);
    memcpy(arp->arp_sha, flow->arp_sha, ETH_ADDR_LEN);
    memcpy(arp->arp_tha, flow->arp_tha, ETH_ADDR_LEN);
}

static void
put_arp_key(const struct ovs_key_arp *arp, struct flow *flow)
{
    flow->nw_src = arp->arp_sip;
    flow->nw_dst = arp->arp_tip;
    flow->nw_proto = ntohs(arp->arp_op);
    memcpy(flow->arp_sha, arp->arp_sha, ETH_ADDR_LEN);
    memcpy(flow->arp_tha, arp->arp_tha, ETH_ADDR_LEN);
}

static enum slow_path_reason
commit_set_arp_action(const struct flow *flow, struct flow *base_flow,
                      struct ofpbuf *odp_actions, struct flow_wildcards *wc)
{
    struct ovs_key_arp key, mask, base;

    get_arp_key(flow, &key);
    get_arp_key(base_flow, &base);
    get_arp_key(&wc->masks, &mask);

    if (commit(OVS_KEY_ATTR_ARP, true, &key, &base, &mask, sizeof key,
               odp_actions)) {
        put_arp_key(&base, base_flow);
        put_arp_key(&mask, &wc->masks);
        return SLOW_ACTION;
    }
    return 0;
}

static void
get_nd_key(const struct flow *flow, struct ovs_key_nd *nd)
{
    memcpy(nd->nd_target, &flow->nd_target, sizeof flow->nd_target);
    /* nd_sll and nd_tll are stored in arp_sha and arp_tha, respectively */
    memcpy(nd->nd_sll, flow->arp_sha, ETH_ADDR_LEN);
    memcpy(nd->nd_tll, flow->arp_tha, ETH_ADDR_LEN);
}

static void
put_nd_key(const struct ovs_key_nd *nd, struct flow *flow)
{
    memcpy(&flow->nd_target, &flow->nd_target, sizeof flow->nd_target);
    /* nd_sll and nd_tll are stored in arp_sha and arp_tha, respectively */
    memcpy(flow->arp_sha, nd->nd_sll, ETH_ADDR_LEN);
    memcpy(flow->arp_tha, nd->nd_tll, ETH_ADDR_LEN);
}

static enum slow_path_reason
commit_set_nd_action(const struct flow *flow, struct flow *base_flow,
                     struct ofpbuf *odp_actions,
                     struct flow_wildcards *wc, bool use_masked)
{
    struct ovs_key_nd key, mask, base;

    get_nd_key(flow, &key);
    get_nd_key(base_flow, &base);
    get_nd_key(&wc->masks, &mask);

    if (commit(OVS_KEY_ATTR_ND, use_masked, &key, &base, &mask, sizeof key,
               odp_actions)) {
        put_nd_key(&base, base_flow);
        put_nd_key(&mask, &wc->masks);
        return SLOW_ACTION;
    }

    return 0;
}

static enum slow_path_reason
commit_set_nw_action(const struct flow *flow, struct flow *base,
                     struct ofpbuf *odp_actions, struct flow_wildcards *wc,
                     bool use_masked)
{
    /* Check if 'flow' really has an L3 header. */
    if (!flow->nw_proto) {
        return 0;
    }

    switch (ntohs(base->dl_type)) {
    case ETH_TYPE_IP:
        commit_set_ipv4_action(flow, base, odp_actions, wc, use_masked);
        break;

    case ETH_TYPE_IPV6:
        commit_set_ipv6_action(flow, base, odp_actions, wc, use_masked);
        return commit_set_nd_action(flow, base, odp_actions, wc, use_masked);

    case ETH_TYPE_ARP:
        return commit_set_arp_action(flow, base, odp_actions, wc);
    }

    return 0;
}

/* TCP, UDP, and SCTP keys have the same layout. */
BUILD_ASSERT_DECL(sizeof(struct ovs_key_tcp) == sizeof(struct ovs_key_udp) &&
                  sizeof(struct ovs_key_tcp) == sizeof(struct ovs_key_sctp));

static void
get_tp_key(const struct flow *flow, union ovs_key_tp *tp)
{
    tp->tcp.tcp_src = flow->tp_src;
    tp->tcp.tcp_dst = flow->tp_dst;
}

static void
put_tp_key(const union ovs_key_tp *tp, struct flow *flow)
{
    flow->tp_src = tp->tcp.tcp_src;
    flow->tp_dst = tp->tcp.tcp_dst;
}

static void
commit_set_port_action(const struct flow *flow, struct flow *base_flow,
                       struct ofpbuf *odp_actions, struct flow_wildcards *wc,
                       bool use_masked)
{
    enum ovs_key_attr key_type;
    union ovs_key_tp key, mask, base;

    /* Check if 'flow' really has an L3 header. */
    if (!flow->nw_proto) {
        return;
    }

    if (!is_ip_any(base_flow)) {
        return;
    }

    if (flow->nw_proto == IPPROTO_TCP) {
        key_type = OVS_KEY_ATTR_TCP;
    } else if (flow->nw_proto == IPPROTO_UDP) {
        key_type = OVS_KEY_ATTR_UDP;
    } else if (flow->nw_proto == IPPROTO_SCTP) {
        key_type = OVS_KEY_ATTR_SCTP;
    } else {
        return;
    }

    get_tp_key(flow, &key);
    get_tp_key(base_flow, &base);
    get_tp_key(&wc->masks, &mask);

    if (commit(key_type, use_masked, &key, &base, &mask, sizeof key,
               odp_actions)) {
        put_tp_key(&base, base_flow);
        put_tp_key(&mask, &wc->masks);
    }
}

static void
commit_set_priority_action(const struct flow *flow, struct flow *base_flow,
                           struct ofpbuf *odp_actions,
                           struct flow_wildcards *wc,
                           bool use_masked)
{
    uint32_t key, mask, base;

    key = flow->skb_priority;
    base = base_flow->skb_priority;
    mask = wc->masks.skb_priority;

    if (commit(OVS_KEY_ATTR_PRIORITY, use_masked, &key, &base, &mask,
               sizeof key, odp_actions)) {
        base_flow->skb_priority = base;
        wc->masks.skb_priority = mask;
    }
}

static void
commit_set_pkt_mark_action(const struct flow *flow, struct flow *base_flow,
                           struct ofpbuf *odp_actions,
                           struct flow_wildcards *wc,
                           bool use_masked)
{
    uint32_t key, mask, base;

    key = flow->pkt_mark;
    base = base_flow->pkt_mark;
    mask = wc->masks.pkt_mark;

    if (commit(OVS_KEY_ATTR_SKB_MARK, use_masked, &key, &base, &mask,
               sizeof key, odp_actions)) {
        base_flow->pkt_mark = base;
        wc->masks.pkt_mark = mask;
    }
}

/* If any of the flow key data that ODP actions can modify are different in
 * 'base' and 'flow', appends ODP actions to 'odp_actions' that change the flow
 * key from 'base' into 'flow', and then changes 'base' the same way.  Does not
 * commit set_tunnel actions.  Users should call commit_odp_tunnel_action()
 * in addition to this function if needed.  Sets fields in 'wc' that are
 * used as part of the action.
 *
 * Returns a reason to force processing the flow's packets into the userspace
 * slow path, if there is one, otherwise 0. */
enum slow_path_reason
commit_odp_actions(const struct flow *flow, struct flow *base,
                   struct ofpbuf *odp_actions, struct flow_wildcards *wc,
                   bool use_masked)
{
    enum slow_path_reason slow;

    commit_set_ether_addr_action(flow, base, odp_actions, wc, use_masked);
    slow = commit_set_nw_action(flow, base, odp_actions, wc, use_masked);
    commit_set_port_action(flow, base, odp_actions, wc, use_masked);
    commit_mpls_action(flow, base, odp_actions);
    commit_vlan_action(flow->vlan_tci, base, odp_actions, wc);
    commit_set_priority_action(flow, base, odp_actions, wc, use_masked);
    commit_set_pkt_mark_action(flow, base, odp_actions, wc, use_masked);

    return slow;
}<|MERGE_RESOLUTION|>--- conflicted
+++ resolved
@@ -2930,14 +2930,11 @@
     }
 
     if (flow->base_layer == LAYER_3) {
-<<<<<<< HEAD
         if (export_mask) {
             nl_msg_put_be16(buf, OVS_KEY_ATTR_PACKET_ETHERTYPE, OVS_BE16_MAX);
         } else {
             nl_msg_put_be16(buf, OVS_KEY_ATTR_PACKET_ETHERTYPE, data->dl_type);
         }
-=======
->>>>>>> 922103c8
         goto noethernet;
     }
 
@@ -3002,6 +2999,7 @@
         struct ovs_key_mpls *mpls_key;
         int i, n;
 
+	VLOG_WARN("odp_flow_key_from_flow__: mpls...");
         n = flow_count_mpls_labels(flow, NULL);
         n = MIN(n, max_mpls_depth);
         mpls_key = nl_msg_put_unspec_uninit(buf, OVS_KEY_ATTR_MPLS,
@@ -3132,15 +3130,14 @@
         nl_msg_put_odp_port(buf, OVS_KEY_ATTR_IN_PORT, md->in_port.odp_port);
     }
 
+    VLOG_WARN("odp_key_from_pkt_metadata: md->base_layer = %d",md->base_layer);
+    VLOG_WARN("odp_key_from_pkt_metadata: LAYER_3 = %d",LAYER_3);
     if (md->base_layer == LAYER_3) {
+    	VLOG_WARN("odp_key_from_pkt_metadata: put md->packet_ethertype in OVS_KEY_ATTR_PACKET_ETHERTYPE (%llx)", md->packet_ethertype);
         nl_msg_put_be16(buf, OVS_KEY_ATTR_PACKET_ETHERTYPE, md->packet_ethertype);
     } else {
         nl_msg_put_be16(buf, OVS_KEY_ATTR_PACKET_ETHERTYPE, htons(0));
-<<<<<<< HEAD
-    }    
-=======
-    }
->>>>>>> 922103c8
+    }
 }
 
 /* Generate packet metadata from the given ODP flow key. */
@@ -3204,20 +3201,9 @@
             md->base_layer = LAYER_2;
             wanted_attrs &= ~(1u << OVS_KEY_ATTR_ETHERNET);
             break;
-<<<<<<< HEAD
         case OVS_KEY_ATTR_PACKET_ETHERTYPE:
             md->packet_ethertype = nl_attr_get_u16(nla);
             wanted_attrs &= ~(1u << OVS_KEY_ATTR_PACKET_ETHERTYPE);
-=======
-        case OVS_KEY_ATTR_IPV4:
-            md->packet_ethertype = htons(ETH_TYPE_IP);
-            wanted_attrs &= ~(1u << OVS_KEY_ATTR_IPV4);
-            break;
-        case OVS_KEY_ATTR_IPV6:
-            md->packet_ethertype = htons(ETH_TYPE_IPV6);
-            wanted_attrs &= ~(1u << OVS_KEY_ATTR_IPV6);
-            break;
->>>>>>> 922103c8
         default:
             break;
         }
@@ -3375,8 +3361,11 @@
     static struct vlog_rate_limit rl = VLOG_RATE_LIMIT_INIT(1, 5);
     bool is_mask = flow != src_flow;
 
+    VLOG_WARN("parse_ethertype");
+
     if (present_attrs & (UINT64_C(1) << OVS_KEY_ATTR_ETHERTYPE)) {
         flow->dl_type = nl_attr_get_be16(attrs[OVS_KEY_ATTR_ETHERTYPE]);
+        VLOG_WARN("parse_ethertype: ATTR_ETHERTYPE present: %04x",flow->dl_type);
         if (!is_mask && ntohs(flow->dl_type) < ETH_TYPE_MIN) {
             VLOG_ERR_RL(&rl, "invalid Ethertype %"PRIu16" in flow key",
                         ntohs(flow->dl_type));
@@ -3431,7 +3420,13 @@
     size_t check_len = 0;
     enum ovs_key_attr expected_bit = 0xff;
 
+
+    // FIXME here the hypothesis is made that ethype is in flow->dl_type
+    //   and look there for MPLS...
+
+    VLOG_WARN("parse_l2_5_onward: dl_type is %x",src_flow->dl_type);
     if (eth_type_mpls(src_flow->dl_type)) {
+	VLOG_WARN("parse_l2_5_onward: dl_type is MPLS !!");
         if (!is_mask || present_attrs & (UINT64_C(1) << OVS_KEY_ATTR_MPLS)) {
             expected_attrs |= (UINT64_C(1) << OVS_KEY_ATTR_MPLS);
         }
@@ -3444,17 +3439,21 @@
             if (!size || size % sizeof(ovs_be32)) {
                 return ODP_FIT_ERROR;
             }
+	    VLOG_WARN("parse_l2_5_onward: dl_type is MPLS: A");
             if (flow->mpls_lse[0] && flow->dl_type != htons(0xffff)) {
                 return ODP_FIT_ERROR;
             }
 
+	    VLOG_WARN("parse_l2_5_onward: dl_type is MPLS: B");
             for (i = 0; i < n && i < FLOW_MAX_MPLS_LABELS; i++) {
                 flow->mpls_lse[i] = mpls_lse[i];
             }
+	    VLOG_WARN("parse_l2_5_onward: dl_type is MPLS: C");
             if (n > FLOW_MAX_MPLS_LABELS) {
                 return ODP_FIT_TOO_MUCH;
             }
 
+	    VLOG_WARN("parse_l2_5_onward: dl_type is MPLS: D");
             if (!is_mask) {
                 /* BOS may be set only in the innermost label. */
                 for (i = 0; i < n - 1; i++) {
@@ -3469,8 +3468,10 @@
                     return ODP_FIT_TOO_LITTLE;
                 }
             }
-        }
-
+	    VLOG_WARN("parse_l2_5_onward: dl_type is MPLS: E");
+        }
+
+        VLOG_WARN("parse_l2_5_onward: dl_type is MPLS: F");
         goto done;
     } else if (src_flow->dl_type == htons(ETH_TYPE_IP)) {
         if (!is_mask) {
@@ -3530,6 +3531,7 @@
             }
         }
     } else {
+        VLOG_WARN("parse_l2_5_onward: dl_type is %x, 'goto done'",src_flow->dl_type);
         goto done;
     }
     if (check_len > 0) { /* Happens only when 'is_mask'. */
@@ -3796,11 +3798,14 @@
     if (present_attrs & (UINT64_C(1) << OVS_KEY_ATTR_ETHERNET)) {
         const struct ovs_key_ethernet *eth_key;
 
+	VLOG_WARN("odp_flow_key_to_flow__: OVS_KEY_ATTR_ETHERNET present");
+
         eth_key = nl_attr_get(attrs[OVS_KEY_ATTR_ETHERNET]);
         put_ethernet_key(eth_key, flow);
         flow->base_layer = LAYER_2;
         expected_attrs |= UINT64_C(1) << OVS_KEY_ATTR_ETHERNET;
     } else {
+	VLOG_WARN("odp_flow_key_to_flow__: OVS_KEY_ATTR_ETHERNET not present");
         flow->base_layer = LAYER_3;
     }
 
