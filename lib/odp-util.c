--- conflicted
+++ resolved
@@ -3111,8 +3111,6 @@
 void
 odp_key_from_pkt_metadata(struct ofpbuf *buf, const struct pkt_metadata *md)
 {
-    struct ovs_key_ethernet *eth_key;
-
     nl_msg_put_u32(buf, OVS_KEY_ATTR_PRIORITY, md->skb_priority);
 
     if (md->tunnel.ip_dst) {
@@ -3127,18 +3125,10 @@
         nl_msg_put_odp_port(buf, OVS_KEY_ATTR_IN_PORT, md->in_port.odp_port);
     }
 
-<<<<<<< HEAD
-    if (md->base_layer == LAYER_2) {
-        nl_msg_put_unspec_uninit(buf, OVS_KEY_ATTR_ETHERNET,
-                                 sizeof(struct ovs_key_ethernet));
-    } else {
-        nl_msg_put_be16(buf, OVS_KEY_ATTR_ETHERTYPE, md->protocol);
-=======
     if (md->base_layer == LAYER_3) {
         nl_msg_put_be16(buf, OVS_KEY_ATTR_PACKET_ETHERTYPE, md->packet_ethertype);
     } else {
         nl_msg_put_be16(buf, OVS_KEY_ATTR_PACKET_ETHERTYPE, htons(0));
->>>>>>> ded0b1e6
     }
 }
 
@@ -3152,11 +3142,7 @@
     uint32_t wanted_attrs = 1u << OVS_KEY_ATTR_PRIORITY |
         1u << OVS_KEY_ATTR_SKB_MARK | 1u << OVS_KEY_ATTR_TUNNEL |
         1u << OVS_KEY_ATTR_IN_PORT | 1u << OVS_KEY_ATTR_ETHERNET |
-<<<<<<< HEAD
-        1u << OVS_KEY_ATTR_ETHERTYPE;
-=======
         1u << OVS_KEY_ATTR_IPV4 | 1u << OVS_KEY_ATTR_IPV6;
->>>>>>> ded0b1e6
 
     *md = PKT_METADATA_INITIALIZER(ODPP_NONE);
 
@@ -3207,11 +3193,6 @@
             md->base_layer = LAYER_2;
             wanted_attrs &= ~(1u << OVS_KEY_ATTR_ETHERNET);
             break;
-<<<<<<< HEAD
-        case OVS_KEY_ATTR_ETHERTYPE:
-            md->protocol = nl_attr_get_be16(nla);
-            wanted_attrs &= ~(1u << OVS_KEY_ATTR_ETHERTYPE);
-=======
         case OVS_KEY_ATTR_IPV4:
             md->packet_ethertype = htons(ETH_TYPE_IP);
             wanted_attrs &= ~(1u << OVS_KEY_ATTR_IPV4);
@@ -3219,7 +3200,6 @@
         case OVS_KEY_ATTR_IPV6:
             md->packet_ethertype = htons(ETH_TYPE_IPV6);
             wanted_attrs &= ~(1u << OVS_KEY_ATTR_IPV6);
->>>>>>> ded0b1e6
             break;
         default:
             break;
@@ -3397,7 +3377,6 @@
         VLOG_WARN("parse_ethertype: ATTR_ETHERTYPE not present");
         if (!is_mask) {
             if (present_attrs & (UINT64_C(1) << OVS_KEY_ATTR_IPV4)) {
-<<<<<<< HEAD
         	VLOG_WARN("parse_ethertype: ATTR_ETHERTYPE not present, guessing IPv4 because ATTR_IPV4 present");
                 flow->dl_type = htons(ETH_TYPE_IP);
             } else if (present_attrs & (UINT64_C(1) << OVS_KEY_ATTR_IPV6)) {
@@ -3408,12 +3387,6 @@
                 flow->dl_type = htons(ETH_TYPE_MPLS);  /* FIXME: having OVS_KEY_ATTR_MPLS is not enough to guess eth_type (can be 8847 or 8848) */
             } else {
         	VLOG_WARN("parse_ethertype: ATTR_ETHERTYPE not present and not guessing\n");
-=======
-                flow->dl_type = htons(ETH_TYPE_IP);
-            } else if (present_attrs & (UINT64_C(1) << OVS_KEY_ATTR_IPV6)) {
-                flow->dl_type = htons(ETH_TYPE_IPV6);
-            } else {
->>>>>>> ded0b1e6
                 flow->dl_type = htons(FLOW_DL_TYPE_NONE);
             }
         } else if (ntohs(src_flow->dl_type) < ETH_TYPE_MIN) {
@@ -3823,10 +3796,7 @@
         flow->base_layer = LAYER_2;
         expected_attrs |= UINT64_C(1) << OVS_KEY_ATTR_ETHERNET;
     } else {
-<<<<<<< HEAD
 	VLOG_WARN("odp_flow_key_to_flow__: OVS_KEY_ATTR_ETHERNET not present");
-=======
->>>>>>> ded0b1e6
         flow->base_layer = LAYER_3;
     }
 
