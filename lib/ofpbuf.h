/*
 * Copyright (c) 2008, 2009, 2010, 2011, 2012, 2013 Nicira, Inc.
 *
 * Licensed under the Apache License, Version 2.0 (the "License");
 * you may not use this file except in compliance with the License.
 * You may obtain a copy of the License at:
 *
 *     http://www.apache.org/licenses/LICENSE-2.0
 *
 * Unless required by applicable law or agreed to in writing, software
 * distributed under the License is distributed on an "AS IS" BASIS,
 * WITHOUT WARRANTIES OR CONDITIONS OF ANY KIND, either express or implied.
 * See the License for the specific language governing permissions and
 * limitations under the License.
 */

#ifndef OFPBUF_H
#define OFPBUF_H 1

#include <stddef.h>
#include <stdint.h>
#include "list.h"
#include "packets.h"
#include "util.h"
#include "netdev-dpdk.h"

#ifdef  __cplusplus
extern "C" {
#endif

enum OVS_PACKED_ENUM ofpbuf_source {
    OFPBUF_MALLOC,              /* Obtained via malloc(). */
    OFPBUF_STACK,               /* Un-movable stack space or static buffer. */
    OFPBUF_STUB,                /* Starts on stack, may expand into heap. */
    OFPBUF_DPDK,                /* buffer data is from DPDK allocated memory.
                                   ref to build_ofpbuf() in netdev-dpdk. */
};

/* Buffer for holding arbitrary data.  An ofpbuf is automatically reallocated
 * as necessary if it grows too large for the available memory.
 *
 * 'frame' and offset conventions:
 *
 * Network frames (aka "packets"): 'frame' MUST be set to the start of the
 *    packet, layer offsets MAY be set as appropriate for the packet.
 *    Additionally, we assume in many places that the 'frame' and 'data' are
 *    the same for packets.
 *
 * OpenFlow messages: 'frame' points to the start of the OpenFlow
 *    header, while 'l3_ofs' is the length of the OpenFlow header.
 *    When parsing, the 'data' will move past these, as data is being
 *    pulled from the OpenFlow message.
 *
 * Actions: When encoding OVS action lists, the 'frame' is used
 *    as a pointer to the beginning of the current action (see ofpact_put()).
 *
 * rconn: Reuses 'frame' as a private pointer while queuing.
 */
struct ofpbuf {
#ifdef DPDK_NETDEV
    struct rte_mbuf mbuf;       /* DPDK mbuf */
#else
    void *base_;                 /* First byte of allocated space. */
    void *data_;                 /* First byte actually in use. */
    uint32_t size_;              /* Number of bytes in use. */
#endif
    uint32_t allocated;         /* Number of bytes allocated. */

    void *frame;                /* Packet frame start, or NULL. */
    enum ofpbuf_source source;  /* Source of memory allocated as 'base'. */
    uint8_t l2_pad_size;        /* Detected l2 padding size.
                                 * Padding is non-pullable. */
    uint16_t l2_5_ofs;          /* MPLS label stack offset from 'frame', or
                                 * UINT16_MAX */
    uint16_t l3_ofs;            /* Network-level header offset from 'frame',
                                   or UINT16_MAX. */
    uint16_t l4_ofs;            /* Transport-level header offset from 'frame',
                                   or UINT16_MAX. */
    struct ovs_list list_node;  /* Private list element for use by owner. */
};

static inline void * ofpbuf_data(const struct ofpbuf *);
static inline void ofpbuf_set_data(struct ofpbuf *, void *);
static inline void * ofpbuf_base(const struct ofpbuf *);
static inline void ofpbuf_set_base(struct ofpbuf *, void *);

static inline uint32_t ofpbuf_size(const struct ofpbuf *);
static inline void ofpbuf_set_size(struct ofpbuf *, uint32_t);

void * ofpbuf_resize_l2(struct ofpbuf *, int increment);
void * ofpbuf_resize_l2_5(struct ofpbuf *, int increment);
static inline void * ofpbuf_l2(const struct ofpbuf *);
static inline void ofpbuf_set_frame(struct ofpbuf *, void *);
static inline uint8_t ofpbuf_l2_pad_size(const struct ofpbuf *);
static inline void ofpbuf_set_l2_pad_size(struct ofpbuf *, uint8_t);
static inline void * ofpbuf_l2_5(const struct ofpbuf *);
static inline void ofpbuf_set_l2_5(struct ofpbuf *, void *);
static inline void * ofpbuf_l3(const struct ofpbuf *);
static inline void ofpbuf_set_l3(struct ofpbuf *, void *);
static inline void * ofpbuf_l4(const struct ofpbuf *);
static inline void ofpbuf_set_l4(struct ofpbuf *, void *);
static inline size_t ofpbuf_l4_size(const struct ofpbuf *);
static inline const void *ofpbuf_get_tcp_payload(const struct ofpbuf *);
static inline const void *ofpbuf_get_udp_payload(const struct ofpbuf *);
static inline const void *ofpbuf_get_sctp_payload(const struct ofpbuf *);
static inline const void *ofpbuf_get_icmp_payload(const struct ofpbuf *);
static inline const void *ofpbuf_get_nd_payload(const struct ofpbuf *);

void ofpbuf_use(struct ofpbuf *, void *, size_t);
void ofpbuf_use_stack(struct ofpbuf *, void *, size_t);
void ofpbuf_use_stub(struct ofpbuf *, void *, size_t);
void ofpbuf_use_const(struct ofpbuf *, const void *, size_t);

void ofpbuf_init_dpdk(struct ofpbuf *b, size_t allocated);

void ofpbuf_init(struct ofpbuf *, size_t);
void ofpbuf_uninit(struct ofpbuf *);
static inline void *ofpbuf_get_uninit_pointer(struct ofpbuf *);
void ofpbuf_reinit(struct ofpbuf *, size_t);

struct ofpbuf *ofpbuf_new(size_t);
struct ofpbuf *ofpbuf_new_with_headroom(size_t, size_t headroom);
struct ofpbuf *ofpbuf_clone(const struct ofpbuf *);
struct ofpbuf *ofpbuf_clone_with_headroom(const struct ofpbuf *,
                                          size_t headroom);
struct ofpbuf *ofpbuf_clone_data(const void *, size_t);
struct ofpbuf *ofpbuf_clone_data_with_headroom(const void *, size_t,
                                               size_t headroom);
static inline void ofpbuf_delete(struct ofpbuf *);

static inline void *ofpbuf_at(const struct ofpbuf *, size_t offset,
                              size_t size);
static inline void *ofpbuf_at_assert(const struct ofpbuf *, size_t offset,
                                     size_t size);
static inline void *ofpbuf_tail(const struct ofpbuf *);
static inline void *ofpbuf_end(const struct ofpbuf *);

void *ofpbuf_put_uninit(struct ofpbuf *, size_t);
void *ofpbuf_put_zeros(struct ofpbuf *, size_t);
void *ofpbuf_put(struct ofpbuf *, const void *, size_t);
char *ofpbuf_put_hex(struct ofpbuf *, const char *s, size_t *n);
void ofpbuf_reserve(struct ofpbuf *, size_t);
void ofpbuf_reserve_with_tailroom(struct ofpbuf *b, size_t headroom,
                                  size_t tailroom);
void *ofpbuf_push_uninit(struct ofpbuf *b, size_t);
void *ofpbuf_push_zeros(struct ofpbuf *, size_t);
void *ofpbuf_push(struct ofpbuf *b, const void *, size_t);

static inline size_t ofpbuf_headroom(const struct ofpbuf *);
static inline size_t ofpbuf_tailroom(const struct ofpbuf *);
void ofpbuf_prealloc_headroom(struct ofpbuf *, size_t);
void ofpbuf_prealloc_tailroom(struct ofpbuf *, size_t);
void ofpbuf_trim(struct ofpbuf *);
void ofpbuf_padto(struct ofpbuf *, size_t);
void ofpbuf_shift(struct ofpbuf *, int);

static inline void ofpbuf_clear(struct ofpbuf *);
static inline void *ofpbuf_pull(struct ofpbuf *, size_t);
static inline void *ofpbuf_try_pull(struct ofpbuf *, size_t);

void *ofpbuf_steal_data(struct ofpbuf *);

char *ofpbuf_to_string(const struct ofpbuf *, size_t maxbytes);
static inline struct ofpbuf *ofpbuf_from_list(const struct ovs_list *);
void ofpbuf_list_delete(struct ovs_list *);
static inline bool ofpbuf_equal(const struct ofpbuf *, const struct ofpbuf *);


/* Returns a pointer that may be passed to free() to accomplish the same thing
 * as ofpbuf_uninit(b).  The return value is a null pointer if ofpbuf_uninit()
 * would not free any memory. */
static inline void *ofpbuf_get_uninit_pointer(struct ofpbuf *b)
{
    /* XXX: If 'source' is OFPBUF_DPDK memory gets leaked! */
    return b && b->source == OFPBUF_MALLOC ? ofpbuf_base(b) : NULL;
}

/* Frees memory that 'b' points to, as well as 'b' itself. */
static inline void ofpbuf_delete(struct ofpbuf *b)
{
    if (b) {
        if (b->source == OFPBUF_DPDK) {
            /* If this ofpbuf was allocated by DPDK it must have been
             * created as a dpif_packet */
            free_dpdk_buf((struct dpif_packet*) b);
            return;
        }

        ofpbuf_uninit(b);
        free(b);
    }
}

/* If 'b' contains at least 'offset + size' bytes of data, returns a pointer to
 * byte 'offset'.  Otherwise, returns a null pointer. */
static inline void *ofpbuf_at(const struct ofpbuf *b, size_t offset,
                              size_t size)
{
    return offset + size <= ofpbuf_size(b) ? (char *) ofpbuf_data(b) + offset : NULL;
}

/* Returns a pointer to byte 'offset' in 'b', which must contain at least
 * 'offset + size' bytes of data. */
static inline void *ofpbuf_at_assert(const struct ofpbuf *b, size_t offset,
                                     size_t size)
{
    ovs_assert(offset + size <= ofpbuf_size(b));
    return ((char *) ofpbuf_data(b)) + offset;
}

/* Returns a pointer to byte following the last byte of data in use in 'b'. */
static inline void *ofpbuf_tail(const struct ofpbuf *b)
{
    return (char *) ofpbuf_data(b) + ofpbuf_size(b);
}

/* Returns a pointer to byte following the last byte allocated for use (but
 * not necessarily in use) in 'b'. */
static inline void *ofpbuf_end(const struct ofpbuf *b)
{
    return (char *) ofpbuf_base(b) + b->allocated;
}

/* Returns the number of bytes of headroom in 'b', that is, the number of bytes
 * of unused space in ofpbuf 'b' before the data that is in use.  (Most
 * commonly, the data in a ofpbuf is at its beginning, and thus the ofpbuf's
 * headroom is 0.) */
static inline size_t ofpbuf_headroom(const struct ofpbuf *b)
{
    return (char*)ofpbuf_data(b) - (char*)ofpbuf_base(b);
}

/* Returns the number of bytes that may be appended to the tail end of ofpbuf
 * 'b' before the ofpbuf must be reallocated. */
static inline size_t ofpbuf_tailroom(const struct ofpbuf *b)
{
    return (char*)ofpbuf_end(b) - (char*)ofpbuf_tail(b);
}

/* Clears any data from 'b'. */
static inline void ofpbuf_clear(struct ofpbuf *b)
{
    ofpbuf_set_data(b, ofpbuf_base(b));
    ofpbuf_set_size(b, 0);
}

/* Removes 'size' bytes from the head end of 'b', which must contain at least
 * 'size' bytes of data.  Returns the first byte of data removed. */
static inline void *ofpbuf_pull(struct ofpbuf *b, size_t size)
{
    void *data = ofpbuf_data(b);
    ovs_assert(ofpbuf_size(b) - ofpbuf_l2_pad_size(b) >= size);
    ofpbuf_set_data(b, (char*)ofpbuf_data(b) + size);
    ofpbuf_set_size(b, ofpbuf_size(b) - size);
    return data;
}

/* If 'b' has at least 'size' bytes of data, removes that many bytes from the
 * head end of 'b' and returns the first byte removed.  Otherwise, returns a
 * null pointer without modifying 'b'. */
static inline void *ofpbuf_try_pull(struct ofpbuf *b, size_t size)
{
    return ofpbuf_size(b) - ofpbuf_l2_pad_size(b) >= size
        ? ofpbuf_pull(b, size) : NULL;
}

static inline struct ofpbuf *ofpbuf_from_list(const struct ovs_list *list)
{
    return CONTAINER_OF(list, struct ofpbuf, list_node);
}

static inline bool ofpbuf_equal(const struct ofpbuf *a, const struct ofpbuf *b)
{
    return ofpbuf_size(a) == ofpbuf_size(b) &&
           memcmp(ofpbuf_data(a), ofpbuf_data(b), ofpbuf_size(a)) == 0;
}

/* Get the start of the Ethernet frame.  'l3_ofs' marks the end of the l2
 * headers, so return NULL if it is not set.  A 'l3_ofs' of 0 marks a layer 3
 * packet, so return NULL in that case too. */
static inline void * ofpbuf_l2(const struct ofpbuf *b)
{
    return (b->l3_ofs != UINT16_MAX && b->l3_ofs != 0) ? b->frame : NULL;
}

/* Sets the packet frame start pointer and resets all layer offsets.
 * l3 offset must be set before 'l2' can be retrieved. */
static inline void ofpbuf_set_frame(struct ofpbuf *b, void *packet)
{
    b->frame = packet;
    b->l2_pad_size = 0;
    b->l2_5_ofs = UINT16_MAX;
    b->l3_ofs = UINT16_MAX;
    b->l4_ofs = UINT16_MAX;
}

static inline uint8_t ofpbuf_l2_pad_size(const struct ofpbuf *b)
{
    return b->l2_pad_size;
}

static inline void ofpbuf_set_l2_pad_size(struct ofpbuf *b, uint8_t pad_size)
{
    ovs_assert(pad_size <= ofpbuf_size(b));
    b->l2_pad_size = pad_size;
}

static inline void * ofpbuf_l2_5(const struct ofpbuf *b)
{
    return b->l2_5_ofs != UINT16_MAX ? (char *)b->frame + b->l2_5_ofs : NULL;
}

static inline void ofpbuf_set_l2_5(struct ofpbuf *b, void *l2_5)
{
    b->l2_5_ofs = l2_5 ? (char *)l2_5 - (char *)b->frame : UINT16_MAX;
}

static inline void * ofpbuf_l3(const struct ofpbuf *b)
{
    return b->l3_ofs != UINT16_MAX ? (char *)b->frame + b->l3_ofs : NULL;
}

static inline void ofpbuf_set_l3(struct ofpbuf *b, void *l3)
{
    b->l3_ofs = l3 ? (char *)l3 - (char *)b->frame : UINT16_MAX;
}

static inline void * ofpbuf_l4(const struct ofpbuf *b)
{
    return b->l4_ofs != UINT16_MAX ? (char *)b->frame + b->l4_ofs : NULL;
}

static inline void ofpbuf_set_l4(struct ofpbuf *b, void *l4)
{
    b->l4_ofs = l4 ? (char *)l4 - (char *)b->frame : UINT16_MAX;
}

static inline size_t ofpbuf_l4_size(const struct ofpbuf *b)
{
    return b->l4_ofs != UINT16_MAX
        ? (const char *)ofpbuf_tail(b) - (const char *)ofpbuf_l4(b)
        - ofpbuf_l2_pad_size(b)
        : 0;
}

static inline const void *ofpbuf_get_tcp_payload(const struct ofpbuf *b)
{
    size_t l4_size = ofpbuf_l4_size(b);

    if (OVS_LIKELY(l4_size >= TCP_HEADER_LEN)) {
        struct tcp_header *tcp = ofpbuf_l4(b);
        int tcp_len = TCP_OFFSET(tcp->tcp_ctl) * 4;

        if (OVS_LIKELY(tcp_len >= TCP_HEADER_LEN && tcp_len <= l4_size)) {
            return (const char *)tcp + tcp_len;
        }
    }
    return NULL;
}

static inline const void *ofpbuf_get_udp_payload(const struct ofpbuf *b)
{
    return OVS_LIKELY(ofpbuf_l4_size(b) >= UDP_HEADER_LEN)
        ? (const char *)ofpbuf_l4(b) + UDP_HEADER_LEN : NULL;
}

static inline const void *ofpbuf_get_sctp_payload(const struct ofpbuf *b)
{
    return OVS_LIKELY(ofpbuf_l4_size(b) >= SCTP_HEADER_LEN)
        ? (const char *)ofpbuf_l4(b) + SCTP_HEADER_LEN : NULL;
}

static inline const void *ofpbuf_get_icmp_payload(const struct ofpbuf *b)
{
    return OVS_LIKELY(ofpbuf_l4_size(b) >= ICMP_HEADER_LEN)
        ? (const char *)ofpbuf_l4(b) + ICMP_HEADER_LEN : NULL;
}

<<<<<<< HEAD
=======
static inline const void *ofpbuf_get_nd_payload(const struct ofpbuf *b)
{
    return OVS_LIKELY(ofpbuf_l4_size(b) >= ND_MSG_LEN)
        ? (const char *)ofpbuf_l4(b) + ND_MSG_LEN : NULL;
}

>>>>>>> 05d273a7
static inline bool ofpbuf_is_layer3_packet(const struct ofpbuf *b)
{
    return (b->frame == ofpbuf_data(b)) && (b->l3_ofs == 0);
}

#ifdef DPDK_NETDEV
BUILD_ASSERT_DECL(offsetof(struct ofpbuf, mbuf) == 0);

static inline void * ofpbuf_data(const struct ofpbuf *b)
{
    return b->mbuf.pkt.data;
}

static inline void ofpbuf_set_data(struct ofpbuf *b, void *d)
{
    b->mbuf.pkt.data = d;
}

static inline void * ofpbuf_base(const struct ofpbuf *b)
{
    return b->mbuf.buf_addr;
}

static inline void ofpbuf_set_base(struct ofpbuf *b, void *d)
{
    b->mbuf.buf_addr = d;
}

static inline uint32_t ofpbuf_size(const struct ofpbuf *b)
{
    return b->mbuf.pkt.pkt_len;
}

static inline void ofpbuf_set_size(struct ofpbuf *b, uint32_t v)
{
    b->mbuf.pkt.data_len = v;    /* Current seg length. */
    b->mbuf.pkt.pkt_len = v;     /* Total length of all segments linked to
                                  * this segment. */
}

#else
static inline void * ofpbuf_data(const struct ofpbuf *b)
{
    return b->data_;
}

static inline void ofpbuf_set_data(struct ofpbuf *b, void *d)
{
    b->data_ = d;
}

static inline void * ofpbuf_base(const struct ofpbuf *b)
{
    return b->base_;
}

static inline void ofpbuf_set_base(struct ofpbuf *b, void *d)
{
    b->base_ = d;
}

static inline uint32_t ofpbuf_size(const struct ofpbuf *b)
{
    return b->size_;
}

static inline void ofpbuf_set_size(struct ofpbuf *b, uint32_t v)
{
    b->size_ = v;
}
#endif

static inline void ofpbuf_reset_packet(struct ofpbuf *b, int off)
{
    ofpbuf_set_size(b, ofpbuf_size(b) - off);
    ofpbuf_set_data(b, (void *) ((unsigned char *) b->frame + off));
    b->frame = NULL;
    b->l2_5_ofs = b->l3_ofs = b->l4_ofs = UINT16_MAX;
}

#ifdef  __cplusplus
}
#endif

#endif /* ofpbuf.h */<|MERGE_RESOLUTION|>--- conflicted
+++ resolved
@@ -377,15 +377,12 @@
         ? (const char *)ofpbuf_l4(b) + ICMP_HEADER_LEN : NULL;
 }
 
-<<<<<<< HEAD
-=======
 static inline const void *ofpbuf_get_nd_payload(const struct ofpbuf *b)
 {
     return OVS_LIKELY(ofpbuf_l4_size(b) >= ND_MSG_LEN)
         ? (const char *)ofpbuf_l4(b) + ND_MSG_LEN : NULL;
 }
 
->>>>>>> 05d273a7
 static inline bool ofpbuf_is_layer3_packet(const struct ofpbuf *b)
 {
     return (b->frame == ofpbuf_data(b)) && (b->l3_ofs == 0);
