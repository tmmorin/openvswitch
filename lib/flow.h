/*
 * Copyright (c) 2008, 2009, 2010, 2011, 2012, 2013, 2014 Nicira, Inc.
 *
 * Licensed under the Apache License, Version 2.0 (the "License");
 * you may not use this file except in compliance with the License.
 * You may obtain a copy of the License at:
 *
 *     http://www.apache.org/licenses/LICENSE-2.0
 *
 * Unless required by applicable law or agreed to in writing, software
 * distributed under the License is distributed on an "AS IS" BASIS,
 * WITHOUT WARRANTIES OR CONDITIONS OF ANY KIND, either express or implied.
 * See the License for the specific language governing permissions and
 * limitations under the License.
 */
#ifndef FLOW_H
#define FLOW_H 1

#include <sys/types.h>
#include <netinet/in.h>
#include <stdbool.h>
#include <stdint.h>
#include <string.h>
#include "byte-order.h"
#include "openflow/nicira-ext.h"
#include "openflow/openflow.h"
#include "packets.h"
#include "hash.h"
#include "util.h"

struct dpif_flow_stats;
struct ds;
struct flow_wildcards;
struct minimask;
struct ofpbuf;
struct pkt_metadata;

/* This sequence number should be incremented whenever anything involving flows
 * or the wildcarding of flows changes.  This will cause build assertion
 * failures in places which likely need to be updated. */
#define FLOW_WC_SEQ 29

/* Number of Open vSwitch extension 32-bit registers. */
#define FLOW_N_REGS 8
BUILD_ASSERT_DECL(FLOW_N_REGS <= NXM_NX_MAX_REGS);

/* Number of OpenFlow 1.5+ 64-bit registers.
 *
 * Each of these overlays a pair of Open vSwitch 32-bit registers, so there
 * are half as many of them.*/
#define FLOW_N_XREGS (FLOW_N_REGS / 2)

/* Used for struct flow's dl_type member for frames that have no Ethernet
 * type, that is, pure 802.2 frames. */
#define FLOW_DL_TYPE_NONE 0x5ff

/* Fragment bits, used for IPv4 and IPv6, always zero for non-IP flows. */
#define FLOW_NW_FRAG_ANY   (1 << 0) /* Set for any IP frag. */
#define FLOW_NW_FRAG_LATER (1 << 1) /* Set for IP frag with nonzero offset. */
#define FLOW_NW_FRAG_MASK  (FLOW_NW_FRAG_ANY | FLOW_NW_FRAG_LATER)

BUILD_ASSERT_DECL(FLOW_NW_FRAG_ANY == NX_IP_FRAG_ANY);
BUILD_ASSERT_DECL(FLOW_NW_FRAG_LATER == NX_IP_FRAG_LATER);

#define FLOW_TNL_F_DONT_FRAGMENT (1 << 0)
#define FLOW_TNL_F_CSUM (1 << 1)
#define FLOW_TNL_F_KEY (1 << 2)
#define FLOW_TNL_F_OAM (1 << 3)

#define FLOW_TNL_F_MASK ((1 << 4) - 1)

const char *flow_tun_flag_to_string(uint32_t flags);

/* Maximum number of supported MPLS labels. */
#define FLOW_MAX_MPLS_LABELS 3

enum base_layer {
    LAYER_2 = 0,
    LAYER_3 = 1
};

/*
 * A flow in the network.
 *
 * Must be initialized to all zeros to make any compiler-induced padding
 * zeroed.  Helps also in keeping unused fields (such as mutually exclusive
 * IPv4 and IPv6 addresses) zeroed out.
 *
 * The meaning of 'in_port' is context-dependent.  In most cases, it is a
 * 16-bit OpenFlow 1.0 port number.  In the software datapath interface (dpif)
 * layer and its implementations (e.g. dpif-netlink, dpif-netdev), it is
 * instead a 32-bit datapath port number.
 *
 * The fields are organized in four segments to facilitate staged lookup, where
 * lower layer fields are first used to determine if the later fields need to
 * be looked at.  This enables better wildcarding for datapath flows.
 *
 * The starting layer is specified by 'base_layer'.  When 'base_layer' is
 * LAYER_3, dl_src, dl_tci, and vlan_tci are not used for matching. The
 * dl_type field is still used to specify the layer 3 protocol.
 *
 * NOTE: Order of the fields is significant, any change in the order must be
 * reflected in miniflow_extract()!
 */
struct flow {
    /* Metadata */
    struct flow_tnl tunnel;     /* Encapsulating tunnel parameters. */
    ovs_be64 metadata;          /* OpenFlow Metadata. */
    uint32_t regs[FLOW_N_REGS]; /* Registers. */
    uint32_t skb_priority;      /* Packet priority for QoS. */
    uint32_t pkt_mark;          /* Packet mark. */
    uint32_t recirc_id;         /* Must be exact match. */
    union flow_in_port in_port; /* Input port.*/
    ofp_port_t actset_output;   /* Output port in action set. */
    ovs_be16 pad1;              /* Pad to 32 bits. */
    uint32_t base_layer;        /* Fields start at this layer */

    /* L2, Order the same as in the Ethernet header! */
    uint8_t dl_dst[ETH_ADDR_LEN]; /* Ethernet destination address. */
    uint8_t dl_src[ETH_ADDR_LEN]; /* Ethernet source address. */
    ovs_be16 dl_type;           /* Ethernet frame type. */
    ovs_be16 vlan_tci;          /* If 802.1Q, TCI | VLAN_CFI; otherwise 0. */
    ovs_be32 mpls_lse[FLOW_MAX_MPLS_LABELS]; /* MPLS label stack entry. */

    /* L3 */
    struct in6_addr ipv6_src;   /* IPv6 source address. */
    struct in6_addr ipv6_dst;   /* IPv6 destination address. */
    ovs_be32 ipv6_label;        /* IPv6 flow label. */
    ovs_be32 nw_src;            /* IPv4 source address. */
    ovs_be32 nw_dst;            /* IPv4 destination address. */
    uint8_t nw_frag;            /* FLOW_FRAG_* flags. */
    uint8_t nw_tos;             /* IP ToS (including DSCP and ECN). */
    uint8_t nw_ttl;             /* IP TTL/Hop Limit. */
    uint8_t nw_proto;           /* IP protocol or low 8 bits of ARP opcode. */
    uint8_t arp_sha[ETH_ADDR_LEN]; /* ARP/ND source hardware address. */
    uint8_t arp_tha[ETH_ADDR_LEN]; /* ARP/ND target hardware address. */
    struct in6_addr nd_target;  /* IPv6 neighbor discovery (ND) target. */
    ovs_be16 tcp_flags;         /* TCP flags. With L3 to avoid matching L4. */
    ovs_be16 pad2;              /* Pad to 32 bits. */

    /* L4 */
    ovs_be16 tp_src;            /* TCP/UDP/SCTP source port. */
    ovs_be16 tp_dst;            /* TCP/UDP/SCTP destination port. */
    ovs_be32 igmp_group_ip4;    /* IGMP group IPv4 address */
    uint32_t dp_hash;           /* Datapath computed hash value. The exact
                                 * computation is opaque to the user space.
                                 * Keep last for BUILD_ASSERT_DECL below. */
};
BUILD_ASSERT_DECL(sizeof(struct flow) % 4 == 0);

#define FLOW_U32S (sizeof(struct flow) / 4)

/* Some flow fields are mutually exclusive or only appear within the flow
 * pipeline.  IPv6 headers are bigger than IPv4 and MPLS, and IPv6 ND packets
 * are bigger than TCP,UDP and IGMP packets. */
#define FLOW_MAX_PACKET_U32S (FLOW_U32S                                   \
    /* Unused in datapath */  - FLOW_U32_SIZE(regs)                       \
                              - FLOW_U32_SIZE(metadata)                   \
                              - FLOW_U32_SIZE(actset_output)              \
    /* L2.5/3 */              - FLOW_U32_SIZE(nw_src)                     \
                              - FLOW_U32_SIZE(nw_dst)                     \
                              - FLOW_U32_SIZE(mpls_lse)                   \
    /* L4 */                  - FLOW_U32_SIZE(tcp_flags) /* incl. pad. */ \
                              - FLOW_U32_SIZE(igmp_group_ip4)             \
                             )

/* Remember to update FLOW_WC_SEQ when changing 'struct flow'. */
BUILD_ASSERT_DECL(offsetof(struct flow, dp_hash) + sizeof(uint32_t)
                  == sizeof(struct flow_tnl) + 184
                  && FLOW_WC_SEQ == 29);

/* Incremental points at which flow classification may be performed in
 * segments.
 * This is located here since this is dependent on the structure of the
 * struct flow defined above:
 * Each offset must be on a distinct, successive U32 boundary strictly
 * within the struct flow. */
enum {
    FLOW_SEGMENT_1_ENDS_AT = offsetof(struct flow, dl_dst),
    FLOW_SEGMENT_2_ENDS_AT = offsetof(struct flow, ipv6_src),
    FLOW_SEGMENT_3_ENDS_AT = offsetof(struct flow, tp_src),
};
BUILD_ASSERT_DECL(FLOW_SEGMENT_1_ENDS_AT % 4 == 0);
BUILD_ASSERT_DECL(FLOW_SEGMENT_2_ENDS_AT % 4 == 0);
BUILD_ASSERT_DECL(FLOW_SEGMENT_3_ENDS_AT % 4 == 0);
BUILD_ASSERT_DECL(                     0 < FLOW_SEGMENT_1_ENDS_AT);
BUILD_ASSERT_DECL(FLOW_SEGMENT_1_ENDS_AT < FLOW_SEGMENT_2_ENDS_AT);
BUILD_ASSERT_DECL(FLOW_SEGMENT_2_ENDS_AT < FLOW_SEGMENT_3_ENDS_AT);
BUILD_ASSERT_DECL(FLOW_SEGMENT_3_ENDS_AT < sizeof(struct flow));

extern const uint8_t flow_segment_u32s[];

/* Represents the metadata fields of struct flow. */
struct flow_metadata {
    uint32_t dp_hash;                /* Datapath computed hash field. */
    uint32_t recirc_id;              /* Recirculation ID. */
    ovs_be64 tun_id;                 /* Encapsulating tunnel ID. */
    ovs_be32 tun_src;                /* Tunnel outer IPv4 src addr */
    ovs_be32 tun_dst;                /* Tunnel outer IPv4 dst addr */
    ovs_be64 metadata;               /* OpenFlow 1.1+ metadata field. */
    uint32_t regs[FLOW_N_REGS];      /* Registers. */
    uint32_t pkt_mark;               /* Packet mark. */
    ofp_port_t in_port;              /* OpenFlow port or zero. */
    uint32_t base_layer;             /* Fields start at this layer */
};

void flow_extract(struct ofpbuf *, const struct pkt_metadata *md,
                  struct flow *);

void flow_zero_wildcards(struct flow *, const struct flow_wildcards *);
void flow_unwildcard_tp_ports(const struct flow *, struct flow_wildcards *);
void flow_get_metadata(const struct flow *, struct flow_metadata *);

char *flow_to_string(const struct flow *);
void format_flags(struct ds *ds, const char *(*bit_to_string)(uint32_t),
                  uint32_t flags, char del);
void format_flags_masked(struct ds *ds, const char *name,
                         const char *(*bit_to_string)(uint32_t),
                         uint32_t flags, uint32_t mask);

void flow_format(struct ds *, const struct flow *);
void flow_print(FILE *, const struct flow *);
static inline int flow_compare_3way(const struct flow *, const struct flow *);
static inline bool flow_equal(const struct flow *, const struct flow *);
static inline size_t flow_hash(const struct flow *, uint32_t basis);

void flow_set_dl_vlan(struct flow *, ovs_be16 vid);
void flow_set_vlan_vid(struct flow *, ovs_be16 vid);
void flow_set_vlan_pcp(struct flow *, uint8_t pcp);

int flow_count_mpls_labels(const struct flow *, struct flow_wildcards *);
int flow_count_common_mpls_labels(const struct flow *a, int an,
                                  const struct flow *b, int bn,
                                  struct flow_wildcards *wc);
void flow_push_mpls(struct flow *, int n, ovs_be16 mpls_eth_type,
                    struct flow_wildcards *);
bool flow_pop_mpls(struct flow *, int n, ovs_be16 eth_type,
                   struct flow_wildcards *);
void flow_set_mpls_label(struct flow *, int idx, ovs_be32 label);
void flow_set_mpls_ttl(struct flow *, int idx, uint8_t ttl);
void flow_set_mpls_tc(struct flow *, int idx, uint8_t tc);
void flow_set_mpls_bos(struct flow *, int idx, uint8_t stack);
void flow_set_mpls_lse(struct flow *, int idx, ovs_be32 lse);

void flow_compose(struct ofpbuf *, const struct flow *);

static inline uint64_t
flow_get_xreg(const struct flow *flow, int idx)
{
    return ((uint64_t) flow->regs[idx * 2] << 32) | flow->regs[idx * 2 + 1];
}

static inline void
flow_set_xreg(struct flow *flow, int idx, uint64_t value)
{
    flow->regs[idx * 2] = value >> 32;
    flow->regs[idx * 2 + 1] = value;
}

static inline int
flow_compare_3way(const struct flow *a, const struct flow *b)
{
    return memcmp(a, b, sizeof *a);
}

static inline bool
flow_equal(const struct flow *a, const struct flow *b)
{
    return !flow_compare_3way(a, b);
}

static inline size_t
flow_hash(const struct flow *flow, uint32_t basis)
{
    return hash_words((const uint32_t *) flow, sizeof *flow / 4, basis);
}

static inline uint16_t
ofp_to_u16(ofp_port_t ofp_port)
{
    return (OVS_FORCE uint16_t) ofp_port;
}

static inline uint32_t
odp_to_u32(odp_port_t odp_port)
{
    return (OVS_FORCE uint32_t) odp_port;
}

static inline uint32_t
ofp11_to_u32(ofp11_port_t ofp11_port)
{
    return (OVS_FORCE uint32_t) ofp11_port;
}

static inline ofp_port_t
u16_to_ofp(uint16_t port)
{
    return OFP_PORT_C(port);
}

static inline odp_port_t
u32_to_odp(uint32_t port)
{
    return ODP_PORT_C(port);
}

static inline ofp11_port_t
u32_to_ofp11(uint32_t port)
{
    return OFP11_PORT_C(port);
}

static inline uint32_t
hash_ofp_port(ofp_port_t ofp_port)
{
    return hash_int(ofp_to_u16(ofp_port), 0);
}

static inline uint32_t
hash_odp_port(odp_port_t odp_port)
{
    return hash_int(odp_to_u32(odp_port), 0);
}

/* Wildcards for a flow.
 *
 * A 1-bit in each bit in 'masks' indicates that the corresponding bit of
 * the flow is significant (must match).  A 0-bit indicates that the
 * corresponding bit of the flow is wildcarded (need not match). */
struct flow_wildcards {
    struct flow masks;
};

#define WC_MASK_FIELD(WC, FIELD) \
    memset(&(WC)->masks.FIELD, 0xff, sizeof (WC)->masks.FIELD)
#define WC_UNMASK_FIELD(WC, FIELD) \
    memset(&(WC)->masks.FIELD, 0, sizeof (WC)->masks.FIELD)

void flow_wildcards_init_catchall(struct flow_wildcards *);

void flow_wildcards_init_for_packet(struct flow_wildcards *,
                                    const struct flow *);
uint64_t flow_wc_map(const struct flow *);

void flow_wildcards_clear_non_packet_fields(struct flow_wildcards *);

bool flow_wildcards_is_catchall(const struct flow_wildcards *);

void flow_wildcards_set_reg_mask(struct flow_wildcards *,
                                 int idx, uint32_t mask);
void flow_wildcards_set_xreg_mask(struct flow_wildcards *,
                                  int idx, uint64_t mask);

void flow_wildcards_and(struct flow_wildcards *dst,
                        const struct flow_wildcards *src1,
                        const struct flow_wildcards *src2);
void flow_wildcards_or(struct flow_wildcards *dst,
                       const struct flow_wildcards *src1,
                       const struct flow_wildcards *src2);
bool flow_wildcards_has_extra(const struct flow_wildcards *,
                              const struct flow_wildcards *);
uint32_t flow_wildcards_hash(const struct flow_wildcards *, uint32_t basis);
bool flow_wildcards_equal(const struct flow_wildcards *,
                          const struct flow_wildcards *);
uint32_t flow_hash_5tuple(const struct flow *flow, uint32_t basis);
uint32_t flow_hash_symmetric_l4(const struct flow *flow, uint32_t basis);

/* Initialize a flow with random fields that matter for nx_hash_fields. */
void flow_random_hash_fields(struct flow *);
void flow_mask_hash_fields(const struct flow *, struct flow_wildcards *,
                           enum nx_hash_fields);
uint32_t flow_hash_fields(const struct flow *, enum nx_hash_fields,
                          uint16_t basis);
const char *flow_hash_fields_to_str(enum nx_hash_fields);
bool flow_hash_fields_valid(enum nx_hash_fields);

uint32_t flow_hash_in_wildcards(const struct flow *,
                                const struct flow_wildcards *,
                                uint32_t basis);

bool flow_equal_except(const struct flow *a, const struct flow *b,
                       const struct flow_wildcards *);

/* Compressed flow. */

/* Number of 32-bit words present in struct miniflow. */
#define MINI_N_INLINE 8

/* Maximum number of 32-bit words supported. */
BUILD_ASSERT_DECL(FLOW_U32S <= 63);

/* A sparse representation of a "struct flow".
 *
 * A "struct flow" is fairly large and tends to be mostly zeros.  Sparse
 * representation has two advantages.  First, it saves memory.  Second, it
 * saves time when the goal is to iterate over only the nonzero parts of the
 * struct.
 *
 * The 'map' member holds one bit for each uint32_t in a "struct flow".  Each
 * 0-bit indicates that the corresponding uint32_t is zero, each 1-bit that it
 * *may* be nonzero (see below how this applies to minimasks).
 *
 * The 'values_inline' boolean member indicates that the values are at
 * 'inline_values'.  If 'values_inline' is zero, then the values are
 * offline at 'offline_values'.  In either case, values is an array that has
 * one element for each 1-bit in 'map'.  The least-numbered 1-bit is in
 * the first element of the values array, the next 1-bit is in the next array
 * element, and so on.
 *
 * MINI_N_INLINE is the default number of inline words.  When a miniflow is
 * dynamically allocated the actual amount of inline storage may be different.
 * In that case 'inline_values' contains storage at least for the number
 * of words indicated by 'map' (one uint32_t for each 1-bit in the map).
 *
 * Elements in values array are allowed to be zero.  This is useful for "struct
 * minimatch", for which ensuring that the miniflow and minimask members have
 * same 'map' allows optimization.  This allowance applies only to a miniflow
 * that is not a mask.  That is, a minimask may NOT have zero elements in
 * its 'values'.
 */
struct miniflow {
    uint64_t map:63;
    uint64_t values_inline:1;
    union {
        uint32_t *offline_values;
        uint32_t inline_values[MINI_N_INLINE]; /* Minimum inline size. */
    };
};
BUILD_ASSERT_DECL(sizeof(struct miniflow)
                  == sizeof(uint64_t) + MINI_N_INLINE * sizeof(uint32_t));

#define MINIFLOW_VALUES_SIZE(COUNT) ((COUNT) * sizeof(uint32_t))

static inline uint32_t *miniflow_values(struct miniflow *mf)
{
    return OVS_LIKELY(mf->values_inline)
        ? mf->inline_values : mf->offline_values;
}

static inline const uint32_t *miniflow_get_values(const struct miniflow *mf)
{
    return OVS_LIKELY(mf->values_inline)
        ? mf->inline_values : mf->offline_values;
}

static inline const uint32_t *miniflow_get_u32_values(const struct miniflow *mf)
{
    return miniflow_get_values(mf);
}

static inline const ovs_be32 *miniflow_get_be32_values(const struct miniflow *mf)
{
    return (OVS_FORCE const ovs_be32 *)miniflow_get_values(mf);
}

/* This is useful for initializing a miniflow for a miniflow_extract() call. */
static inline void miniflow_initialize(struct miniflow *mf,
                                       uint32_t buf[FLOW_U32S])
{
    mf->map = 0;
    mf->values_inline = (buf == (uint32_t *)(mf + 1));
    if (!mf->values_inline) {
        mf->offline_values = buf;
    }
}

struct pkt_metadata;

/* The 'dst->values' must be initialized with a buffer with space for
 * FLOW_U32S.  'dst->map' is ignored on input and set on output to
 * indicate which fields were extracted. */
void miniflow_extract(struct ofpbuf *packet, const struct pkt_metadata *,
                      struct miniflow *dst);
void miniflow_init(struct miniflow *, const struct flow *);
void miniflow_init_with_minimask(struct miniflow *, const struct flow *,
                                 const struct minimask *);
void miniflow_clone(struct miniflow *, const struct miniflow *);
void miniflow_clone_inline(struct miniflow *, const struct miniflow *,
                           size_t n_values);
void miniflow_move(struct miniflow *dst, struct miniflow *);
void miniflow_destroy(struct miniflow *);

void miniflow_expand(const struct miniflow *, struct flow *);

static inline uint32_t flow_u32_value(const struct flow *flow, size_t index)
{
    return ((uint32_t *)(flow))[index];
}

static inline uint32_t *flow_u32_lvalue(struct flow *flow, size_t index)
{
    return &((uint32_t *)(flow))[index];
}

static inline bool
flow_get_next_in_map(const struct flow *flow, uint64_t map, uint32_t *value)
{
    if (map) {
        *value = flow_u32_value(flow, raw_ctz(map));
        return true;
    }
    return false;
}

/* Iterate through all flow u32 values specified by 'MAP'. */
#define FLOW_FOR_EACH_IN_MAP(VALUE, FLOW, MAP)         \
    for (uint64_t map__ = (MAP);                       \
         flow_get_next_in_map(FLOW, map__, &(VALUE));  \
         map__ = zero_rightmost_1bit(map__))

/* Iterate through all struct flow u32 indices specified by 'MAP'. */
#define MAP_FOR_EACH_INDEX(U32IDX, MAP)         \
    for (uint64_t map__ = (MAP);                \
         ((U32IDX) = ctz64(map__)) < FLOW_U32S; \
         map__ = zero_rightmost_1bit(map__))

#define FLOW_U32_SIZE(FIELD)                                            \
    DIV_ROUND_UP(sizeof(((struct flow *)0)->FIELD), sizeof(uint32_t))

#define MINIFLOW_MAP(FIELD)                       \
    (((UINT64_C(1) << FLOW_U32_SIZE(FIELD)) - 1)  \
     << (offsetof(struct flow, FIELD) / 4))

struct mf_for_each_in_map_aux {
    const uint32_t *values;
    uint64_t fmap;
    uint64_t map;
};

static inline bool
mf_get_next_in_map(struct mf_for_each_in_map_aux *aux, uint32_t *value)
{
    if (aux->map) {
        uint64_t rm1bit = rightmost_1bit(aux->map);
        aux->map -= rm1bit;

        if (aux->fmap & rm1bit) {
            /* Advance 'aux->values' to point to the value for 'rm1bit'. */
            uint64_t trash = aux->fmap & (rm1bit - 1);
            if (trash) {
                aux->fmap -= trash;
                aux->values += count_1bits(trash);
            }

            /* Retrieve the value for 'rm1bit' then advance past it. */
            aux->fmap -= rm1bit;
            *value = *aux->values++;
        } else {
            *value = 0;
        }
        return true;
    } else {
        return false;
    }
}

/* Iterate through all miniflow u32 values specified by 'MAP'. */
#define MINIFLOW_FOR_EACH_IN_MAP(VALUE, FLOW, MAP)                      \
    for (struct mf_for_each_in_map_aux aux__                            \
             = { miniflow_get_u32_values(FLOW), (FLOW)->map, MAP };     \
         mf_get_next_in_map(&aux__, &(VALUE));                          \
        )

/* Get the value of 'FIELD' of an up to 4 byte wide integer type 'TYPE' of
 * a miniflow. */
#define MINIFLOW_GET_TYPE(MF, TYPE, OFS)                                \
    (((MF)->map & (UINT64_C(1) << (OFS) / 4))                           \
     ? ((OVS_FORCE const TYPE *)                                        \
        (miniflow_get_u32_values(MF)                                    \
         + count_1bits((MF)->map & ((UINT64_C(1) << (OFS) / 4) - 1))))  \
       [(OFS) % 4 / sizeof(TYPE)]                                       \
     : 0)                                                               \

#define MINIFLOW_GET_U8(FLOW, FIELD)                                    \
    MINIFLOW_GET_TYPE(FLOW, uint8_t, offsetof(struct flow, FIELD))
#define MINIFLOW_GET_U16(FLOW, FIELD)                                    \
    MINIFLOW_GET_TYPE(FLOW, uint16_t, offsetof(struct flow, FIELD))
#define MINIFLOW_GET_BE16(FLOW, FIELD)                                    \
    MINIFLOW_GET_TYPE(FLOW, ovs_be16, offsetof(struct flow, FIELD))
#define MINIFLOW_GET_U32(FLOW, FIELD)                                    \
    MINIFLOW_GET_TYPE(FLOW, uint32_t, offsetof(struct flow, FIELD))
#define MINIFLOW_GET_BE32(FLOW, FIELD)                                    \
    MINIFLOW_GET_TYPE(FLOW, ovs_be32, offsetof(struct flow, FIELD))

static inline uint16_t miniflow_get_vid(const struct miniflow *);
static inline uint16_t miniflow_get_tcp_flags(const struct miniflow *);
static inline ovs_be64 miniflow_get_metadata(const struct miniflow *);

bool miniflow_equal(const struct miniflow *a, const struct miniflow *b);
bool miniflow_equal_in_minimask(const struct miniflow *a,
                                const struct miniflow *b,
                                const struct minimask *);
bool miniflow_equal_flow_in_minimask(const struct miniflow *a,
                                     const struct flow *b,
                                     const struct minimask *);
uint32_t miniflow_hash_5tuple(const struct miniflow *flow, uint32_t basis);


/* Compressed flow wildcards. */

/* A sparse representation of a "struct flow_wildcards".
 *
 * See the large comment on struct miniflow for details.
 *
 * Note: While miniflow can have zero data for a 1-bit in the map,
 * a minimask may not!  We rely on this in the implementation. */
struct minimask {
    struct miniflow masks;
};

void minimask_init(struct minimask *, const struct flow_wildcards *);
void minimask_clone(struct minimask *, const struct minimask *);
void minimask_move(struct minimask *dst, struct minimask *src);
void minimask_combine(struct minimask *dst,
                      const struct minimask *a, const struct minimask *b,
                      uint32_t storage[FLOW_U32S]);
void minimask_destroy(struct minimask *);

void minimask_expand(const struct minimask *, struct flow_wildcards *);

uint32_t minimask_get(const struct minimask *, unsigned int u32_ofs);
static inline uint16_t minimask_get_vid_mask(const struct minimask *);
static inline ovs_be64 minimask_get_metadata_mask(const struct minimask *);

bool minimask_equal(const struct minimask *a, const struct minimask *b);
bool minimask_has_extra(const struct minimask *, const struct minimask *);


/* Returns true if 'mask' matches every packet, false if 'mask' fixes any bits
 * or fields. */
static inline bool
minimask_is_catchall(const struct minimask *mask)
{
    /* For every 1-bit in mask's map, the corresponding value is non-zero,
     * so the only way the mask can not fix any bits or fields is for the
     * map the be zero. */
    return mask->masks.map == 0;
}

/* Returns the VID within the vlan_tci member of the "struct flow" represented
 * by 'flow'. */
static inline uint16_t
miniflow_get_vid(const struct miniflow *flow)
{
    ovs_be16 tci = MINIFLOW_GET_BE16(flow, vlan_tci);
    return vlan_tci_to_vid(tci);
}

/* Returns the VID mask within the vlan_tci member of the "struct
 * flow_wildcards" represented by 'mask'. */
static inline uint16_t
minimask_get_vid_mask(const struct minimask *mask)
{
    return miniflow_get_vid(&mask->masks);
}

/* Returns the value of the "tcp_flags" field in 'flow'. */
static inline uint16_t
miniflow_get_tcp_flags(const struct miniflow *flow)
{
    return ntohs(MINIFLOW_GET_BE16(flow, tcp_flags));
}

/* Returns the value of the OpenFlow 1.1+ "metadata" field in 'flow'. */
static inline ovs_be64
miniflow_get_metadata(const struct miniflow *flow)
{
    union {
        ovs_be64 be64;
        struct {
            ovs_be32 hi;
            ovs_be32 lo;
        };
    } value;

    enum { MD_OFS = offsetof(struct flow, metadata) };
    BUILD_ASSERT_DECL(MD_OFS % sizeof(uint32_t) == 0);
    value.hi = MINIFLOW_GET_TYPE(flow, ovs_be32, MD_OFS);
    value.lo = MINIFLOW_GET_TYPE(flow, ovs_be32, MD_OFS + 4);

    return value.be64;
}

/* Returns the mask for the OpenFlow 1.1+ "metadata" field in 'mask'.
 *
 * The return value is all-1-bits if 'mask' matches on the whole value of the
 * metadata field, all-0-bits if 'mask' entirely wildcards the metadata field,
 * or some other value if the metadata field is partially matched, partially
 * wildcarded. */
static inline ovs_be64
minimask_get_metadata_mask(const struct minimask *mask)
{
    return miniflow_get_metadata(&mask->masks);
}

/* Perform a bitwise OR of miniflow 'src' flow data with the equivalent
 * fields in 'dst', storing the result in 'dst'. */
static inline void
flow_union_with_miniflow(struct flow *dst, const struct miniflow *src)
{
    uint32_t *dst_u32 = (uint32_t *) dst;
    const uint32_t *p = miniflow_get_u32_values(src);
    uint64_t map;

    for (map = src->map; map; map = zero_rightmost_1bit(map)) {
        dst_u32[raw_ctz(map)] |= *p++;
    }
}

static inline struct pkt_metadata
pkt_metadata_from_flow(const struct flow *flow)
{
    struct pkt_metadata md;

    md.recirc_id = flow->recirc_id;
    md.dp_hash = flow->dp_hash;
    md.tunnel = flow->tunnel;
    md.skb_priority = flow->skb_priority;
    md.pkt_mark = flow->pkt_mark;
    md.in_port = flow->in_port;
    md.base_layer = flow->base_layer;
<<<<<<< HEAD
=======
    md.protocol = flow->dl_type;
>>>>>>> fd118463

    return md;
}

static inline bool is_ip_any(const struct flow *flow)
{
    return dl_type_is_ip_any(flow->dl_type);
}

static inline bool is_icmpv4(const struct flow *flow)
{
    return (flow->dl_type == htons(ETH_TYPE_IP)
            && flow->nw_proto == IPPROTO_ICMP);
}

static inline bool is_icmpv6(const struct flow *flow)
{
    return (flow->dl_type == htons(ETH_TYPE_IPV6)
            && flow->nw_proto == IPPROTO_ICMPV6);
}

static inline bool is_stp(const struct flow *flow)
{
    return (eth_addr_equals(flow->dl_dst, eth_addr_stp)
            && flow->dl_type == htons(FLOW_DL_TYPE_NONE));
}

#endif /* flow.h */<|MERGE_RESOLUTION|>--- conflicted
+++ resolved
@@ -724,10 +724,7 @@
     md.pkt_mark = flow->pkt_mark;
     md.in_port = flow->in_port;
     md.base_layer = flow->base_layer;
-<<<<<<< HEAD
-=======
     md.protocol = flow->dl_type;
->>>>>>> fd118463
 
     return md;
 }
