/*
 * Copyright (c) 2008, 2009, 2010, 2011, 2012, 2013, 2014 Nicira, Inc.
 *
 * Licensed under the Apache License, Version 2.0 (the "License");
 * you may not use this file except in compliance with the License.
 * You may obtain a copy of the License at:
 *
 *     http://www.apache.org/licenses/LICENSE-2.0
 *
 * Unless required by applicable law or agreed to in writing, software
 * distributed under the License is distributed on an "AS IS" BASIS,
 * WITHOUT WARRANTIES OR CONDITIONS OF ANY KIND, either express or implied.
 * See the License for the specific language governing permissions and
 * limitations under the License.
 */
#ifndef FLOW_H
#define FLOW_H 1

#include <sys/types.h>
#include <netinet/in.h>
#include <stdbool.h>
#include <stdint.h>
#include <string.h>
#include "byte-order.h"
#include "openflow/nicira-ext.h"
#include "openflow/openflow.h"
#include "packets.h"
#include "hash.h"
#include "util.h"

struct dpif_flow_stats;
struct ds;
struct flow_wildcards;
struct minimask;
struct ofpbuf;
struct pkt_metadata;

/* This sequence number should be incremented whenever anything involving flows
 * or the wildcarding of flows changes.  This will cause build assertion
 * failures in places which likely need to be updated. */
#define FLOW_WC_SEQ 29

/* Number of Open vSwitch extension 32-bit registers. */
#define FLOW_N_REGS 8
BUILD_ASSERT_DECL(FLOW_N_REGS <= NXM_NX_MAX_REGS);

/* Number of OpenFlow 1.5+ 64-bit registers.
 *
 * Each of these overlays a pair of Open vSwitch 32-bit registers, so there
 * are half as many of them.*/
#define FLOW_N_XREGS (FLOW_N_REGS / 2)

/* Used for struct flow's dl_type member for frames that have no Ethernet
 * type, that is, pure 802.2 frames. */
#define FLOW_DL_TYPE_NONE 0x5ff

/* Fragment bits, used for IPv4 and IPv6, always zero for non-IP flows. */
#define FLOW_NW_FRAG_ANY   (1 << 0) /* Set for any IP frag. */
#define FLOW_NW_FRAG_LATER (1 << 1) /* Set for IP frag with nonzero offset. */
#define FLOW_NW_FRAG_MASK  (FLOW_NW_FRAG_ANY | FLOW_NW_FRAG_LATER)

BUILD_ASSERT_DECL(FLOW_NW_FRAG_ANY == NX_IP_FRAG_ANY);
BUILD_ASSERT_DECL(FLOW_NW_FRAG_LATER == NX_IP_FRAG_LATER);

#define FLOW_TNL_F_DONT_FRAGMENT (1 << 0)
#define FLOW_TNL_F_CSUM (1 << 1)
#define FLOW_TNL_F_KEY (1 << 2)
#define FLOW_TNL_F_OAM (1 << 3)

#define FLOW_TNL_F_MASK ((1 << 4) - 1)

const char *flow_tun_flag_to_string(uint32_t flags);

/* Maximum number of supported MPLS labels. */
#define FLOW_MAX_MPLS_LABELS 3

enum base_layer {
    LAYER_2 = 0,
    LAYER_3 = 1
};

/*
 * A flow in the network.
 *
 * Must be initialized to all zeros to make any compiler-induced padding
 * zeroed.  Helps also in keeping unused fields (such as mutually exclusive
 * IPv4 and IPv6 addresses) zeroed out.
 *
 * The meaning of 'in_port' is context-dependent.  In most cases, it is a
 * 16-bit OpenFlow 1.0 port number.  In the software datapath interface (dpif)
 * layer and its implementations (e.g. dpif-netlink, dpif-netdev), it is
 * instead a 32-bit datapath port number.
 *
 * The fields are organized in four segments to facilitate staged lookup, where
 * lower layer fields are first used to determine if the later fields need to
 * be looked at.  This enables better wildcarding for datapath flows.
 *
 * The starting layer is specified by 'base_layer'.  When 'base_layer' is
 * LAYER_3, dl_src, dl_tci, and vlan_tci are not used for matching. The
 * dl_type field is still used to specify the layer 3 protocol.
 *
 * NOTE: Order of the fields is significant, any change in the order must be
 * reflected in miniflow_extract()!
 */
struct flow {
    /* Metadata */
    struct flow_tnl tunnel;     /* Encapsulating tunnel parameters. */
    ovs_be64 metadata;          /* OpenFlow Metadata. */
    uint32_t regs[FLOW_N_REGS]; /* Registers. */
    uint32_t skb_priority;      /* Packet priority for QoS. */
    uint32_t pkt_mark;          /* Packet mark. */
    uint32_t recirc_id;         /* Must be exact match. */
    union flow_in_port in_port; /* Input port.*/
    ofp_port_t actset_output;   /* Output port in action set. */
    ovs_be16 pad1;              /* Pad to 32 bits. */
    uint32_t base_layer;        /* Fields start at this layer */

    /* L2, Order the same as in the Ethernet header! */
    uint8_t dl_dst[ETH_ADDR_LEN]; /* Ethernet destination address. */
    uint8_t dl_src[ETH_ADDR_LEN]; /* Ethernet source address. */
    ovs_be16 dl_type;           /* Ethernet frame type. */
    ovs_be16 vlan_tci;          /* If 802.1Q, TCI | VLAN_CFI; otherwise 0. */
    ovs_be32 mpls_lse[FLOW_MAX_MPLS_LABELS]; /* MPLS label stack entry. */

    /* L3 */
    struct in6_addr ipv6_src;   /* IPv6 source address. */
    struct in6_addr ipv6_dst;   /* IPv6 destination address. */
    ovs_be32 ipv6_label;        /* IPv6 flow label. */
    ovs_be32 nw_src;            /* IPv4 source address. */
    ovs_be32 nw_dst;            /* IPv4 destination address. */
    uint8_t nw_frag;            /* FLOW_FRAG_* flags. */
    uint8_t nw_tos;             /* IP ToS (including DSCP and ECN). */
    uint8_t nw_ttl;             /* IP TTL/Hop Limit. */
    uint8_t nw_proto;           /* IP protocol or low 8 bits of ARP opcode. */
    uint8_t arp_sha[ETH_ADDR_LEN]; /* ARP/ND source hardware address. */
    uint8_t arp_tha[ETH_ADDR_LEN]; /* ARP/ND target hardware address. */
    struct in6_addr nd_target;  /* IPv6 neighbor discovery (ND) target. */
    ovs_be16 tcp_flags;         /* TCP flags. With L3 to avoid matching L4. */
    ovs_be16 pad2;              /* Pad to 32 bits. */

    /* L4 */
    ovs_be16 tp_src;            /* TCP/UDP/SCTP source port. */
    ovs_be16 tp_dst;            /* TCP/UDP/SCTP destination port. */
    ovs_be32 igmp_group_ip4;    /* IGMP group IPv4 address */
    uint32_t dp_hash;           /* Datapath computed hash value. The exact
                                 * computation is opaque to the user space.
                                 * Keep last for BUILD_ASSERT_DECL below. */
};
BUILD_ASSERT_DECL(sizeof(struct flow) % 4 == 0);

#define FLOW_U32S (sizeof(struct flow) / 4)

/* Some flow fields are mutually exclusive or only appear within the flow
 * pipeline.  IPv6 headers are bigger than IPv4 and MPLS, and IPv6 ND packets
 * are bigger than TCP,UDP and IGMP packets. */
#define FLOW_MAX_PACKET_U32S (FLOW_U32S                                   \
    /* Unused in datapath */  - FLOW_U32_SIZE(regs)                       \
                              - FLOW_U32_SIZE(metadata)                   \
                              - FLOW_U32_SIZE(actset_output)              \
    /* L2.5/3 */              - FLOW_U32_SIZE(nw_src)                     \
                              - FLOW_U32_SIZE(nw_dst)                     \
                              - FLOW_U32_SIZE(mpls_lse)                   \
    /* L4 */                  - FLOW_U32_SIZE(tcp_flags) /* incl. pad. */ \
                              - FLOW_U32_SIZE(igmp_group_ip4)             \
                             )

/* Remember to update FLOW_WC_SEQ when changing 'struct flow'. */
BUILD_ASSERT_DECL(offsetof(struct flow, dp_hash) + sizeof(uint32_t)
                  == sizeof(struct flow_tnl) + 184
                  && FLOW_WC_SEQ == 29);

/* Incremental points at which flow classification may be performed in
 * segments.
 * This is located here since this is dependent on the structure of the
 * struct flow defined above:
 * Each offset must be on a distinct, successive U32 boundary strictly
 * within the struct flow. */
enum {
    FLOW_SEGMENT_1_ENDS_AT = offsetof(struct flow, dl_dst),
    FLOW_SEGMENT_2_ENDS_AT = offsetof(struct flow, ipv6_src),
    FLOW_SEGMENT_3_ENDS_AT = offsetof(struct flow, tp_src),
};
BUILD_ASSERT_DECL(FLOW_SEGMENT_1_ENDS_AT % 4 == 0);
BUILD_ASSERT_DECL(FLOW_SEGMENT_2_ENDS_AT % 4 == 0);
BUILD_ASSERT_DECL(FLOW_SEGMENT_3_ENDS_AT % 4 == 0);
BUILD_ASSERT_DECL(                     0 < FLOW_SEGMENT_1_ENDS_AT);
BUILD_ASSERT_DECL(FLOW_SEGMENT_1_ENDS_AT < FLOW_SEGMENT_2_ENDS_AT);
BUILD_ASSERT_DECL(FLOW_SEGMENT_2_ENDS_AT < FLOW_SEGMENT_3_ENDS_AT);
BUILD_ASSERT_DECL(FLOW_SEGMENT_3_ENDS_AT < sizeof(struct flow));

extern const uint8_t flow_segment_u32s[];

/* Represents the metadata fields of struct flow. */
struct flow_metadata {
    uint32_t dp_hash;                /* Datapath computed hash field. */
    uint32_t recirc_id;              /* Recirculation ID. */
    ovs_be64 tun_id;                 /* Encapsulating tunnel ID. */
    ovs_be32 tun_src;                /* Tunnel outer IPv4 src addr */
    ovs_be32 tun_dst;                /* Tunnel outer IPv4 dst addr */
    ovs_be64 metadata;               /* OpenFlow 1.1+ metadata field. */
    uint32_t regs[FLOW_N_REGS];      /* Registers. */
    uint32_t pkt_mark;               /* Packet mark. */
    ofp_port_t in_port;              /* OpenFlow port or zero. */
    uint32_t base_layer;             /* Fields start at this layer */
};

void flow_extract(struct ofpbuf *, const struct pkt_metadata *md,
                  struct flow *);

void flow_zero_wildcards(struct flow *, const struct flow_wildcards *);
void flow_unwildcard_tp_ports(const struct flow *, struct flow_wildcards *);
void flow_get_metadata(const struct flow *, struct flow_metadata *);

char *flow_to_string(const struct flow *);
void format_flags(struct ds *ds, const char *(*bit_to_string)(uint32_t),
                  uint32_t flags, char del);
void format_flags_masked(struct ds *ds, const char *name,
                         const char *(*bit_to_string)(uint32_t),
                         uint32_t flags, uint32_t mask);

void flow_format(struct ds *, const struct flow *);
void flow_print(FILE *, const struct flow *);
static inline int flow_compare_3way(const struct flow *, const struct flow *);
static inline bool flow_equal(const struct flow *, const struct flow *);
static inline size_t flow_hash(const struct flow *, uint32_t basis);

void flow_set_dl_vlan(struct flow *, ovs_be16 vid);
void flow_set_vlan_vid(struct flow *, ovs_be16 vid);
void flow_set_vlan_pcp(struct flow *, uint8_t pcp);

int flow_count_mpls_labels(const struct flow *, struct flow_wildcards *);
int flow_count_common_mpls_labels(const struct flow *a, int an,
                                  const struct flow *b, int bn,
                                  struct flow_wildcards *wc);
void flow_push_mpls(struct flow *, int n, ovs_be16 mpls_eth_type,
                    struct flow_wildcards *);
bool flow_pop_mpls(struct flow *, int n, ovs_be16 eth_type,
                   struct flow_wildcards *);
void flow_set_mpls_label(struct flow *, int idx, ovs_be32 label);
void flow_set_mpls_ttl(struct flow *, int idx, uint8_t ttl);
void flow_set_mpls_tc(struct flow *, int idx, uint8_t tc);
void flow_set_mpls_bos(struct flow *, int idx, uint8_t stack);
void flow_set_mpls_lse(struct flow *, int idx, ovs_be32 lse);

void flow_compose(struct ofpbuf *, const struct flow *);

static inline uint64_t
flow_get_xreg(const struct flow *flow, int idx)
{
    return ((uint64_t) flow->regs[idx * 2] << 32) | flow->regs[idx * 2 + 1];
}

static inline void
flow_set_xreg(struct flow *flow, int idx, uint64_t value)
{
    flow->regs[idx * 2] = value >> 32;
    flow->regs[idx * 2 + 1] = value;
}

static inline int
flow_compare_3way(const struct flow *a, const struct flow *b)
{
    return memcmp(a, b, sizeof *a);
}

static inline bool
flow_equal(const struct flow *a, const struct flow *b)
{
    return !flow_compare_3way(a, b);
}

static inline size_t
flow_hash(const struct flow *flow, uint32_t basis)
{
    return hash_words((const uint32_t *) flow, sizeof *flow / 4, basis);
}

static inline uint16_t
ofp_to_u16(ofp_port_t ofp_port)
{
    return (OVS_FORCE uint16_t) ofp_port;
}

static inline uint32_t
odp_to_u32(odp_port_t odp_port)
{
    return (OVS_FORCE uint32_t) odp_port;
}

static inline uint32_t
ofp11_to_u32(ofp11_port_t ofp11_port)
{
    return (OVS_FORCE uint32_t) ofp11_port;
}

static inline ofp_port_t
u16_to_ofp(uint16_t port)
{
    return OFP_PORT_C(port);
}

static inline odp_port_t
u32_to_odp(uint32_t port)
{
    return ODP_PORT_C(port);
}

static inline ofp11_port_t
u32_to_ofp11(uint32_t port)
{
    return OFP11_PORT_C(port);
}

static inline uint32_t
hash_ofp_port(ofp_port_t ofp_port)
{
    return hash_int(ofp_to_u16(ofp_port), 0);
}

static inline uint32_t
hash_odp_port(odp_port_t odp_port)
{
    return hash_int(odp_to_u32(odp_port), 0);
}

/* Wildcards for a flow.
 *
 * A 1-bit in each bit in 'masks' indicates that the corresponding bit of
 * the flow is significant (must match).  A 0-bit indicates that the
 * corresponding bit of the flow is wildcarded (need not match). */
struct flow_wildcards {
    struct flow masks;
};

#define WC_MASK_FIELD(WC, FIELD) \
    memset(&(WC)->masks.FIELD, 0xff, sizeof (WC)->masks.FIELD)
#define WC_UNMASK_FIELD(WC, FIELD) \
    memset(&(WC)->masks.FIELD, 0, sizeof (WC)->masks.FIELD)

void flow_wildcards_init_catchall(struct flow_wildcards *);

void flow_wildcards_init_for_packet(struct flow_wildcards *,
                                    const struct flow *);
uint64_t flow_wc_map(const struct flow *);

void flow_wildcards_clear_non_packet_fields(struct flow_wildcards *);

bool flow_wildcards_is_catchall(const struct flow_wildcards *);

void flow_wildcards_set_reg_mask(struct flow_wildcards *,
                                 int idx, uint32_t mask);
void flow_wildcards_set_xreg_mask(struct flow_wildcards *,
                                  int idx, uint64_t mask);

void flow_wildcards_and(struct flow_wildcards *dst,
                        const struct flow_wildcards *src1,
                        const struct flow_wildcards *src2);
void flow_wildcards_or(struct flow_wildcards *dst,
                       const struct flow_wildcards *src1,
                       const struct flow_wildcards *src2);
bool flow_wildcards_has_extra(const struct flow_wildcards *,
                              const struct flow_wildcards *);
uint32_t flow_wildcards_hash(const struct flow_wildcards *, uint32_t basis);
bool flow_wildcards_equal(const struct flow_wildcards *,
                          const struct flow_wildcards *);
uint32_t flow_hash_5tuple(const struct flow *flow, uint32_t basis);
uint32_t flow_hash_symmetric_l4(const struct flow *flow, uint32_t basis);

/* Initialize a flow with random fields that matter for nx_hash_fields. */
void flow_random_hash_fields(struct flow *);
void flow_mask_hash_fields(const struct flow *, struct flow_wildcards *,
                           enum nx_hash_fields);
uint32_t flow_hash_fields(const struct flow *, enum nx_hash_fields,
                          uint16_t basis);
const char *flow_hash_fields_to_str(enum nx_hash_fields);
bool flow_hash_fields_valid(enum nx_hash_fields);

uint32_t flow_hash_in_wildcards(const struct flow *,
                                const struct flow_wildcards *,
                                uint32_t basis);

bool flow_equal_except(const struct flow *a, const struct flow *b,
                       const struct flow_wildcards *);

/* Compressed flow. */

/* Number of 32-bit words present in struct miniflow. */
#define MINI_N_INLINE 8

/* Maximum number of 32-bit words supported. */
BUILD_ASSERT_DECL(FLOW_U32S <= 63);

/* A sparse representation of a "struct flow".
 *
 * A "struct flow" is fairly large and tends to be mostly zeros.  Sparse
 * representation has two advantages.  First, it saves memory.  Second, it
 * saves time when the goal is to iterate over only the nonzero parts of the
 * struct.
 *
 * The 'map' member holds one bit for each uint32_t in a "struct flow".  Each
 * 0-bit indicates that the corresponding uint32_t is zero, each 1-bit that it
 * *may* be nonzero (see below how this applies to minimasks).
 *
 * The 'values_inline' boolean member indicates that the values are at
 * 'inline_values'.  If 'values_inline' is zero, then the values are
 * offline at 'offline_values'.  In either case, values is an array that has
 * one element for each 1-bit in 'map'.  The least-numbered 1-bit is in
 * the first element of the values array, the next 1-bit is in the next array
 * element, and so on.
 *
 * MINI_N_INLINE is the default number of inline words.  When a miniflow is
 * dynamically allocated the actual amount of inline storage may be different.
 * In that case 'inline_values' contains storage at least for the number
 * of words indicated by 'map' (one uint32_t for each 1-bit in the map).
 *
 * Elements in values array are allowed to be zero.  This is useful for "struct
 * minimatch", for which ensuring that the miniflow and minimask members have
 * same 'map' allows optimization.  This allowance applies only to a miniflow
 * that is not a mask.  That is, a minimask may NOT have zero elements in
 * its 'values'.
 */
struct miniflow {
    uint64_t map:63;
    uint64_t values_inline:1;
    union {
        uint32_t *offline_values;
        uint32_t inline_values[MINI_N_INLINE]; /* Minimum inline size. */
    };
};
BUILD_ASSERT_DECL(sizeof(struct miniflow)
                  == sizeof(uint64_t) + MINI_N_INLINE * sizeof(uint32_t));

#define MINIFLOW_VALUES_SIZE(COUNT) ((COUNT) * sizeof(uint32_t))

static inline uint32_t *miniflow_values(struct miniflow *mf)
{
    return OVS_LIKELY(mf->values_inline)
        ? mf->inline_values : mf->offline_values;
}

static inline const uint32_t *miniflow_get_values(const struct miniflow *mf)
{
    return OVS_LIKELY(mf->values_inline)
        ? mf->inline_values : mf->offline_values;
}

static inline const uint32_t *miniflow_get_u32_values(const struct miniflow *mf)
{
    return miniflow_get_values(mf);
}

static inline const ovs_be32 *miniflow_get_be32_values(const struct miniflow *mf)
{
    return (OVS_FORCE const ovs_be32 *)miniflow_get_values(mf);
}

/* This is useful for initializing a miniflow for a miniflow_extract() call. */
static inline void miniflow_initialize(struct miniflow *mf,
                                       uint32_t buf[FLOW_U32S])
{
    mf->map = 0;
    mf->values_inline = (buf == (uint32_t *)(mf + 1));
    if (!mf->values_inline) {
        mf->offline_values = buf;
    }
}

struct pkt_metadata;

/* The 'dst->values' must be initialized with a buffer with space for
 * FLOW_U32S.  'dst->map' is ignored on input and set on output to
 * indicate which fields were extracted. */
void miniflow_extract(struct ofpbuf *packet, const struct pkt_metadata *,
                      struct miniflow *dst);
void miniflow_init(struct miniflow *, const struct flow *);
void miniflow_init_with_minimask(struct miniflow *, const struct flow *,
                                 const struct minimask *);
void miniflow_clone(struct miniflow *, const struct miniflow *);
void miniflow_clone_inline(struct miniflow *, const struct miniflow *,
                           size_t n_values);
void miniflow_move(struct miniflow *dst, struct miniflow *);
void miniflow_destroy(struct miniflow *);

void miniflow_expand(const struct miniflow *, struct flow *);

static inline uint32_t flow_u32_value(const struct flow *flow, size_t index)
{
    return ((uint32_t *)(flow))[index];
}

static inline uint32_t *flow_u32_lvalue(struct flow *flow, size_t index)
{
    return &((uint32_t *)(flow))[index];
}

static inline bool
flow_get_next_in_map(const struct flow *flow, uint64_t map, uint32_t *value)
{
    if (map) {
        *value = flow_u32_value(flow, raw_ctz(map));
        return true;
    }
    return false;
}

/* Iterate through all flow u32 values specified by 'MAP'. */
#define FLOW_FOR_EACH_IN_MAP(VALUE, FLOW, MAP)         \
    for (uint64_t map__ = (MAP);                       \
         flow_get_next_in_map(FLOW, map__, &(VALUE));  \
         map__ = zero_rightmost_1bit(map__))

/* Iterate through all struct flow u32 indices specified by 'MAP'. */
#define MAP_FOR_EACH_INDEX(U32IDX, MAP)                 \
    for (uint64_t map__ = (MAP);                        \
         map__ && ((U32IDX) = raw_ctz(map__), true);    \
         map__ = zero_rightmost_1bit(map__))

#define FLOW_U32_SIZE(FIELD)                                            \
    DIV_ROUND_UP(sizeof(((struct flow *)0)->FIELD), sizeof(uint32_t))

#define MINIFLOW_MAP(FIELD)                       \
    (((UINT64_C(1) << FLOW_U32_SIZE(FIELD)) - 1)  \
     << (offsetof(struct flow, FIELD) / 4))

struct mf_for_each_in_map_aux {
    const uint32_t *values;
    uint64_t fmap;
    uint64_t map;
};

static inline bool
mf_get_next_in_map(struct mf_for_each_in_map_aux *aux, uint32_t *value)
{
    if (aux->map) {
        uint64_t rm1bit = rightmost_1bit(aux->map);
        aux->map -= rm1bit;

        if (aux->fmap & rm1bit) {
            /* Advance 'aux->values' to point to the value for 'rm1bit'. */
            uint64_t trash = aux->fmap & (rm1bit - 1);
            if (trash) {
                aux->fmap -= trash;
                aux->values += count_1bits(trash);
            }

            /* Retrieve the value for 'rm1bit' then advance past it. */
            aux->fmap -= rm1bit;
            *value = *aux->values++;
        } else {
            *value = 0;
        }
        return true;
    } else {
        return false;
    }
}

/* Iterate through all miniflow u32 values specified by 'MAP'. */
#define MINIFLOW_FOR_EACH_IN_MAP(VALUE, FLOW, MAP)                      \
    for (struct mf_for_each_in_map_aux aux__                            \
             = { miniflow_get_u32_values(FLOW), (FLOW)->map, MAP };     \
         mf_get_next_in_map(&aux__, &(VALUE));                          \
        )

/* This can be used when it is known that 'u32_idx' is set in 'map'. */
static inline uint32_t
miniflow_values_get__(const uint32_t *values, uint64_t map, int u32_idx)
{
    return values[count_1bits(map & ((UINT64_C(1) << u32_idx) - 1))];
}

/* This can be used when it is known that 'u32_idx' is set in
 * the map of 'mf'. */
static inline uint32_t
miniflow_get__(const struct miniflow *mf, int u32_idx)
{
    return miniflow_values_get__(miniflow_get_u32_values(mf), mf->map,
                                 u32_idx);
}

/* Get the value of 'FIELD' of an up to 4 byte wide integer type 'TYPE' of
 * a miniflow. */
#define MINIFLOW_GET_TYPE(MF, TYPE, OFS)                                \
    (((MF)->map & (UINT64_C(1) << (OFS) / 4))                           \
     ? ((OVS_FORCE const TYPE *)                                        \
        (miniflow_get_u32_values(MF)                                    \
         + count_1bits((MF)->map & ((UINT64_C(1) << (OFS) / 4) - 1))))  \
       [(OFS) % 4 / sizeof(TYPE)]                                       \
     : 0)                                                               \

#define MINIFLOW_GET_U8(FLOW, FIELD)                                    \
    MINIFLOW_GET_TYPE(FLOW, uint8_t, offsetof(struct flow, FIELD))
#define MINIFLOW_GET_U16(FLOW, FIELD)                                    \
    MINIFLOW_GET_TYPE(FLOW, uint16_t, offsetof(struct flow, FIELD))
#define MINIFLOW_GET_BE16(FLOW, FIELD)                                    \
    MINIFLOW_GET_TYPE(FLOW, ovs_be16, offsetof(struct flow, FIELD))
#define MINIFLOW_GET_U32(FLOW, FIELD)                                    \
    MINIFLOW_GET_TYPE(FLOW, uint32_t, offsetof(struct flow, FIELD))
#define MINIFLOW_GET_BE32(FLOW, FIELD)                                    \
    MINIFLOW_GET_TYPE(FLOW, ovs_be32, offsetof(struct flow, FIELD))

static inline uint16_t miniflow_get_vid(const struct miniflow *);
static inline uint16_t miniflow_get_tcp_flags(const struct miniflow *);
static inline ovs_be64 miniflow_get_metadata(const struct miniflow *);

bool miniflow_equal(const struct miniflow *a, const struct miniflow *b);
bool miniflow_equal_in_minimask(const struct miniflow *a,
                                const struct miniflow *b,
                                const struct minimask *);
bool miniflow_equal_flow_in_minimask(const struct miniflow *a,
                                     const struct flow *b,
                                     const struct minimask *);
uint32_t miniflow_hash_5tuple(const struct miniflow *flow, uint32_t basis);


/* Compressed flow wildcards. */

/* A sparse representation of a "struct flow_wildcards".
 *
 * See the large comment on struct miniflow for details.
 *
 * Note: While miniflow can have zero data for a 1-bit in the map,
 * a minimask may not!  We rely on this in the implementation. */
struct minimask {
    struct miniflow masks;
};

void minimask_init(struct minimask *, const struct flow_wildcards *);
void minimask_clone(struct minimask *, const struct minimask *);
void minimask_move(struct minimask *dst, struct minimask *src);
void minimask_combine(struct minimask *dst,
                      const struct minimask *a, const struct minimask *b,
                      uint32_t storage[FLOW_U32S]);
void minimask_destroy(struct minimask *);

void minimask_expand(const struct minimask *, struct flow_wildcards *);

uint32_t minimask_get(const struct minimask *, unsigned int u32_ofs);
static inline uint16_t minimask_get_vid_mask(const struct minimask *);
static inline ovs_be64 minimask_get_metadata_mask(const struct minimask *);

bool minimask_equal(const struct minimask *a, const struct minimask *b);
bool minimask_has_extra(const struct minimask *, const struct minimask *);


/* Returns true if 'mask' matches every packet, false if 'mask' fixes any bits
 * or fields. */
static inline bool
minimask_is_catchall(const struct minimask *mask)
{
    /* For every 1-bit in mask's map, the corresponding value is non-zero,
     * so the only way the mask can not fix any bits or fields is for the
     * map the be zero. */
    return mask->masks.map == 0;
}

/* Returns the VID within the vlan_tci member of the "struct flow" represented
 * by 'flow'. */
static inline uint16_t
miniflow_get_vid(const struct miniflow *flow)
{
    ovs_be16 tci = MINIFLOW_GET_BE16(flow, vlan_tci);
    return vlan_tci_to_vid(tci);
}

/* Returns the VID mask within the vlan_tci member of the "struct
 * flow_wildcards" represented by 'mask'. */
static inline uint16_t
minimask_get_vid_mask(const struct minimask *mask)
{
    return miniflow_get_vid(&mask->masks);
}

/* Returns the value of the "tcp_flags" field in 'flow'. */
static inline uint16_t
miniflow_get_tcp_flags(const struct miniflow *flow)
{
    return ntohs(MINIFLOW_GET_BE16(flow, tcp_flags));
}

/* Returns the value of the OpenFlow 1.1+ "metadata" field in 'flow'. */
static inline ovs_be64
miniflow_get_metadata(const struct miniflow *flow)
{
    union {
        ovs_be64 be64;
        struct {
            ovs_be32 hi;
            ovs_be32 lo;
        };
    } value;

    enum { MD_OFS = offsetof(struct flow, metadata) };
    BUILD_ASSERT_DECL(MD_OFS % sizeof(uint32_t) == 0);
    value.hi = MINIFLOW_GET_TYPE(flow, ovs_be32, MD_OFS);
    value.lo = MINIFLOW_GET_TYPE(flow, ovs_be32, MD_OFS + 4);

    return value.be64;
}

/* Returns the mask for the OpenFlow 1.1+ "metadata" field in 'mask'.
 *
 * The return value is all-1-bits if 'mask' matches on the whole value of the
 * metadata field, all-0-bits if 'mask' entirely wildcards the metadata field,
 * or some other value if the metadata field is partially matched, partially
 * wildcarded. */
static inline ovs_be64
minimask_get_metadata_mask(const struct minimask *mask)
{
    return miniflow_get_metadata(&mask->masks);
}

/* Perform a bitwise OR of miniflow 'src' flow data with the equivalent
 * fields in 'dst', storing the result in 'dst'. */
static inline void
flow_union_with_miniflow(struct flow *dst, const struct miniflow *src)
{
    uint32_t *dst_u32 = (uint32_t *) dst;
    const uint32_t *p = miniflow_get_u32_values(src);
    int idx;

    MAP_FOR_EACH_INDEX(idx, src->map) {
        dst_u32[idx] |= *p++;
    }
}

static inline struct pkt_metadata
pkt_metadata_from_flow(const struct flow *flow)
{
    struct pkt_metadata md;

    md.recirc_id = flow->recirc_id;
    md.dp_hash = flow->dp_hash;
    md.tunnel = flow->tunnel;
    md.skb_priority = flow->skb_priority;
    md.pkt_mark = flow->pkt_mark;
    md.in_port = flow->in_port;
    md.base_layer = flow->base_layer;
<<<<<<< HEAD
    md.protocol = flow->dl_type;
=======
    md.packet_ethertype = flow->dl_type;
>>>>>>> ded0b1e6

    return md;
}

static inline bool is_ip_any(const struct flow *flow)
{
    return dl_type_is_ip_any(flow->dl_type);
}

static inline bool is_icmpv4(const struct flow *flow)
{
    return (flow->dl_type == htons(ETH_TYPE_IP)
            && flow->nw_proto == IPPROTO_ICMP);
}

static inline bool is_icmpv6(const struct flow *flow)
{
    return (flow->dl_type == htons(ETH_TYPE_IPV6)
            && flow->nw_proto == IPPROTO_ICMPV6);
}

static inline bool is_stp(const struct flow *flow)
{
    return (eth_addr_equals(flow->dl_dst, eth_addr_stp)
            && flow->dl_type == htons(FLOW_DL_TYPE_NONE));
}

#endif /* flow.h */<|MERGE_RESOLUTION|>--- conflicted
+++ resolved
@@ -740,11 +740,7 @@
     md.pkt_mark = flow->pkt_mark;
     md.in_port = flow->in_port;
     md.base_layer = flow->base_layer;
-<<<<<<< HEAD
-    md.protocol = flow->dl_type;
-=======
     md.packet_ethertype = flow->dl_type;
->>>>>>> ded0b1e6
 
     return md;
 }
