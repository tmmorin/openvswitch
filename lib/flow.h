--- conflicted
+++ resolved
@@ -38,11 +38,7 @@
 /* This sequence number should be incremented whenever anything involving flows
  * or the wildcarding of flows changes.  This will cause build assertion
  * failures in places which likely need to be updated. */
-<<<<<<< HEAD
 #define FLOW_WC_SEQ 29
-=======
-#define FLOW_WC_SEQ 31
->>>>>>> 05d273a7
 
 /* Number of Open vSwitch extension 32-bit registers. */
 #define FLOW_N_REGS 8
@@ -121,12 +117,8 @@
     uint32_t base_layer;        /* Fields start at this layer */
     uint32_t conj_id;           /* Conjunction ID. */
     ofp_port_t actset_output;   /* Output port in action set. */
-<<<<<<< HEAD
-    ovs_be16 pad1;              /* Pad to 32 bits. */
+    uint8_t pad1[2];            /* Pad to 64 bits. */
     uint32_t base_layer;        /* Fields start at this layer */
-=======
-    uint8_t pad1[2];            /* Pad to 64 bits. */
->>>>>>> 05d273a7
 
     /* L2, Order the same as in the Ethernet header! (64-bit aligned) */
     uint8_t dl_dst[ETH_ADDR_LEN]; /* Ethernet destination address. */
@@ -173,15 +165,9 @@
                              )
 
 /* Remember to update FLOW_WC_SEQ when changing 'struct flow'. */
-<<<<<<< HEAD
-BUILD_ASSERT_DECL(offsetof(struct flow, dp_hash) + sizeof(uint32_t)
+BUILD_ASSERT_DECL(offsetof(struct flow, igmp_group_ip4) + sizeof(uint32_t)
                   == sizeof(struct flow_tnl) + 184
                   && FLOW_WC_SEQ == 29);
-=======
-BUILD_ASSERT_DECL(offsetof(struct flow, igmp_group_ip4) + sizeof(uint32_t)
-                  == sizeof(struct flow_tnl) + 192
-                  && FLOW_WC_SEQ == 31);
->>>>>>> 05d273a7
 
 /* Incremental points at which flow classification may be performed in
  * segments.
