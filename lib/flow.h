/*
 * Copyright (c) 2008, 2009, 2010, 2011, 2012, 2013, 2014, 2015 Nicira, Inc.
 *
 * Licensed under the Apache License, Version 2.0 (the "License");
 * you may not use this file except in compliance with the License.
 * You may obtain a copy of the License at:
 *
 *     http://www.apache.org/licenses/LICENSE-2.0
 *
 * Unless required by applicable law or agreed to in writing, software
 * distributed under the License is distributed on an "AS IS" BASIS,
 * WITHOUT WARRANTIES OR CONDITIONS OF ANY KIND, either express or implied.
 * See the License for the specific language governing permissions and
 * limitations under the License.
 */
#ifndef FLOW_H
#define FLOW_H 1

#include <sys/types.h>
#include <netinet/in.h>
#include <stdbool.h>
#include <stdint.h>
#include <string.h>
#include "byte-order.h"
#include "openflow/nicira-ext.h"
#include "openflow/openflow.h"
#include "packets.h"
#include "hash.h"
#include "util.h"


struct dpif_flow_stats;
struct ds;
struct flow_wildcards;
struct minimask;
struct ofpbuf;
struct pkt_metadata;

/* This sequence number should be incremented whenever anything involving flows
 * or the wildcarding of flows changes.  This will cause build assertion
 * failures in places which likely need to be updated. */
#define FLOW_WC_SEQ 31

/* Number of Open vSwitch extension 32-bit registers. */
#define FLOW_N_REGS 8
BUILD_ASSERT_DECL(FLOW_N_REGS <= NXM_NX_MAX_REGS);
BUILD_ASSERT_DECL(FLOW_N_REGS % 2 == 0); /* Even. */

/* Number of OpenFlow 1.5+ 64-bit registers.
 *
 * Each of these overlays a pair of Open vSwitch 32-bit registers, so there
 * are half as many of them.*/
#define FLOW_N_XREGS (FLOW_N_REGS / 2)

/* Used for struct flow's dl_type member for frames that have no Ethernet
 * type, that is, pure 802.2 frames. */
#define FLOW_DL_TYPE_NONE 0x5ff

/* Fragment bits, used for IPv4 and IPv6, always zero for non-IP flows. */
#define FLOW_NW_FRAG_ANY   (1 << 0) /* Set for any IP frag. */
#define FLOW_NW_FRAG_LATER (1 << 1) /* Set for IP frag with nonzero offset. */
#define FLOW_NW_FRAG_MASK  (FLOW_NW_FRAG_ANY | FLOW_NW_FRAG_LATER)

BUILD_ASSERT_DECL(FLOW_NW_FRAG_ANY == NX_IP_FRAG_ANY);
BUILD_ASSERT_DECL(FLOW_NW_FRAG_LATER == NX_IP_FRAG_LATER);

#define FLOW_TNL_F_DONT_FRAGMENT (1 << 0)
#define FLOW_TNL_F_CSUM (1 << 1)
#define FLOW_TNL_F_KEY (1 << 2)
#define FLOW_TNL_F_OAM (1 << 3)

#define FLOW_TNL_F_MASK ((1 << 4) - 1)

const char *flow_tun_flag_to_string(uint32_t flags);

/* Maximum number of supported MPLS labels. */
#define FLOW_MAX_MPLS_LABELS 3

enum base_layer {
    LAYER_2 = 0,
    LAYER_3 = 1
};

/*
 * A flow in the network.
 *
 * Must be initialized to all zeros to make any compiler-induced padding
 * zeroed.  Helps also in keeping unused fields (such as mutually exclusive
 * IPv4 and IPv6 addresses) zeroed out.
 *
 * The meaning of 'in_port' is context-dependent.  In most cases, it is a
 * 16-bit OpenFlow 1.0 port number.  In the software datapath interface (dpif)
 * layer and its implementations (e.g. dpif-netlink, dpif-netdev), it is
 * instead a 32-bit datapath port number.
 *
 * The fields are organized in four segments to facilitate staged lookup, where
 * lower layer fields are first used to determine if the later fields need to
 * be looked at.  This enables better wildcarding for datapath flows.
 *
 * The starting layer is specified by 'base_layer'.  When 'base_layer' is
 * LAYER_3, dl_src, dl_tci, and vlan_tci are not used for matching. The
 * dl_type field is still used to specify the layer 3 protocol.
 *
 * NOTE: Order of the fields is significant, any change in the order must be
 * reflected in miniflow_extract()!
 */
struct flow {
    /* Metadata */
    struct flow_tnl tunnel;     /* Encapsulating tunnel parameters. */
    ovs_be64 metadata;          /* OpenFlow Metadata. */
    uint32_t regs[FLOW_N_REGS]; /* Registers. */
    uint32_t skb_priority;      /* Packet priority for QoS. */
    uint32_t pkt_mark;          /* Packet mark. */
    uint32_t dp_hash;           /* Datapath computed hash value. The exact
                                 * computation is opaque to the user space. */
    union flow_in_port in_port; /* Input port.*/
    uint32_t recirc_id;         /* Must be exact match. */
    uint32_t base_layer;        /* Fields start at this layer */
    uint32_t conj_id;           /* Conjunction ID. */
    ofp_port_t actset_output;   /* Output port in action set. */
    uint8_t pad1[2];            /* Pad to 64 bits. */
<<<<<<< HEAD
	
=======
>>>>>>> 99121a0e

    /* L2, Order the same as in the Ethernet header! (64-bit aligned) */
    uint8_t dl_dst[ETH_ADDR_LEN]; /* Ethernet destination address. */
    uint8_t dl_src[ETH_ADDR_LEN]; /* Ethernet source address. */
    ovs_be16 dl_type;           /* Ethernet frame type. */
    ovs_be16 vlan_tci;          /* If 802.1Q, TCI | VLAN_CFI; otherwise 0. */
    ovs_be32 mpls_lse[ROUND_UP(FLOW_MAX_MPLS_LABELS, 2)]; /* MPLS label stack
                                                             (with padding). */
    /* L3 (64-bit aligned) */
    ovs_be32 nw_src;            /* IPv4 source address. */
    ovs_be32 nw_dst;            /* IPv4 destination address. */
    struct in6_addr ipv6_src;   /* IPv6 source address. */
    struct in6_addr ipv6_dst;   /* IPv6 destination address. */
    ovs_be32 ipv6_label;        /* IPv6 flow label. */
    uint8_t nw_frag;            /* FLOW_FRAG_* flags. */
    uint8_t nw_tos;             /* IP ToS (including DSCP and ECN). */
    uint8_t nw_ttl;             /* IP TTL/Hop Limit. */
    uint8_t nw_proto;           /* IP protocol or low 8 bits of ARP opcode. */
    struct in6_addr nd_target;  /* IPv6 neighbor discovery (ND) target. */
    uint8_t arp_sha[ETH_ADDR_LEN]; /* ARP/ND source hardware address. */
    uint8_t arp_tha[ETH_ADDR_LEN]; /* ARP/ND target hardware address. */
    ovs_be16 tcp_flags;         /* TCP flags. With L3 to avoid matching L4. */
    ovs_be16 pad2;              /* Pad to 64 bits. */

    /* L4 (64-bit aligned) */
    ovs_be16 tp_src;            /* TCP/UDP/SCTP source port. */
    ovs_be16 tp_dst;            /* TCP/UDP/SCTP destination port. */
    ovs_be32 igmp_group_ip4;    /* IGMP group IPv4 address.
                                 * Keep last for BUILD_ASSERT_DECL below. */
};
BUILD_ASSERT_DECL(sizeof(struct flow) % sizeof(uint64_t) == 0);

#define FLOW_U64S (sizeof(struct flow) / sizeof(uint64_t))

/* Some flow fields are mutually exclusive or only appear within the flow
 * pipeline.  IPv6 headers are bigger than IPv4 and MPLS, and IPv6 ND packets
 * are bigger than TCP,UDP and IGMP packets. */
#define FLOW_MAX_PACKET_U64S (FLOW_U64S                                   \
    /* Unused in datapath */  - FLOW_U64_SIZE(regs)                       \
                              - FLOW_U64_SIZE(metadata)                   \
    /* L2.5/3 */              - FLOW_U64_SIZE(nw_src)  /* incl. nw_dst */ \
                              - FLOW_U64_SIZE(mpls_lse)                   \
    /* L4 */                  - FLOW_U64_SIZE(tp_src)                     \
                             )

/* Remember to update FLOW_WC_SEQ when changing 'struct flow'. */
BUILD_ASSERT_DECL(offsetof(struct flow, igmp_group_ip4) + sizeof(uint32_t)
                  == sizeof(struct flow_tnl) + 192
                  && FLOW_WC_SEQ == 31);

/* Incremental points at which flow classification may be performed in
 * segments.
 * This is located here since this is dependent on the structure of the
 * struct flow defined above:
 * Each offset must be on a distinct, successive U64 boundary strictly
 * within the struct flow. */
enum {
    FLOW_SEGMENT_1_ENDS_AT = offsetof(struct flow, dl_dst),
    FLOW_SEGMENT_2_ENDS_AT = offsetof(struct flow, nw_src),
    FLOW_SEGMENT_3_ENDS_AT = offsetof(struct flow, tp_src),
};
BUILD_ASSERT_DECL(FLOW_SEGMENT_1_ENDS_AT % sizeof(uint64_t) == 0);
BUILD_ASSERT_DECL(FLOW_SEGMENT_2_ENDS_AT % sizeof(uint64_t) == 0);
BUILD_ASSERT_DECL(FLOW_SEGMENT_3_ENDS_AT % sizeof(uint64_t) == 0);
BUILD_ASSERT_DECL(                     0 < FLOW_SEGMENT_1_ENDS_AT);
BUILD_ASSERT_DECL(FLOW_SEGMENT_1_ENDS_AT < FLOW_SEGMENT_2_ENDS_AT);
BUILD_ASSERT_DECL(FLOW_SEGMENT_2_ENDS_AT < FLOW_SEGMENT_3_ENDS_AT);
BUILD_ASSERT_DECL(FLOW_SEGMENT_3_ENDS_AT < sizeof(struct flow));

extern const uint8_t flow_segment_u64s[];

/* Represents the metadata fields of struct flow. */
struct flow_metadata {
    uint32_t dp_hash;                /* Datapath computed hash field. */
    uint32_t recirc_id;              /* Recirculation ID. */
    ovs_be64 tun_id;                 /* Encapsulating tunnel ID. */
    ovs_be32 tun_src;                /* Tunnel outer IPv4 src addr */
    ovs_be32 tun_dst;                /* Tunnel outer IPv4 dst addr */
    ovs_be64 metadata;               /* OpenFlow 1.1+ metadata field. */
    uint32_t regs[FLOW_N_REGS];      /* Registers. */
    uint32_t pkt_mark;               /* Packet mark. */
    ofp_port_t in_port;              /* OpenFlow port or zero. */
    uint32_t base_layer;             /* Fields start at this layer */
};

void flow_extract(struct ofpbuf *, const struct pkt_metadata *md,
                  struct flow *);

void flow_zero_wildcards(struct flow *, const struct flow_wildcards *);
void flow_unwildcard_tp_ports(const struct flow *, struct flow_wildcards *);
void flow_get_metadata(const struct flow *, struct flow_metadata *);

char *flow_to_string(const struct flow *);
void format_flags(struct ds *ds, const char *(*bit_to_string)(uint32_t),
                  uint32_t flags, char del);
void format_flags_masked(struct ds *ds, const char *name,
                         const char *(*bit_to_string)(uint32_t),
                         uint32_t flags, uint32_t mask);

void flow_format(struct ds *, const struct flow *);
void flow_print(FILE *, const struct flow *);
static inline int flow_compare_3way(const struct flow *, const struct flow *);
static inline bool flow_equal(const struct flow *, const struct flow *);
static inline size_t flow_hash(const struct flow *, uint32_t basis);

void flow_set_dl_vlan(struct flow *, ovs_be16 vid);
void flow_set_vlan_vid(struct flow *, ovs_be16 vid);
void flow_set_vlan_pcp(struct flow *, uint8_t pcp);

int flow_count_mpls_labels(const struct flow *, struct flow_wildcards *);
int flow_count_common_mpls_labels(const struct flow *a, int an,
                                  const struct flow *b, int bn,
                                  struct flow_wildcards *wc);
void flow_push_mpls(struct flow *, int n, ovs_be16 mpls_eth_type,
                    struct flow_wildcards *);
bool flow_pop_mpls(struct flow *, int n, ovs_be16 eth_type,
                   struct flow_wildcards *);
void flow_set_mpls_label(struct flow *, int idx, ovs_be32 label);
void flow_set_mpls_ttl(struct flow *, int idx, uint8_t ttl);
void flow_set_mpls_tc(struct flow *, int idx, uint8_t tc);
void flow_set_mpls_bos(struct flow *, int idx, uint8_t stack);
void flow_set_mpls_lse(struct flow *, int idx, ovs_be32 lse);

void flow_compose(struct ofpbuf *, const struct flow *);

static inline uint64_t
flow_get_xreg(const struct flow *flow, int idx)
{
    return ((uint64_t) flow->regs[idx * 2] << 32) | flow->regs[idx * 2 + 1];
}

static inline void
flow_set_xreg(struct flow *flow, int idx, uint64_t value)
{
    flow->regs[idx * 2] = value >> 32;
    flow->regs[idx * 2 + 1] = value;
}

static inline int
flow_compare_3way(const struct flow *a, const struct flow *b)
{
    return memcmp(a, b, sizeof *a);
}

static inline bool
flow_equal(const struct flow *a, const struct flow *b)
{
    return !flow_compare_3way(a, b);
}

static inline size_t
flow_hash(const struct flow *flow, uint32_t basis)
{
    return hash_words64((const uint64_t *)flow,
                        sizeof *flow / sizeof(uint64_t), basis);
}

static inline uint16_t
ofp_to_u16(ofp_port_t ofp_port)
{
    return (OVS_FORCE uint16_t) ofp_port;
}

static inline uint32_t
odp_to_u32(odp_port_t odp_port)
{
    return (OVS_FORCE uint32_t) odp_port;
}

static inline uint32_t
ofp11_to_u32(ofp11_port_t ofp11_port)
{
    return (OVS_FORCE uint32_t) ofp11_port;
}

static inline ofp_port_t
u16_to_ofp(uint16_t port)
{
    return OFP_PORT_C(port);
}

static inline odp_port_t
u32_to_odp(uint32_t port)
{
    return ODP_PORT_C(port);
}

static inline ofp11_port_t
u32_to_ofp11(uint32_t port)
{
    return OFP11_PORT_C(port);
}

static inline uint32_t
hash_ofp_port(ofp_port_t ofp_port)
{
    return hash_int(ofp_to_u16(ofp_port), 0);
}

static inline uint32_t
hash_odp_port(odp_port_t odp_port)
{
    return hash_int(odp_to_u32(odp_port), 0);
}

/* Wildcards for a flow.
 *
 * A 1-bit in each bit in 'masks' indicates that the corresponding bit of
 * the flow is significant (must match).  A 0-bit indicates that the
 * corresponding bit of the flow is wildcarded (need not match). */
struct flow_wildcards {
    struct flow masks;
};

#define WC_MASK_FIELD(WC, FIELD) \
    memset(&(WC)->masks.FIELD, 0xff, sizeof (WC)->masks.FIELD)
#define WC_UNMASK_FIELD(WC, FIELD) \
    memset(&(WC)->masks.FIELD, 0, sizeof (WC)->masks.FIELD)

void flow_wildcards_init_catchall(struct flow_wildcards *);

void flow_wildcards_init_for_packet(struct flow_wildcards *,
                                    const struct flow *);
uint64_t flow_wc_map(const struct flow *);

void flow_wildcards_clear_non_packet_fields(struct flow_wildcards *);

bool flow_wildcards_is_catchall(const struct flow_wildcards *);

void flow_wildcards_set_reg_mask(struct flow_wildcards *,
                                 int idx, uint32_t mask);
void flow_wildcards_set_xreg_mask(struct flow_wildcards *,
                                  int idx, uint64_t mask);

void flow_wildcards_and(struct flow_wildcards *dst,
                        const struct flow_wildcards *src1,
                        const struct flow_wildcards *src2);
void flow_wildcards_or(struct flow_wildcards *dst,
                       const struct flow_wildcards *src1,
                       const struct flow_wildcards *src2);
bool flow_wildcards_has_extra(const struct flow_wildcards *,
                              const struct flow_wildcards *);
uint32_t flow_wildcards_hash(const struct flow_wildcards *, uint32_t basis);
bool flow_wildcards_equal(const struct flow_wildcards *,
                          const struct flow_wildcards *);
uint32_t flow_hash_5tuple(const struct flow *flow, uint32_t basis);
uint32_t flow_hash_symmetric_l4(const struct flow *flow, uint32_t basis);

/* Initialize a flow with random fields that matter for nx_hash_fields. */
void flow_random_hash_fields(struct flow *);
void flow_mask_hash_fields(const struct flow *, struct flow_wildcards *,
                           enum nx_hash_fields);
uint32_t flow_hash_fields(const struct flow *, enum nx_hash_fields,
                          uint16_t basis);
const char *flow_hash_fields_to_str(enum nx_hash_fields);
bool flow_hash_fields_valid(enum nx_hash_fields);

uint32_t flow_hash_in_wildcards(const struct flow *,
                                const struct flow_wildcards *,
                                uint32_t basis);

bool flow_equal_except(const struct flow *a, const struct flow *b,
                       const struct flow_wildcards *);

/* Compressed flow. */

/* Number of 64-bit words present in struct miniflow. */
#define MINI_N_INLINE 4

/* Maximum number of 64-bit words supported. */
BUILD_ASSERT_DECL(FLOW_U64S <= 63);

/* A sparse representation of a "struct flow".
 *
 * A "struct flow" is fairly large and tends to be mostly zeros.  Sparse
 * representation has two advantages.  First, it saves memory.  Second, it
 * saves time when the goal is to iterate over only the nonzero parts of the
 * struct.
 *
 * The 'map' member holds one bit for each uint64_t in a "struct flow".  Each
 * 0-bit indicates that the corresponding uint64_t is zero, each 1-bit that it
 * *may* be nonzero (see below how this applies to minimasks).
 *
 * The 'values_inline' boolean member indicates that the values are at
 * 'inline_values'.  If 'values_inline' is zero, then the values are
 * offline at 'offline_values'.  In either case, values is an array that has
 * one element for each 1-bit in 'map'.  The least-numbered 1-bit is in
 * the first element of the values array, the next 1-bit is in the next array
 * element, and so on.
 *
 * MINI_N_INLINE is the default number of inline words.  When a miniflow is
 * dynamically allocated the actual amount of inline storage may be different.
 * In that case 'inline_values' contains storage at least for the number
 * of words indicated by 'map' (one uint64_t for each 1-bit in the map).
 *
 * Elements in values array are allowed to be zero.  This is useful for "struct
 * minimatch", for which ensuring that the miniflow and minimask members have
 * same 'map' allows optimization.  This allowance applies only to a miniflow
 * that is not a mask.  That is, a minimask may NOT have zero elements in
 * its 'values'.
 */
struct miniflow {
    uint64_t map:63;
    uint64_t values_inline:1;
    union {
        uint64_t *offline_values;
        uint64_t inline_values[MINI_N_INLINE]; /* Minimum inline size. */
    };
};
BUILD_ASSERT_DECL(sizeof(struct miniflow)
                  == sizeof(uint64_t) + MINI_N_INLINE * sizeof(uint64_t));

#define MINIFLOW_VALUES_SIZE(COUNT) ((COUNT) * sizeof(uint64_t))

static inline uint64_t *miniflow_values(struct miniflow *mf)
{
    return OVS_LIKELY(mf->values_inline)
        ? mf->inline_values : mf->offline_values;
}

static inline const uint64_t *miniflow_get_values(const struct miniflow *mf)
{
    return OVS_LIKELY(mf->values_inline)
        ? mf->inline_values : mf->offline_values;
}

/* This is useful for initializing a miniflow for a miniflow_extract() call. */
static inline void miniflow_initialize(struct miniflow *mf,
                                       uint64_t buf[FLOW_U64S])
{
    mf->map = 0;
    mf->values_inline = (buf == (uint64_t *)(mf + 1));
    if (!mf->values_inline) {
        mf->offline_values = buf;
    }
}

struct pkt_metadata;

/* The 'dst->values' must be initialized with a buffer with space for
 * FLOW_U64S.  'dst->map' is ignored on input and set on output to
 * indicate which fields were extracted. */
void miniflow_extract(struct ofpbuf *packet, const struct pkt_metadata *,
                      struct miniflow *dst);
void miniflow_init(struct miniflow *, const struct flow *);
void miniflow_init_with_minimask(struct miniflow *, const struct flow *,
                                 const struct minimask *);
void miniflow_clone(struct miniflow *, const struct miniflow *);
void miniflow_clone_inline(struct miniflow *, const struct miniflow *,
                           size_t n_values);
void miniflow_move(struct miniflow *dst, struct miniflow *);
void miniflow_destroy(struct miniflow *);

void miniflow_expand(const struct miniflow *, struct flow *);

static inline uint64_t flow_u64_value(const struct flow *flow, size_t index)
{
    return ((uint64_t *)(flow))[index];
}

static inline uint64_t *flow_u64_lvalue(struct flow *flow, size_t index)
{
    return &((uint64_t *)(flow))[index];
}

static inline bool
flow_get_next_in_map(const struct flow *flow, uint64_t map, uint64_t *value)
{
    if (map) {
        *value = flow_u64_value(flow, raw_ctz(map));
        return true;
    }
    return false;
}

/* Iterate through all flow u64 values specified by 'MAP'. */
#define FLOW_FOR_EACH_IN_MAP(VALUE, FLOW, MAP)         \
    for (uint64_t map__ = (MAP);                       \
         flow_get_next_in_map(FLOW, map__, &(VALUE));  \
         map__ = zero_rightmost_1bit(map__))

/* Iterate through all struct flow u64 indices specified by 'MAP'. */
#define MAP_FOR_EACH_INDEX(U64IDX, MAP)                 \
    for (uint64_t map__ = (MAP);                        \
         map__ && ((U64IDX) = raw_ctz(map__), true);    \
         map__ = zero_rightmost_1bit(map__))

#define FLOW_U64_SIZE(FIELD)                                            \
    DIV_ROUND_UP(sizeof(((struct flow *)0)->FIELD), sizeof(uint64_t))

#define MINIFLOW_MAP(FIELD)                       \
    (((UINT64_C(1) << FLOW_U64_SIZE(FIELD)) - 1)  \
     << (offsetof(struct flow, FIELD) / sizeof(uint64_t)))

struct mf_for_each_in_map_aux {
    const uint64_t *values;
    uint64_t fmap;
    uint64_t map;
};

static inline bool
mf_get_next_in_map(struct mf_for_each_in_map_aux *aux, uint64_t *value)
{
    if (aux->map) {
        uint64_t rm1bit = rightmost_1bit(aux->map);
        aux->map -= rm1bit;

        if (aux->fmap & rm1bit) {
            /* Advance 'aux->values' to point to the value for 'rm1bit'. */
            uint64_t trash = aux->fmap & (rm1bit - 1);
            if (trash) {
                aux->fmap -= trash;
                aux->values += count_1bits(trash);
            }

            /* Retrieve the value for 'rm1bit' then advance past it. */
            aux->fmap -= rm1bit;
            *value = *aux->values++;
        } else {
            *value = 0;
        }
        return true;
    } else {
        return false;
    }
}

/* Iterate through all miniflow u64 values specified by 'MAP'. */
#define MINIFLOW_FOR_EACH_IN_MAP(VALUE, FLOW, MAP)                      \
    for (struct mf_for_each_in_map_aux aux__                            \
             = { miniflow_get_values(FLOW), (FLOW)->map, MAP };         \
         mf_get_next_in_map(&aux__, &(VALUE));                          \
        )

/* This can be used when it is known that 'u64_idx' is set in 'map'. */
static inline uint64_t
miniflow_values_get__(const uint64_t *values, uint64_t map, int u64_idx)
{
    return values[count_1bits(map & ((UINT64_C(1) << u64_idx) - 1))];
}

/* This can be used when it is known that 'u64_idx' is set in
 * the map of 'mf'. */
static inline uint64_t
miniflow_get__(const struct miniflow *mf, int u64_idx)
{
    return miniflow_values_get__(miniflow_get_values(mf), mf->map, u64_idx);
}

/* Get the value of 'FIELD' of an up to 8 byte wide integer type 'TYPE' of
 * a miniflow. */
#define MINIFLOW_GET_TYPE(MF, TYPE, OFS)                                \
    (((MF)->map & (UINT64_C(1) << (OFS) / sizeof(uint64_t)))            \
     ? ((OVS_FORCE const TYPE *)                                        \
        (miniflow_get_values(MF)                                        \
         + count_1bits((MF)->map &                                      \
                       ((UINT64_C(1) << (OFS) / sizeof(uint64_t)) - 1)))) \
     [(OFS) % sizeof(uint64_t) / sizeof(TYPE)]                          \
     : 0)                                                               \

#define MINIFLOW_GET_U8(FLOW, FIELD)                                \
    MINIFLOW_GET_TYPE(FLOW, uint8_t, offsetof(struct flow, FIELD))
#define MINIFLOW_GET_U16(FLOW, FIELD)                               \
    MINIFLOW_GET_TYPE(FLOW, uint16_t, offsetof(struct flow, FIELD))
#define MINIFLOW_GET_BE16(FLOW, FIELD)                              \
    MINIFLOW_GET_TYPE(FLOW, ovs_be16, offsetof(struct flow, FIELD))
#define MINIFLOW_GET_U32(FLOW, FIELD)                               \
    MINIFLOW_GET_TYPE(FLOW, uint32_t, offsetof(struct flow, FIELD))
#define MINIFLOW_GET_BE32(FLOW, FIELD)                              \
    MINIFLOW_GET_TYPE(FLOW, ovs_be32, offsetof(struct flow, FIELD))
#define MINIFLOW_GET_U64(FLOW, FIELD)                               \
    MINIFLOW_GET_TYPE(FLOW, uint64_t, offsetof(struct flow, FIELD))
#define MINIFLOW_GET_BE64(FLOW, FIELD)                              \
    MINIFLOW_GET_TYPE(FLOW, ovs_be64, offsetof(struct flow, FIELD))

static inline uint64_t miniflow_get(const struct miniflow *,
                                    unsigned int u64_ofs);
static inline uint32_t miniflow_get_u32(const struct miniflow *,
                                        unsigned int u32_ofs);
static inline ovs_be32 miniflow_get_be32(const struct miniflow *,
                                         unsigned int be32_ofs);
static inline uint16_t miniflow_get_vid(const struct miniflow *);
static inline uint16_t miniflow_get_tcp_flags(const struct miniflow *);
static inline ovs_be64 miniflow_get_metadata(const struct miniflow *);

bool miniflow_equal(const struct miniflow *a, const struct miniflow *b);
bool miniflow_equal_in_minimask(const struct miniflow *a,
                                const struct miniflow *b,
                                const struct minimask *);
bool miniflow_equal_flow_in_minimask(const struct miniflow *a,
                                     const struct flow *b,
                                     const struct minimask *);
uint32_t miniflow_hash_5tuple(const struct miniflow *flow, uint32_t basis);


/* Compressed flow wildcards. */

/* A sparse representation of a "struct flow_wildcards".
 *
 * See the large comment on struct miniflow for details.
 *
 * Note: While miniflow can have zero data for a 1-bit in the map,
 * a minimask may not!  We rely on this in the implementation. */
struct minimask {
    struct miniflow masks;
};

void minimask_init(struct minimask *, const struct flow_wildcards *);
void minimask_clone(struct minimask *, const struct minimask *);
void minimask_move(struct minimask *dst, struct minimask *src);
void minimask_combine(struct minimask *dst,
                      const struct minimask *a, const struct minimask *b,
                      uint64_t storage[FLOW_U64S]);
void minimask_destroy(struct minimask *);

void minimask_expand(const struct minimask *, struct flow_wildcards *);

static inline uint32_t minimask_get_u32(const struct minimask *,
                                        unsigned int u32_ofs);
static inline ovs_be32 minimask_get_be32(const struct minimask *,
                                         unsigned int be32_ofs);
static inline uint16_t minimask_get_vid_mask(const struct minimask *);
static inline ovs_be64 minimask_get_metadata_mask(const struct minimask *);

bool minimask_equal(const struct minimask *a, const struct minimask *b);
bool minimask_has_extra(const struct minimask *, const struct minimask *);


/* Returns true if 'mask' matches every packet, false if 'mask' fixes any bits
 * or fields. */
static inline bool
minimask_is_catchall(const struct minimask *mask)
{
    /* For every 1-bit in mask's map, the corresponding value is non-zero,
     * so the only way the mask can not fix any bits or fields is for the
     * map the be zero. */
    return mask->masks.map == 0;
}

/* Returns the uint64_t that would be at byte offset '8 * u64_ofs' if 'flow'
 * were expanded into a "struct flow". */
static inline uint64_t miniflow_get(const struct miniflow *flow,
                                    unsigned int u64_ofs)
{
    return flow->map & (UINT64_C(1) << u64_ofs)
        ? miniflow_get__(flow, u64_ofs) : 0;
}

static inline uint32_t miniflow_get_u32(const struct miniflow *flow,
                                        unsigned int u32_ofs)
{
    uint64_t value = miniflow_get(flow, u32_ofs / 2);

#if WORDS_BIGENDIAN
    return (u32_ofs & 1) ? value : value >> 32;
#else
    return (u32_ofs & 1) ? value >> 32 : value;
#endif
}

static inline ovs_be32 miniflow_get_be32(const struct miniflow *flow,
                                         unsigned int be32_ofs)
{
    return (OVS_FORCE ovs_be32)miniflow_get_u32(flow, be32_ofs);
}

/* Returns the VID within the vlan_tci member of the "struct flow" represented
 * by 'flow'. */
static inline uint16_t
miniflow_get_vid(const struct miniflow *flow)
{
    ovs_be16 tci = MINIFLOW_GET_BE16(flow, vlan_tci);
    return vlan_tci_to_vid(tci);
}

/* Returns the uint32_t that would be at byte offset '4 * u32_ofs' if 'mask'
 * were expanded into a "struct flow_wildcards". */
static inline uint32_t
minimask_get_u32(const struct minimask *mask, unsigned int u32_ofs)
{
    return miniflow_get_u32(&mask->masks, u32_ofs);
}

static inline ovs_be32
minimask_get_be32(const struct minimask *mask, unsigned int be32_ofs)
{
    return (OVS_FORCE ovs_be32)minimask_get_u32(mask, be32_ofs);
}

/* Returns the VID mask within the vlan_tci member of the "struct
 * flow_wildcards" represented by 'mask'. */
static inline uint16_t
minimask_get_vid_mask(const struct minimask *mask)
{
    return miniflow_get_vid(&mask->masks);
}

/* Returns the value of the "tcp_flags" field in 'flow'. */
static inline uint16_t
miniflow_get_tcp_flags(const struct miniflow *flow)
{
    return ntohs(MINIFLOW_GET_BE16(flow, tcp_flags));
}

/* Returns the value of the OpenFlow 1.1+ "metadata" field in 'flow'. */
static inline ovs_be64
miniflow_get_metadata(const struct miniflow *flow)
{
    return MINIFLOW_GET_BE64(flow, metadata);
}

/* Returns the mask for the OpenFlow 1.1+ "metadata" field in 'mask'.
 *
 * The return value is all-1-bits if 'mask' matches on the whole value of the
 * metadata field, all-0-bits if 'mask' entirely wildcards the metadata field,
 * or some other value if the metadata field is partially matched, partially
 * wildcarded. */
static inline ovs_be64
minimask_get_metadata_mask(const struct minimask *mask)
{
    return MINIFLOW_GET_BE64(&mask->masks, metadata);
}

/* Perform a bitwise OR of miniflow 'src' flow data with the equivalent
 * fields in 'dst', storing the result in 'dst'. */
static inline void
flow_union_with_miniflow(struct flow *dst, const struct miniflow *src)
{
    uint64_t *dst_u64 = (uint64_t *) dst;
    const uint64_t *p = miniflow_get_values(src);
    int idx;
    char * flow_str;

    printf("flow_union_with_miniflow: %d\n",idx);
    idx=0;
    MAP_FOR_EACH_INDEX(idx, src->map) {
        dst_u64[idx] |= *p++;

	printf("  idx: %d\n",idx);
        flow_str = flow_to_string(dst);
        printf("  dst flow: %s\n", flow_str);
        free(flow_str);
    }
}

static inline struct pkt_metadata
pkt_metadata_from_flow(const struct flow *flow)
{
    struct pkt_metadata md;

    md.recirc_id = flow->recirc_id;
    md.dp_hash = flow->dp_hash;
    md.tunnel = flow->tunnel;
    md.skb_priority = flow->skb_priority;
    md.pkt_mark = flow->pkt_mark;
    md.in_port = flow->in_port;
    md.base_layer = flow->base_layer;
    md.packet_ethertype = flow->dl_type;

    return md;
}

static inline bool is_ip_any(const struct flow *flow)
{
    return dl_type_is_ip_any(flow->dl_type);
}

static inline bool is_icmpv4(const struct flow *flow)
{
    return (flow->dl_type == htons(ETH_TYPE_IP)
            && flow->nw_proto == IPPROTO_ICMP);
}

static inline bool is_icmpv6(const struct flow *flow)
{
    return (flow->dl_type == htons(ETH_TYPE_IPV6)
            && flow->nw_proto == IPPROTO_ICMPV6);
}

static inline bool is_stp(const struct flow *flow)
{
    return (eth_addr_equals(flow->dl_dst, eth_addr_stp)
            && flow->dl_type == htons(FLOW_DL_TYPE_NONE));
}

#endif /* flow.h */<|MERGE_RESOLUTION|>--- conflicted
+++ resolved
@@ -119,11 +119,7 @@
     uint32_t conj_id;           /* Conjunction ID. */
     ofp_port_t actset_output;   /* Output port in action set. */
     uint8_t pad1[2];            /* Pad to 64 bits. */
-<<<<<<< HEAD
 	
-=======
->>>>>>> 99121a0e
-
     /* L2, Order the same as in the Ethernet header! (64-bit aligned) */
     uint8_t dl_dst[ETH_ADDR_LEN]; /* Ethernet destination address. */
     uint8_t dl_src[ETH_ADDR_LEN]; /* Ethernet source address. */
