--- conflicted
+++ resolved
@@ -40,108 +40,6 @@
 match_wc_init(struct match *match, const struct flow *flow)
 {
     match->flow = *flow;
-<<<<<<< HEAD
-=======
-    wc = &match->wc;
-    memset(&wc->masks, 0x0, sizeof wc->masks);
-
-    memset(&wc->masks.dl_type, 0xff, sizeof wc->masks.dl_type);
-
-    if (flow->nw_proto) {
-        memset(&wc->masks.nw_proto, 0xff, sizeof wc->masks.nw_proto);
-    }
-
-    if (flow->skb_priority) {
-        memset(&wc->masks.skb_priority, 0xff, sizeof wc->masks.skb_priority);
-    }
-
-    if (flow->pkt_mark) {
-        memset(&wc->masks.pkt_mark, 0xff, sizeof wc->masks.pkt_mark);
-    }
-
-    for (i = 0; i < FLOW_N_REGS; i++) {
-        if (flow->regs[i]) {
-            memset(&wc->masks.regs[i], 0xff, sizeof wc->masks.regs[i]);
-        }
-    }
-
-    if (flow->tunnel.ip_dst) {
-        if (flow->tunnel.flags & FLOW_TNL_F_KEY) {
-            memset(&wc->masks.tunnel.tun_id, 0xff, sizeof wc->masks.tunnel.tun_id);
-        }
-        memset(&wc->masks.tunnel.ip_src, 0xff, sizeof wc->masks.tunnel.ip_src);
-        memset(&wc->masks.tunnel.ip_dst, 0xff, sizeof wc->masks.tunnel.ip_dst);
-        memset(&wc->masks.tunnel.flags, 0xff, sizeof wc->masks.tunnel.flags);
-        memset(&wc->masks.tunnel.ip_tos, 0xff, sizeof wc->masks.tunnel.ip_tos);
-        memset(&wc->masks.tunnel.ip_ttl, 0xff, sizeof wc->masks.tunnel.ip_ttl);
-    } else if (flow->tunnel.tun_id) {
-        memset(&wc->masks.tunnel.tun_id, 0xff, sizeof wc->masks.tunnel.tun_id);
-    }
-
-    memset(&wc->masks.metadata, 0xff, sizeof wc->masks.metadata);
-    memset(&wc->masks.in_port, 0xff, sizeof wc->masks.in_port);
-
-    if (flow->base_layer == LAYER_2) {
-        memset(&wc->masks.vlan_tci, 0xff, sizeof wc->masks.vlan_tci);
-        memset(&wc->masks.dl_src, 0xff, sizeof wc->masks.dl_src);
-        memset(&wc->masks.dl_dst, 0xff, sizeof wc->masks.dl_dst);
-    }
-
-    if (flow->dl_type == htons(ETH_TYPE_IPV6)) {
-        memset(&wc->masks.ipv6_src, 0xff, sizeof wc->masks.ipv6_src);
-        memset(&wc->masks.ipv6_dst, 0xff, sizeof wc->masks.ipv6_dst);
-        memset(&wc->masks.ipv6_label, 0xff, sizeof wc->masks.ipv6_label);
-    } else if (flow->dl_type == htons(ETH_TYPE_IP) ||
-               (flow->dl_type == htons(ETH_TYPE_ARP)) ||
-               (flow->dl_type == htons(ETH_TYPE_RARP))) {
-        memset(&wc->masks.nw_src, 0xff, sizeof wc->masks.nw_src);
-        memset(&wc->masks.nw_dst, 0xff, sizeof wc->masks.nw_dst);
-    } else if (eth_type_mpls(flow->dl_type)) {
-        int i;
-
-        for (i = 0; i < FLOW_MAX_MPLS_LABELS; i++) {
-            wc->masks.mpls_lse[i] = OVS_BE32_MAX;
-            if (flow->mpls_lse[i] & htonl(MPLS_BOS_MASK)) {
-                break;
-            }
-        }
-    }
-
-    if (flow->dl_type == htons(ETH_TYPE_ARP) ||
-        flow->dl_type == htons(ETH_TYPE_RARP)) {
-        memset(&wc->masks.arp_sha, 0xff, sizeof wc->masks.arp_sha);
-        memset(&wc->masks.arp_tha, 0xff, sizeof wc->masks.arp_tha);
-    }
-
-    if (is_ip_any(flow)) {
-        memset(&wc->masks.nw_tos, 0xff, sizeof wc->masks.nw_tos);
-        memset(&wc->masks.nw_ttl, 0xff, sizeof wc->masks.nw_ttl);
-
-        if (flow->nw_frag) {
-            memset(&wc->masks.nw_frag, 0xff, sizeof wc->masks.nw_frag);
-            if (flow->nw_frag & FLOW_NW_FRAG_LATER) {
-                /* No transport layer header in later fragments. */
-                return;
-            }
-        }
-
-        if (flow->nw_proto == IPPROTO_ICMP ||
-            flow->nw_proto == IPPROTO_ICMPV6 ||
-            (flow->tp_src || flow->tp_dst)) {
-            memset(&wc->masks.tp_src, 0xff, sizeof wc->masks.tp_src);
-            memset(&wc->masks.tp_dst, 0xff, sizeof wc->masks.tp_dst);
-        }
-        if (flow->nw_proto == IPPROTO_TCP) {
-            memset(&wc->masks.tcp_flags, 0xff, sizeof wc->masks.tcp_flags);
-        }
-
-        if (flow->nw_proto == IPPROTO_ICMPV6) {
-            memset(&wc->masks.arp_sha, 0xff, sizeof wc->masks.arp_sha);
-            memset(&wc->masks.arp_tha, 0xff, sizeof wc->masks.arp_tha);
-        }
-    }
->>>>>>> f1461369
-
     flow_wildcards_init_for_packet(&match->wc, flow);
     WC_MASK_FIELD(&match->wc, regs);
     WC_MASK_FIELD(&match->wc, metadata);
@@ -978,11 +876,7 @@
 
     int i;
 
-<<<<<<< HEAD
     BUILD_ASSERT_DECL(FLOW_WC_SEQ == 31);
-=======
-    BUILD_ASSERT_DECL(FLOW_WC_SEQ == 27);
->>>>>>> f1461369
 
     if (priority != OFP_DEFAULT_PRIORITY) {
         ds_put_format(s, "priority=%d,", priority);
